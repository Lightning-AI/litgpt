name: CPU tests

on:
  push:
<<<<<<< HEAD
    branches: [main, wip]
  pull_request: {}
  workflow_dispatch: {}
=======
    branches: [main]
  pull_request: {}
>>>>>>> 4752b6ba

concurrency:
  group: ${{ github.workflow }}-${{ github.ref }}-${{ github.head_ref }}
  cancel-in-progress: ${{ github.ref != 'refs/heads/main' }}

defaults:
  run:
    shell: bash

env:
  HF_HOME: .cache-HF  # Define HF_HOME for caching
  TRANSFORMERS_CACHE: .cache-HF/transformers
  DATASETS_CACHE: .cache-HF/datasets
  HF_DATASETS_CACHE: .cache-HF/datasets

jobs:
  testing-imports:
    runs-on: ${{ matrix.os }}
    strategy:
      fail-fast: false
      matrix:
        os: [ "ubuntu-22.04", "macOS-14", "windows-2022" ]
        python-version: [ "3.10" ]
    timeout-minutes: 10
    steps:
      - uses: actions/checkout@v4
      - uses: actions/setup-python@v5
        with:
          python-version: ${{ matrix.python-version }}

      - name: Install minimal dependencies
        run: |
          pip install .
          pip list

      - name: Testing package imports
        # make sure all modules are still importable with only the minimal dependencies available
        run: |
          modules=$(
            find litgpt -type f -name "*.py" | \
            sed 's/\.py$//' | sed 's/\//./g' | \
            sed 's/.__init__//g' | xargs -I {} echo "import {};"
          )
          echo "$modules"
          python -c "$modules"


  pytester:
    runs-on: ${{ matrix.os }}
    strategy:
      fail-fast: false
      matrix:
        os: ["ubuntu-22.04"]
        python-version: ["3.9", "3.10", "3.11"]
        include:
          - {os: "macOS-14", python-version: "3.9"}  # without Thunder
          - {os: "windows-2022", python-version: "3.9"}  # without Thunder
    timeout-minutes: 25
    steps:
    - uses: actions/checkout@v4
    - uses: actions/setup-python@v5
      with:
        python-version: ${{ matrix.python-version }}
        cache: 'pip'
        cache-dependency-path: pyproject.toml

    # Add caching for HF models and datasets
    - name: Restore HF cache
      continue-on-error: true
      uses: actions/cache/restore@v3
      with:
        path: .cache-HF
        key: ${{ runner.os }}-huggingface

    - name: Install dependencies
      run: |
        pip install '.[extra,all,test]'
        pip list

    - name: Run tests
      run: pytest -v litgpt/ tests/ --timeout 120

    - name: Dump HF cache
      if: github.event_name == 'workflow_dispatch' || github.event_name == 'pull_request'
      continue-on-error: true
      uses: actions/cache/save@v3
      with:
        path: .cache-HF
        key: ${{ runner.os }}-huggingface


  testing-guardian:
    runs-on: ubuntu-latest
    needs: [pytester, testing-imports]
    if: always()
    steps:
      - run: echo "${{ needs.pytester.result }}"
      - name: failing...
        if: needs.pytester.result == 'failure'
        run: exit 1
      - name: cancelled or skipped...
        if: contains(fromJSON('["cancelled", "skipped"]'), needs.pytester.result)
        timeout-minutes: 1
        run: sleep 90<|MERGE_RESOLUTION|>--- conflicted
+++ resolved
@@ -2,14 +2,9 @@
 
 on:
   push:
-<<<<<<< HEAD
-    branches: [main, wip]
+    branches: [main]
   pull_request: {}
   workflow_dispatch: {}
-=======
-    branches: [main]
-  pull_request: {}
->>>>>>> 4752b6ba
 
 concurrency:
   group: ${{ github.workflow }}-${{ github.ref }}-${{ github.head_ref }}
