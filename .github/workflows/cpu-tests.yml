name: CPU tests

on:
  push:
    branches: [main]
  pull_request:
    branches: [main, "carmocca/*"]

concurrency:
  group: ${{ github.workflow }}-${{ github.ref }}-${{ github.head_ref }}
  cancel-in-progress: ${{ github.ref != 'refs/heads/main' }}

defaults:
  run:
    shell: bash

env:
  HF_TOKEN: ${{ secrets.HF_TOKEN }}

jobs:
  cpu-tests:
    runs-on: ${{ matrix.os }}
    strategy:
      fail-fast: false
      matrix:
        include:
          - {os: "macOS-12", python-version: "3.10"}
          - {os: "ubuntu-22.04", python-version: "3.11"}
          - {os: "ubuntu-22.04", python-version: "3.10"}
          - {os: "ubuntu-22.04", python-version: "3.9"}
          - {os: "ubuntu-20.04", python-version: "3.8"}
          - {os: "windows-2022", python-version: "3.10"}
    timeout-minutes: 25

    steps:
    - uses: actions/checkout@v3

    - name: Set up Python ${{ matrix.python-version }}
      uses: actions/setup-python@v4
      with:
        python-version: ${{ matrix.python-version }}
        cache: 'pip'
        cache-dependency-path: |
          requirements.txt
          requirements-all.txt
          setup.py

    - name:  Install uv
      run: |
        # Set the VIRTUAL_ENV variable for uv to work
        # https://github.com/astral-sh/uv/issues/1526
        echo "VIRTUAL_ENV=${Python_ROOT_DIR}" >> $GITHUB_ENV
        curl -LsSf https://astral.sh/uv/install.sh | sh

    - name: Install minimal dependencies
      run: |
        uv pip install -r requirements.txt
        uv pip list
        # make sure all modules are importable
        modules=$(
          find * -type f -name "*.py" | \
          grep -v tests | grep "/" | grep -v lm_eval | grep -v xla | grep -v prepare_slimpajama | grep -v prepare_starcoder | \
          sed 's/\.py$//' | sed 's/\//./g' | \
          sed 's/.__init__//g' | xargs -I {} echo "import {};"
        )
        echo "$modules"
        python -c "$modules"

    - name: Install all dependencies
      run: |
<<<<<<< HEAD
        uv pip install -r requirements-all.txt pytest pytest-rerunfailures pytest-timeout transformers>=4.36.0 einops protobuf
        uv pip list
=======
        pip install -r requirements-all.txt pytest pytest-rerunfailures pytest-timeout transformers>=4.38.0 einops protobuf
        pip list
>>>>>>> 7c157492

    - name: Run tests without the package installed
      run: |
        pytest -v --disable-pytest-warnings --strict-markers --color=yes --timeout 120

    - name: Run tests
      run: |
        uv pip install . --no-deps

        pytest -v --disable-pytest-warnings --strict-markers --color=yes --timeout 120<|MERGE_RESOLUTION|>--- conflicted
+++ resolved
@@ -68,13 +68,8 @@
 
     - name: Install all dependencies
       run: |
-<<<<<<< HEAD
-        uv pip install -r requirements-all.txt pytest pytest-rerunfailures pytest-timeout transformers>=4.36.0 einops protobuf
+        uv pip install -r requirements-all.txt pytest pytest-rerunfailures pytest-timeout transformers>=4.38.0 einops protobuf
         uv pip list
-=======
-        pip install -r requirements-all.txt pytest pytest-rerunfailures pytest-timeout transformers>=4.38.0 einops protobuf
-        pip list
->>>>>>> 7c157492
 
     - name: Run tests without the package installed
       run: |
