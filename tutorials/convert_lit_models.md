--- conflicted
+++ resolved
@@ -81,17 +81,12 @@
 ```
 
 
-<<<<<<< HEAD
 2. Prepare a dataset for finetuning:
 
 ```bash
 python scripts/prepare_alpaca.py \
     --checkpoint_dir checkpoints/$repo_id \
     --destination_path data/alpaca
-=======
-```bash
-python scripts/convert_hf_checkpoint.py --checkpoint_dir checkpoints/$repo_id
->>>>>>> f02dfeb1
 ```
 
 3. Finetune the model:
