--- conflicted
+++ resolved
@@ -7,20 +7,12 @@
 > [!NOTE]\:
 > Quantization is only supported with inference (generate and chat scripts).
 
-<<<<<<< HEAD
-### Baseline
-
-It's useful to start with a baseline to have a reference point for memory savings via the various quantization methods.
-
-````bash
-=======
 
 ## Baseline
 
 It's useful to start with a baseline to have a reference point for memory savings via the various quantization methods.
 
 ```bash
->>>>>>> c8840e99
 python generate/base.py --checkpoint_dir checkpoints/tiiuae/falcon-7b --precision 32-true --max_new_tokens 256
 ...
 Time for inference 1: 10.69 sec total, 23.95 tokens/sec.
