# Download Model Weights with LitGPT

LitGPT supports a variety of LLM architectures with publicly available weights. You can download model weights and access a list of supported models using the LitGPT `download.py` script.


<<<<<<< HEAD
| Model                                        | Model size                               | Reference                                                                                                                    |
|----------------------------------------------|------------------------------------------|------------------------------------------------------------------------------------------------------------------------------|
| Danube2 by H2O.ai                            | 1.8B                                     | [H2O.ai](https://h2o.ai/platform/danube-1-8b/)
| CodeGemma by Google                          | 7B                                       | [Google Team, Google Deepmind](https://ai.google.dev/gemma/docs/codegemma)                                                                      |
| Code Llama by Meta AI                        | 7B, 13B, 34B, 70B                        | [Rozière et al. 2023](https://arxiv.org/abs/2308.12950)                                                                      |
| Dolly by Databricks                          | 3B, 7B, 12B                              | [Conover et al. 2023](https://www.databricks.com/blog/2023/04/12/dolly-first-open-commercially-viable-instruction-tuned-llm) |
| Falcon by TII UAE                            | 7B, 40B, 180B                            | [TII 2023](https://falconllm.tii.ae)                                                                                         |
| FreeWilly2 (Stable Beluga 2) by Stability AI | 70B                                      | [Stability AI 2023](https://stability.ai/blog/stable-beluga-large-instruction-fine-tuned-models)                             |
| Function Calling Llama 2 by Trelis           | 7B                                       | [Trelis et al. 2023](https://huggingface.co/Trelis/Llama-2-7b-chat-hf-function-calling-v2)                                   |
| Gemma by Google                              | 2B, 7B                                   | [Google Team, Google Deepmind](https://storage.googleapis.com/deepmind-media/gemma/gemma-report.pdf)                         |
| Llama 2 by Meta AI                           | 7B, 13B, 70B                             | [Touvron et al. 2023](https://arxiv.org/abs/2307.09288)                                                                      |
| LongChat by LMSYS                            | 7B, 13B                                  | [LongChat Team 2023](https://lmsys.org/blog/2023-06-29-longchat/)                                                            |
| Mistral and Mixtral by Mistral AI            | 7B                                       | [Mistral website](https://mistral.ai/)                                                                                       |
| Nous-Hermes by NousResearch                  | 7B, 13B, 70B                             | [Org page](https://huggingface.co/NousResearch)                                                                              |
| OpenLLaMA by OpenLM Research                 | 3B, 7B, 13B                              | [Geng & Liu 2023](https://github.com/openlm-research/open_llama)                                                             |
| Phi by Microsoft Research                    | 1.3B, 2.7B                               | [Li et al. 2023](https://arxiv.org/abs/2309.05463)                                                                           |
| Platypus by Lee at el.                       | 7B, 13B, 70B                             | [Lee, Hunter, and Ruiz 2023](https://arxiv.org/abs/2308.07317)                                                               |
| Pythia by EleutherAI                         | {14,31,70,160,410}M, {1,1.4,2.8,6.9,12}B | [Biderman et al. 2023](https://arxiv.org/abs/2304.01373)                                                                     |
| RedPajama-INCITE by Together                 | 3B, 7B                                   | [Together 2023](https://together.ai/blog/redpajama-models-v1)                                                                |
| StableCode by Stability AI                   | 3B                                       | [Stability AI 2023](https://stability.ai/blog/stablecode-llm-generative-ai-coding)                                           |
| StableLM by Stability AI                     | 3B, 7B                                   | [Stability AI 2023](https://github.com/Stability-AI/StableLM)                                                                |
| StableLM Zephyr by Stability AI              | 3B                                       | [Stability AI 2023](https://stability.ai/blog/stablecode-llm-generative-ai-coding)                                           |
| TinyLlama by Zhang et al.                    | 1.1B                                     | [Zhang et al. 2023](https://github.com/jzhang38/TinyLlama)                                                                   |
| Vicuna by LMSYS                              | 7B, 13B, 33B                             | [Li et al. 2023](https://lmsys.org/blog/2023-03-30-vicuna/)                                                                  |
=======
| Model                                        | Model size                              | Reference                                                                                                                |
|----------------------------------------------|-----------------------------------------|--------------------------------------------------------------------------------------------------------------------------|
| CodeGemma by Google                          | 7B                                      | [Google Team, Google Deepmind](https://ai.google.dev/gemma/docs/codegemma)                                                             |
| Code Llama by Meta AI                        | 7B, 13B, 34B, 70B                       | [Rozière et al. 2023](https://arxiv.org/abs/2308.12950)                                                                  |
| Dolly by Databricks                          | 3B, 7B, 12B                             | [Conover et al. 2023](https://www.databricks.com/blog/2023/04/12/dolly-first-open-commercially-viable-instruction-tuned-llm) |
| Falcon by TII UAE                            | 7B, 40B, 180B                           | [TII 2023](https://falconllm.tii.ae)                                                                                     |
| FreeWilly2 (Stable Beluga 2) by Stability AI | 70B                                     | [Stability AI 2023](https://stability.ai/blog/stable-beluga-large-instruction-fine-tuned-models)                         |
| Function Calling Llama 2 by Trelis           | 7B                                      | [Trelis et al. 2023](https://huggingface.co/Trelis/Llama-2-7b-chat-hf-function-calling-v2)                               |
| Gemma by Google                              | 2B, 7B                                  | [Google Team, Google Deepmind](https://storage.googleapis.com/deepmind-media/gemma/gemma-report.pdf)                     |
| Llama 2 by Meta AI                           | 7B, 13B, 70B                            | [Touvron et al. 2023](https://arxiv.org/abs/2307.09288)                                                                  |
| Llama 3 by Meta AI                           | 8B, 70B                                 | [Meta AI 2024](https://github.com/meta-llama/llama3)                                                                     |
| LongChat by LMSYS                            | 7B, 13B                                 | [LongChat Team 2023](https://lmsys.org/blog/2023-06-29-longchat/)                                                        |
| Mistral and Mixtral by Mistral AI            | 7B                                      | [Mistral website](https://mistral.ai/)                                                                                   |
| Nous-Hermes by NousResearch                  | 7B, 13B, 70B                            | [Org page](https://huggingface.co/NousResearch)                                                                          |
| OpenLLaMA by OpenLM Research                 | 3B, 7B, 13B                             | [Geng & Liu 2023](https://github.com/openlm-research/open_llama)                                                         |
| Phi by Microsoft Research                    | 1.3B, 2.7B                              | [Li et al. 2023](https://arxiv.org/abs/2309.05463)                                                                       |
| Platypus by Lee at el.                       | 7B, 13B, 70B                            | [Lee, Hunter, and Ruiz 2023](https://arxiv.org/abs/2308.07317)                                                           |
| Pythia by EleutherAI                         | {14,31,70,160,410}M, {1,1.4,2.8,6.9,12}B | [Biderman et al. 2023](https://arxiv.org/abs/2304.01373)                                                                 |
| RedPajama-INCITE by Together                 | 3B, 7B                                  | [Together 2023](https://together.ai/blog/redpajama-models-v1)                                                            |
| StableCode by Stability AI                   | 3B                                      | [Stability AI 2023](https://stability.ai/blog/stablecode-llm-generative-ai-coding)                                       |
| StableLM by Stability AI                     | 3B, 7B                                  | [Stability AI 2023](https://github.com/Stability-AI/StableLM)                                                            |
| StableLM Zephyr by Stability AI              | 3B                                      | [Stability AI 2023](https://stability.ai/blog/stablecode-llm-generative-ai-coding)                                       |
| TinyLlama by Zhang et al.                    | 1.1B                                    | [Zhang et al. 2023](https://github.com/jzhang38/TinyLlama)                                                               |
| Vicuna by LMSYS                              | 7B, 13B, 33B                            | [Li et al. 2023](https://lmsys.org/blog/2023-03-30-vicuna/)                                                              |
>>>>>>> 63a0a10f



&nbsp;
## General Instructions


### 1. List Available Models

To see all supported models, run the following command without arguments:

```bash
litgpt download
```

The output is shown below:

```
codellama/CodeLlama-13b-hf
codellama/CodeLlama-13b-Instruct-hf
codellama/CodeLlama-13b-Python-hf
codellama/CodeLlama-34b-hf
codellama/CodeLlama-34b-Instruct-hf
codellama/CodeLlama-34b-Python-hf
codellama/CodeLlama-70b-hf
codellama/CodeLlama-70b-Instruct-hf
codellama/CodeLlama-70b-Python-hf
codellama/CodeLlama-7b-hf
codellama/CodeLlama-7b-Instruct-hf
codellama/CodeLlama-7b-Python-hf
databricks/dolly-v2-12b
databricks/dolly-v2-3b
databricks/dolly-v2-7b
EleutherAI/pythia-1.4b
EleutherAI/pythia-1.4b-deduped
EleutherAI/pythia-12b
EleutherAI/pythia-12b-deduped
EleutherAI/pythia-14m
EleutherAI/pythia-160m
EleutherAI/pythia-160m-deduped
EleutherAI/pythia-1b
EleutherAI/pythia-1b-deduped
EleutherAI/pythia-2.8b
EleutherAI/pythia-2.8b-deduped
EleutherAI/pythia-31m
EleutherAI/pythia-410m
EleutherAI/pythia-410m-deduped
EleutherAI/pythia-6.9b
EleutherAI/pythia-6.9b-deduped
EleutherAI/pythia-70m
EleutherAI/pythia-70m-deduped
garage-bAInd/Camel-Platypus2-13B
garage-bAInd/Camel-Platypus2-70B
garage-bAInd/Platypus-30B
garage-bAInd/Platypus2-13B
garage-bAInd/Platypus2-70B
garage-bAInd/Platypus2-70B-instruct
garage-bAInd/Platypus2-7B
garage-bAInd/Stable-Platypus2-13B
google/codegemma-7b-it
google/gemma-2b
google/gemma-2b-it
google/gemma-7b
google/gemma-7b-it
h2oai/h2o-danube2-1.8b-chat
lmsys/longchat-13b-16k
lmsys/longchat-7b-16k
lmsys/vicuna-13b-v1.3
lmsys/vicuna-13b-v1.5
lmsys/vicuna-13b-v1.5-16k
lmsys/vicuna-33b-v1.3
lmsys/vicuna-7b-v1.3
lmsys/vicuna-7b-v1.5
lmsys/vicuna-7b-v1.5-16k
meta-llama/Llama-2-13b-chat-hf
meta-llama/Llama-2-13b-hf
meta-llama/Llama-2-70b-chat-hf
meta-llama/Llama-2-70b-hf
meta-llama/Llama-2-7b-chat-hf
meta-llama/Llama-2-7b-hf
meta-llama/Meta-Llama-3-70B
meta-llama/Meta-Llama-3-70B-Instruct
meta-llama/Meta-Llama-3-8B
meta-llama/Meta-Llama-3-8B-Instruct
microsoft/phi-1_5
microsoft/phi-2
mistralai/Mistral-7B-Instruct-v0.1
mistralai/Mistral-7B-Instruct-v0.2
mistralai/Mistral-7B-v0.1
mistralai/Mixtral-8x7B-Instruct-v0.1
mistralai/Mixtral-8x7B-v0.1
NousResearch/Nous-Hermes-13b
NousResearch/Nous-Hermes-llama-2-7b
NousResearch/Nous-Hermes-Llama2-13b
openlm-research/open_llama_13b
openlm-research/open_llama_3b
openlm-research/open_llama_7b
stabilityai/FreeWilly2
stabilityai/stable-code-3b
stabilityai/stablecode-completion-alpha-3b
stabilityai/stablecode-completion-alpha-3b-4k
stabilityai/stablecode-instruct-alpha-3b
stabilityai/stablelm-3b-4e1t
stabilityai/stablelm-base-alpha-3b
stabilityai/stablelm-base-alpha-7b
stabilityai/stablelm-tuned-alpha-3b
stabilityai/stablelm-tuned-alpha-7b
stabilityai/stablelm-zephyr-3b
tiiuae/falcon-180B
tiiuae/falcon-180B-chat
tiiuae/falcon-40b
tiiuae/falcon-40b-instruct
tiiuae/falcon-7b
tiiuae/falcon-7b-instruct
TinyLlama/TinyLlama-1.1B-Chat-v1.0
TinyLlama/TinyLlama-1.1B-intermediate-step-1431k-3T
togethercomputer/LLaMA-2-7B-32K
togethercomputer/RedPajama-INCITE-7B-Base
togethercomputer/RedPajama-INCITE-7B-Chat
togethercomputer/RedPajama-INCITE-7B-Instruct
togethercomputer/RedPajama-INCITE-Base-3B-v1
togethercomputer/RedPajama-INCITE-Base-7B-v0.1
togethercomputer/RedPajama-INCITE-Chat-3B-v1
togethercomputer/RedPajama-INCITE-Chat-7B-v0.1
togethercomputer/RedPajama-INCITE-Instruct-3B-v1
togethercomputer/RedPajama-INCITE-Instruct-7B-v0.1
Trelis/Llama-2-7b-chat-hf-function-calling-v2
unsloth/Mistral-7B-v0.2
```

&nbsp;

> [!TIP]
> To sort the list above by model name after the `/`, use `litgpt download | sort -f -t'/' -k2`.

&nbsp;

> [!NOTE]
> If you want to adopt a model variant that is not listed in the table above but has a similar architecture as one of the supported models, you can use this model by by using the `--model_name` argument as shown below:
> ```bash
> litgpt download \
>  --repo_id NousResearch/Hermes-2-Pro-Mistral-7B \
>  --model_name Mistral-7B-v0.1
> ```


&nbsp;
### 2. Download Model Weights

To download the weights for a specific model, use the `--repo_id` argument. Replace `<repo_id>` with the model's repository ID. For example:

```bash
litgpt download --repo_id <repo_id>
```
This command downloads the model checkpoint into the `checkpoints/` directory.

&nbsp;
### 3. Additional Help


For more options, add the `--help` flag when running the script:

```bash
litgpt download --help
```

&nbsp;
### 4. Run the Model

After conversion, run the model with the `--checkpoint_dir` flag, adjusting `repo_id` accordingly:

```bash
litgpt chat --checkpoint_dir checkpoints/<repo_id>
```

&nbsp;
## Tinyllama Example

This section shows a typical end-to-end example for downloading and using TinyLlama:

1. List available TinyLlama checkpoints:

```bash
litgpt download | grep Tiny
```

```
TinyLlama/TinyLlama-1.1B-intermediate-step-1431k-3T
TinyLlama/TinyLlama-1.1B-Chat-v1.0
```

2. Download a TinyLlama checkpoint:

```bash
export repo_id=TinyLlama/TinyLlama-1.1B-intermediate-step-1431k-3T
litgpt download --repo_id $repo_id
```

3. Use the TinyLlama model:

```bash
litgpt chat --checkpoint_dir checkpoints/$repo_id
```

&nbsp;
## Specific Models

Note that certain models require that you've been granted access to the weights on the Hugging Face Hub.

For example, to get access to the Gemma 2B model, you can do so by following the steps at https://huggingface.co/google/gemma-2b. After access is granted, you can find your HF hub token in https://huggingface.co/settings/tokens.

Once you've been granted access and obtained the access token you need to pass the additional `--access_token`:

```bash
litgpt download \
  --repo_id google/gemma-2b \
  --access_token your_hf_token
```

&nbsp;
## Finetunes and other model variants

Sometimes you want to download the weights of a finetune of one of the models listed above. To do this, you need to manually specify the `model_name` associated to the config to use. For example:

```bash
litgpt download \
  --repo_id NousResearch/Hermes-2-Pro-Mistral-7B \
  --model_name Mistral-7B-v0.1
```

&nbsp;
## Tips for GPU Memory Limitations

The `download.py` script will automatically convert the downloaded model checkpoint into a LitGPT-compatible format. In case this conversion fails due to GPU memory constraints, you can try to reduce the memory requirements by passing the  `--dtype bf16-true` flag to convert all parameters into this smaller precision (however, note that most model weights are already in a bfloat16 format, so it may not have any effect):


```bash
litgpt download \
  --repo_id <repo_id>
  --dtype bf16-true
```

(If your GPU does not support the bfloat16 format, you can also try a regular 16-bit float format via `--dtype 16-true`.)

&nbsp;
## Converting Checkpoints Manually

For development purposes, for example, when adding or experimenting with new model configurations, it may be beneficial to split the weight download and model conversion into two separate steps.

You can do this by passing the `--convert_checkpoint false` option to the download script:

```bash
litgpt download \
  --repo_id <repo_id> \
  --convert_checkpoint false
```

and then calling the `convert_hf_checkpoint.py` script:

```bash
litgpt convert to_litgpt \
  --checkpoint_dir checkpoint_dir/<repo_id>
```

&nbsp;
## Downloading Tokenizers Only

In some cases we don't need the model weight, for example, when we are pretraining a model from scratch instead of finetuning it. For cases like this, you can use the `--tokenizer_only` flag to only download a model's tokenizer, which can then be used in the pretraining scripts:

```bash
litgpt download \
  --repo_id TinyLlama/TinyLlama-1.1B-intermediate-step-1431k-3T \
  --tokenizer_only true
```

and

```bash
litgpt pretrain \
  --data ... \
  --model_name tiny-llama-1.1b \
  --tokenizer_dir checkpoints/TinyLlama/TinyLlama-1.1B-intermediate-step-1431k-3T/
```<|MERGE_RESOLUTION|>--- conflicted
+++ resolved
@@ -2,37 +2,11 @@
 
 LitGPT supports a variety of LLM architectures with publicly available weights. You can download model weights and access a list of supported models using the LitGPT `download.py` script.
 
-
-<<<<<<< HEAD
-| Model                                        | Model size                               | Reference                                                                                                                    |
-|----------------------------------------------|------------------------------------------|------------------------------------------------------------------------------------------------------------------------------|
-| Danube2 by H2O.ai                            | 1.8B                                     | [H2O.ai](https://h2o.ai/platform/danube-1-8b/)
-| CodeGemma by Google                          | 7B                                       | [Google Team, Google Deepmind](https://ai.google.dev/gemma/docs/codegemma)                                                                      |
-| Code Llama by Meta AI                        | 7B, 13B, 34B, 70B                        | [Rozière et al. 2023](https://arxiv.org/abs/2308.12950)                                                                      |
-| Dolly by Databricks                          | 3B, 7B, 12B                              | [Conover et al. 2023](https://www.databricks.com/blog/2023/04/12/dolly-first-open-commercially-viable-instruction-tuned-llm) |
-| Falcon by TII UAE                            | 7B, 40B, 180B                            | [TII 2023](https://falconllm.tii.ae)                                                                                         |
-| FreeWilly2 (Stable Beluga 2) by Stability AI | 70B                                      | [Stability AI 2023](https://stability.ai/blog/stable-beluga-large-instruction-fine-tuned-models)                             |
-| Function Calling Llama 2 by Trelis           | 7B                                       | [Trelis et al. 2023](https://huggingface.co/Trelis/Llama-2-7b-chat-hf-function-calling-v2)                                   |
-| Gemma by Google                              | 2B, 7B                                   | [Google Team, Google Deepmind](https://storage.googleapis.com/deepmind-media/gemma/gemma-report.pdf)                         |
-| Llama 2 by Meta AI                           | 7B, 13B, 70B                             | [Touvron et al. 2023](https://arxiv.org/abs/2307.09288)                                                                      |
-| LongChat by LMSYS                            | 7B, 13B                                  | [LongChat Team 2023](https://lmsys.org/blog/2023-06-29-longchat/)                                                            |
-| Mistral and Mixtral by Mistral AI            | 7B                                       | [Mistral website](https://mistral.ai/)                                                                                       |
-| Nous-Hermes by NousResearch                  | 7B, 13B, 70B                             | [Org page](https://huggingface.co/NousResearch)                                                                              |
-| OpenLLaMA by OpenLM Research                 | 3B, 7B, 13B                              | [Geng & Liu 2023](https://github.com/openlm-research/open_llama)                                                             |
-| Phi by Microsoft Research                    | 1.3B, 2.7B                               | [Li et al. 2023](https://arxiv.org/abs/2309.05463)                                                                           |
-| Platypus by Lee at el.                       | 7B, 13B, 70B                             | [Lee, Hunter, and Ruiz 2023](https://arxiv.org/abs/2308.07317)                                                               |
-| Pythia by EleutherAI                         | {14,31,70,160,410}M, {1,1.4,2.8,6.9,12}B | [Biderman et al. 2023](https://arxiv.org/abs/2304.01373)                                                                     |
-| RedPajama-INCITE by Together                 | 3B, 7B                                   | [Together 2023](https://together.ai/blog/redpajama-models-v1)                                                                |
-| StableCode by Stability AI                   | 3B                                       | [Stability AI 2023](https://stability.ai/blog/stablecode-llm-generative-ai-coding)                                           |
-| StableLM by Stability AI                     | 3B, 7B                                   | [Stability AI 2023](https://github.com/Stability-AI/StableLM)                                                                |
-| StableLM Zephyr by Stability AI              | 3B                                       | [Stability AI 2023](https://stability.ai/blog/stablecode-llm-generative-ai-coding)                                           |
-| TinyLlama by Zhang et al.                    | 1.1B                                     | [Zhang et al. 2023](https://github.com/jzhang38/TinyLlama)                                                                   |
-| Vicuna by LMSYS                              | 7B, 13B, 33B                             | [Li et al. 2023](https://lmsys.org/blog/2023-03-30-vicuna/)                                                                  |
-=======
 | Model                                        | Model size                              | Reference                                                                                                                |
 |----------------------------------------------|-----------------------------------------|--------------------------------------------------------------------------------------------------------------------------|
 | CodeGemma by Google                          | 7B                                      | [Google Team, Google Deepmind](https://ai.google.dev/gemma/docs/codegemma)                                                             |
 | Code Llama by Meta AI                        | 7B, 13B, 34B, 70B                       | [Rozière et al. 2023](https://arxiv.org/abs/2308.12950)                                                                  |
+| Danube2 by H2O.ai                            | 1.8B                                    | [H2O.ai](https://h2o.ai/platform/danube-1-8b/)
 | Dolly by Databricks                          | 3B, 7B, 12B                             | [Conover et al. 2023](https://www.databricks.com/blog/2023/04/12/dolly-first-open-commercially-viable-instruction-tuned-llm) |
 | Falcon by TII UAE                            | 7B, 40B, 180B                           | [TII 2023](https://falconllm.tii.ae)                                                                                     |
 | FreeWilly2 (Stable Beluga 2) by Stability AI | 70B                                     | [Stability AI 2023](https://stability.ai/blog/stable-beluga-large-instruction-fine-tuned-models)                         |
@@ -53,13 +27,10 @@
 | StableLM Zephyr by Stability AI              | 3B                                      | [Stability AI 2023](https://stability.ai/blog/stablecode-llm-generative-ai-coding)                                       |
 | TinyLlama by Zhang et al.                    | 1.1B                                    | [Zhang et al. 2023](https://github.com/jzhang38/TinyLlama)                                                               |
 | Vicuna by LMSYS                              | 7B, 13B, 33B                            | [Li et al. 2023](https://lmsys.org/blog/2023-03-30-vicuna/)                                                              |
->>>>>>> 63a0a10f
-
-
-
-&nbsp;
+
+&nbsp;
+
 ## General Instructions
-
 
 ### 1. List Available Models
 
@@ -193,14 +164,15 @@
 
 > [!NOTE]
 > If you want to adopt a model variant that is not listed in the table above but has a similar architecture as one of the supported models, you can use this model by by using the `--model_name` argument as shown below:
+>
 > ```bash
 > litgpt download \
 >  --repo_id NousResearch/Hermes-2-Pro-Mistral-7B \
 >  --model_name Mistral-7B-v0.1
 > ```
 
-
-&nbsp;
+&nbsp;
+
 ### 2. Download Model Weights
 
 To download the weights for a specific model, use the `--repo_id` argument. Replace `<repo_id>` with the model's repository ID. For example:
@@ -208,12 +180,13 @@
 ```bash
 litgpt download --repo_id <repo_id>
 ```
+
 This command downloads the model checkpoint into the `checkpoints/` directory.
 
 &nbsp;
+
 ### 3. Additional Help
 
-
 For more options, add the `--help` flag when running the script:
 
 ```bash
@@ -221,6 +194,7 @@
 ```
 
 &nbsp;
+
 ### 4. Run the Model
 
 After conversion, run the model with the `--checkpoint_dir` flag, adjusting `repo_id` accordingly:
@@ -230,6 +204,7 @@
 ```
 
 &nbsp;
+
 ## Tinyllama Example
 
 This section shows a typical end-to-end example for downloading and using TinyLlama:
@@ -259,11 +234,12 @@
 ```
 
 &nbsp;
+
 ## Specific Models
 
 Note that certain models require that you've been granted access to the weights on the Hugging Face Hub.
 
-For example, to get access to the Gemma 2B model, you can do so by following the steps at https://huggingface.co/google/gemma-2b. After access is granted, you can find your HF hub token in https://huggingface.co/settings/tokens.
+For example, to get access to the Gemma 2B model, you can do so by following the steps at <https://huggingface.co/google/gemma-2b>. After access is granted, you can find your HF hub token in <https://huggingface.co/settings/tokens>.
 
 Once you've been granted access and obtained the access token you need to pass the additional `--access_token`:
 
@@ -274,6 +250,7 @@
 ```
 
 &nbsp;
+
 ## Finetunes and other model variants
 
 Sometimes you want to download the weights of a finetune of one of the models listed above. To do this, you need to manually specify the `model_name` associated to the config to use. For example:
@@ -285,10 +262,10 @@
 ```
 
 &nbsp;
+
 ## Tips for GPU Memory Limitations
 
 The `download.py` script will automatically convert the downloaded model checkpoint into a LitGPT-compatible format. In case this conversion fails due to GPU memory constraints, you can try to reduce the memory requirements by passing the  `--dtype bf16-true` flag to convert all parameters into this smaller precision (however, note that most model weights are already in a bfloat16 format, so it may not have any effect):
-
 
 ```bash
 litgpt download \
@@ -299,6 +276,7 @@
 (If your GPU does not support the bfloat16 format, you can also try a regular 16-bit float format via `--dtype 16-true`.)
 
 &nbsp;
+
 ## Converting Checkpoints Manually
 
 For development purposes, for example, when adding or experimenting with new model configurations, it may be beneficial to split the weight download and model conversion into two separate steps.
@@ -319,6 +297,7 @@
 ```
 
 &nbsp;
+
 ## Downloading Tokenizers Only
 
 In some cases we don't need the model weight, for example, when we are pretraining a model from scratch instead of finetuning it. For cases like this, you can use the `--tokenizer_only` flag to only download a model's tokenizer, which can then be used in the pretraining scripts:
