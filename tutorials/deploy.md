# Serve and Deploy LLMs

This document shows how you can serve a LitGPT for deployment. 

&nbsp;
## Serve an LLM

This section illustrates how we can set up an inference server for a phi-2 LLM using `litgpt serve` that is minimal and highly scalable.


&nbsp;
### Step 1: Start the inference server


```bash
# 1) Download a pretrained model (alternatively, use your own finetuned model)
litgpt download microsoft/phi-2

# 2) Start the server
litgpt serve microsoft/phi-2
```

> [!TIP]
> Use `litgpt serve --help` to display additional options, including the port, devices, LLM temperature setting, and more.


&nbsp;
### Step 2: Query the inference server

You can now send requests to the inference server you started in step 2. For example, in a new Python session, we can send requests to the inference server as follows:


```python
import requests, json

response = requests.post(
    "http://127.0.0.1:8000/predict", 
    json={"prompt": "Fix typos in the following sentence: Exampel input"}
)

print(response.json()["output"])
```

Executing the code above prints the following output:

```
<<<<<<< HEAD
Instruct: Fix typos in the following sentence: Exampel input
Output: Example input.
```

&nbsp;
## Optional streaming mode

The 2-step procedure described above returns the complete response all at once. If you want to stream the response on a token-by-token basis, start the server with the streaming option enabled:

```bash
litgpt serve microsoft/phi-2 --stream true
```

Then, use the following updated code to query the inference server:

```python
import requests, json

response = requests.post(
    "http://127.0.0.1:8000/predict", 
    json={"prompt": "Fix typos in the following sentence: Exampel input"},
    stream=True
)

print(response.json()["output"])
```

```
b'{"output": "The"}'b'{"output": " corrected"}'b'{"output": " sentence"}'b'{"output": " is"}'b'{"output": ":"}'b'{"output": " Example"}'b'{"output": " input"}'
=======
Example input.
>>>>>>> c0f76861
```<|MERGE_RESOLUTION|>--- conflicted
+++ resolved
@@ -44,9 +44,7 @@
 Executing the code above prints the following output:
 
 ```
-<<<<<<< HEAD
-Instruct: Fix typos in the following sentence: Exampel input
-Output: Example input.
+Example input.
 ```
 
 &nbsp;
@@ -74,7 +72,4 @@
 
 ```
 b'{"output": "The"}'b'{"output": " corrected"}'b'{"output": " sentence"}'b'{"output": " is"}'b'{"output": ":"}'b'{"output": " Example"}'b'{"output": " input"}'
-=======
-Example input.
->>>>>>> c0f76861
 ```