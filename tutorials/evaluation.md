# LLM Evaluation

## Using lm-evaluation-harness

You can evaluate Lit-GPT using [EleutherAI's lm-eval](https://github.com/EleutherAI/lm-evaluation-harness/tree/master) framework with a large number of different evaluation tasks.

You need to install the `lm-eval` framework first:

```bash
git clone https://github.com/EleutherAI/lm-evaluation-harness
cd lm-evaluation-harness
pip install -e .
```

### To evaluate Lit-GPT base models:

```bash
python eval/lm_eval_harness.py \
        --checkpoint_dir "checkpoints/Llama-2-7b-hf/" \
        --precision "bf16-true" \
        --eval_tasks "[truthfulqa_mc,hellaswag]" \
        --batch_size 4 \
        --save_filepath "results.json"
```

<<<<<<< HEAD
## Using HELM

> ![NOTE]\
> acknowledgements to NeurIPS Challenge Organizers and HELM authora for the instructions shown below

### Installing HELM

> ![WARNING]\
> HELM requires Python 3.8\
> It is recommended to install HELM into a virtual environment with Python version 3.8 to avoid dependency conflicts

To create, a Python virtual environment with Python version >= 3.8 and activate it, follow the instructions below.

Install HELM with conda or miniconda, do:

```sh
conda create -n crfm-helm python=3.8 pip -y
conda activate crfm-helm
pip install crfm-helm
```

### Configure HELM

You can configure which datasets to run HELM (Holistic Evaluation of Language Models) on by editing a `run_specs.conf`.

Here's how you can create a simple `run_spec.conf` for local testing:

```sh
echo 'entries: [{description: "mmlu:model=neurips/local,subject=college_computer_science", priority: 4}]' > run_specs.conf
```

> ![NOTE]\
>
> To run your model on a large set of datasets, take a look at the [official example](https://github.com/stanford-crfm/helm/blob/main/src/helm/benchmark/presentation/run_specs_lite.conf) for inspiration.

### Run and Analyze Your Results

After creating `run_spec.conf`, you can run a quick local test with:

```sh
helm-run --conf-paths run_specs.conf --suite v1 --max-eval-instances 10
```

After running the above command, HELM will create a directory named `benchmark_output`. This directory will contain several subdirectories, which are listed below:

- `runs/`
  - `eval_cache/`
  - `mmlu:{SUBJECT}, {METHOD}, {MODEL}/`
- `scenario_instances/`
- `scenarios/`
  - `mmlu`

and then analyze the results with:

```sh
helm-summarize --suite v1
helm-server
```

This will analyze results and then launch a server on your local host, if you're working on a remote machine you might need to setup port forwarding. If everything worked correctly you should see a page that looks like [this](https://user-images.githubusercontent.com/3282513/249620854-080f4d77-c5fd-4ea4-afa4-cf6a9dceb8c9.png)
=======
### To evaluate LoRA finetuned LLMs:

```bash
python eval/lm_eval_harness_lora.py \
        --lora_path "lit_model_lora_finetuned.pth" \
        --checkpoint_dir "checkpoints/Llama-2-7b-hf/" \
        --precision "bf16-true" \
        --eval_tasks "[truthfulqa_mc,hellaswag]" \
        --batch_size 4 \
        --save_filepath "results.json"
```
>>>>>>> 4ca88c27
<|MERGE_RESOLUTION|>--- conflicted
+++ resolved
@@ -23,7 +23,6 @@
         --save_filepath "results.json"
 ```
 
-<<<<<<< HEAD
 ## Using HELM
 
 > ![NOTE]\
@@ -83,17 +82,4 @@
 helm-server
 ```
 
-This will analyze results and then launch a server on your local host, if you're working on a remote machine you might need to setup port forwarding. If everything worked correctly you should see a page that looks like [this](https://user-images.githubusercontent.com/3282513/249620854-080f4d77-c5fd-4ea4-afa4-cf6a9dceb8c9.png)
-=======
-### To evaluate LoRA finetuned LLMs:
-
-```bash
-python eval/lm_eval_harness_lora.py \
-        --lora_path "lit_model_lora_finetuned.pth" \
-        --checkpoint_dir "checkpoints/Llama-2-7b-hf/" \
-        --precision "bf16-true" \
-        --eval_tasks "[truthfulqa_mc,hellaswag]" \
-        --batch_size 4 \
-        --save_filepath "results.json"
-```
->>>>>>> 4ca88c27
+This will analyze results and then launch a server on your local host, if you're working on a remote machine you might need to setup port forwarding. If everything worked correctly you should see a page that looks like [this](https://user-images.githubusercontent.com/3282513/249620854-080f4d77-c5fd-4ea4-afa4-cf6a9dceb8c9.png)