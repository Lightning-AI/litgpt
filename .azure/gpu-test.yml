name: GPU tests with Thunder

trigger:
  branches:
    include:
      - "main"
      - "wip"

pr:
  branches:
    include:
      - "main"
      - "wip"

jobs:
  - job: testing
    strategy:
      matrix:
        "ordinary":
          image: "pytorchlightning/pytorch_lightning:base-cuda-py3.10-torch2.2-cuda12.1.0"
          dependency: ""
        "w. Thunder":
          image: "pytorchlightning/pytorch_lightning:base-cuda-py3.10-torch2.2-cuda12.1.0"
          dependency: "compiler"
    variables:
      DEVICES: $( python -c 'print("$(Agent.Name)".split("_")[-1])' )
<<<<<<< HEAD
      PL_RUN_CUDA_TESTS: "1"
      CI: "true"
    container:
      image: $(image)
      options: "--gpus=all --shm-size=8gb"
=======
      TRANSFORMERS_CACHE: "/var/tmp/hf/transformers"
      HF_HOME: "/var/tmp/hf/home"
      HF_HUB_CACHE: "/var/tmp/hf/hub"
      CI: "true"
    container:
      image: "pytorchlightning/pytorch_lightning:base-cuda-py3.10-torch2.2-cuda12.1.0"
      options: "--gpus=all --shm-size=8gb -v /var/tmp:/var/tmp"
>>>>>>> cb6058fc
    workspace:
      clean: all
    pool: "lit-rtx-3090"
    timeoutInMinutes: "35"
    cancelTimeoutInMinutes: "2"
    steps:

    - bash: |
        echo "##vso[task.setvariable variable=CUDA_VISIBLE_DEVICES]$(DEVICES)"
      displayName: 'set env. vars'

    - bash: |
        echo $(DEVICES)
        echo $CUDA_VISIBLE_DEVICES
        whereis nvidia
        nvidia-smi
        which python && which pip
        python --version
        pip --version
        pip list
      displayName: "Image info & NVIDIA"

    - script: |
        pip install --upgrade pip
        pip install '.[extra,test]' -U
      displayName: 'Install dependencies'

    - script: |
        set -e
        pip uninstall -y torchvision torchaudio
        pip install --pre 'nvfuser-cu121[torch]' --extra-index-url https://pypi.nvidia.com
        pip install '.[compiler]'
        pip install git+https://github.com/Lightning-AI/lightning-thunder.git  # todo: fallback to a released version
        python -c "from thunder.executors import nvfuser_available ; assert nvfuser_available(), 'nvFuser is missing!'"
        python -c "from thunder.executors.triton_utils import triton_version ; assert triton_version() is not None, 'triton is missing!'"
      condition: eq(variables['dependency'], 'compiler')
      displayName: 'Install nvFuser & Thunder'

    - bash: |
        set -e
        pip list
        python -c "import torch ; mgpu = torch.cuda.device_count() ; assert mgpu == 2, f'GPU: {mgpu}'"
      displayName: "Env details"

    - bash: |
        pytest -v --disable-pytest-warnings --strict-markers --color=yes \
          --ignore-glob="tests/test_thunder*" \
          --ignore="tests/test_unsloth_executor.py"
      displayName: 'Ordinary tests'
      condition: ne(variables['dependency'], 'compiler')
      timeoutInMinutes: "5"

    - bash: |
        pytest -v --disable-pytest-warnings --strict-markers --color=yes
      displayName: 'All tests'
      condition: eq(variables['dependency'], 'compiler')
      timeoutInMinutes: "5"

    - bash: |
        wget https://raw.githubusercontent.com/Lightning-AI/utilities/main/scripts/run_standalone_tests.sh
        bash run_standalone_tests.sh "tests"
      displayName: "Standalone tests"
      env:
        PL_RUN_STANDALONE_TESTS: "1"
        # NUM_PARALLEL_TESTS: "10"
      timeoutInMinutes: "15"<|MERGE_RESOLUTION|>--- conflicted
+++ resolved
@@ -1,4 +1,4 @@
-name: GPU tests with Thunder
+name: GPU tests
 
 trigger:
   branches:
@@ -24,21 +24,14 @@
           dependency: "compiler"
     variables:
       DEVICES: $( python -c 'print("$(Agent.Name)".split("_")[-1])' )
-<<<<<<< HEAD
       PL_RUN_CUDA_TESTS: "1"
-      CI: "true"
-    container:
-      image: $(image)
-      options: "--gpus=all --shm-size=8gb"
-=======
       TRANSFORMERS_CACHE: "/var/tmp/hf/transformers"
       HF_HOME: "/var/tmp/hf/home"
       HF_HUB_CACHE: "/var/tmp/hf/hub"
       CI: "true"
     container:
-      image: "pytorchlightning/pytorch_lightning:base-cuda-py3.10-torch2.2-cuda12.1.0"
+      image: $(image)
       options: "--gpus=all --shm-size=8gb -v /var/tmp:/var/tmp"
->>>>>>> cb6058fc
     workspace:
       clean: all
     pool: "lit-rtx-3090"
