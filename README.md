--- conflicted
+++ resolved
@@ -65,13 +65,11 @@
 print(text)
 # Corrected Sentence: Every summer, the family enjoys a vacation to the mountains.       
 ```
-<<<<<<< HEAD
 
 > [!NOTE]
 > **[Explore the Python API options](tutorials/python-api.md)**.
 
 &nbsp;
-
 &nbsp;
 
 ✅ Optimized for fast inference    
@@ -80,9 +78,7 @@
 ✅ No layers of internal abstractions    
 ✅ Optimized for production scale   
 
-=======
-&nbsp;
->>>>>>> c4237453
+&nbsp;
 
 <details>
   <summary>Advanced install options</summary>
@@ -158,11 +154,8 @@
 ---
 
 &nbsp;
-<<<<<<< HEAD
-# Command line interface (CLI API)
-=======
+
 # Command line interface
->>>>>>> c4237453
 Use the CLI API to run advanced workflows such as pretraining or finetuning on your own data.   
 
 ## All commands   
@@ -559,25 +552,8 @@
 
 &nbsp;
 
-<<<<<<< HEAD
-## Acknowledgements
-
-This implementation extends on [Lit-LLaMA](https://github.com/lightning-AI/lit-llama) and [nanoGPT](https://github.com/karpathy/nanoGPT), and it's **powered by [Lightning Fabric](https://lightning.ai/docs/fabric/stable/) ⚡**.
-
-- [@karpathy](https://github.com/karpathy) for [nanoGPT](https://github.com/karpathy/nanoGPT)
-- [@EleutherAI](https://github.com/EleutherAI) for [GPT-NeoX](https://github.com/EleutherAI/gpt-neox) and the [Evaluation Harness](https://github.com/EleutherAI/lm-evaluation-harness)
-- [@TimDettmers](https://github.com/TimDettmers) for [bitsandbytes](https://github.com/TimDettmers/bitsandbytes)
-- [@Microsoft](https://github.com/microsoft) for [LoRA](https://github.com/microsoft/LoRA)
-- [@tridao](https://github.com/tridao) for [Flash Attention 2](https://github.com/Dao-AILab/flash-attention)
-
-
-&nbsp;
-
 
 ## Projects using LitGPT
-=======
-# Community showcase
->>>>>>> c4237453
 
 Check out the projects below that use and build on LitGPT. If you have a project you'd like to add to this section, please don't hesitate to open a pull request.
 
