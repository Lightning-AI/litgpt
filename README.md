<div align="center">


# ⚡ LitGPT

**Load, finetune, pretrain, evaluate, and deploy 20+ LLMs on your own data**

Uses the latest state-of-the-art techniques:

<pre>
✅ Scratch implementations  ✅ flash attention  ✅ fp4/8/16/32        ✅ LoRA, QLoRA, Adapter
✅ No abstractions          ✅ FSDP             ✅ 1-1000+ GPUs/TPUs  ✅ 20+ LLMs            
</pre>


---


![PyPI - Python Version](https://img.shields.io/pypi/pyversions/pytorch-lightning)
![cpu-tests](https://github.com/lightning-AI/lit-stablelm/actions/workflows/cpu-tests.yml/badge.svg) [![license](https://img.shields.io/badge/License-Apache%202.0-blue.svg)](https://github.com/Lightning-AI/lit-stablelm/blob/master/LICENSE) [![Discord](https://img.shields.io/discord/1077906959069626439)](https://discord.gg/VptPCZkGNa)

<p align="center">
  <a href="https://lightning.ai/">Lightning AI</a> •
  <a href="#quick-start">Quick start</a> •
  <a href="#choose-from-20-llms">Models</a> •
  <a href="#finetune-an-llm">Finetune/pretrain</a> •   
    <a href="#deploy-an-llm">Deploy</a> •
  <a href="#state-of-the-art-features">Features</a> •
  <a href="#training-recipes">Training recipes (YAML)</a> •
    <a href="#tutorials">Tutorials</a>
</p>

</div>

&nbsp;
<img src="https://pl-bolts-doc-images.s3.us-east-2.amazonaws.com/GithubLitGPTDAG2.png" alt="LitGPT steps" width="auto"/>
&nbsp;

# Load, finetune, pretrain, deploy LLMs Lightning fast ⚡⚡
LitGPT is a library of **lightning-fast** large language model (LLMs) **implemented from scratch** (Apache 2.0) with **no abstractions**.   

We reimplemented all model architectures and training recipes from scratch for 4 reasons:

✅ Apache 2.0 compliance to enable unlimited enterprise use.    
✅ Easy debugging/hacking with no abstraction layers and single file implementations.    
✅ Optimized model architectures to maximize performance, reduce costs, and speed up training.    
✅ Highly-optimized [recipe configs](#training-recipes) we have tested at enterprise scale.    

In addition to a simple Python API, it offers a command-line tool designed to easily [finetune](#finetune-an-llm), [pretrain](#pretrain-an-llm), [evaluate](#use-an-llm), and [deploy](#deploy-an-llm) [20+ LLMs](#choose-from-20-llms) **on your own data**. It features highly-optimized [training recipes](#training-recipes) for the world's most powerful open-source large language models (LLMs).

&nbsp;

# Quick start
Install LitGPT
```
pip install 'litgpt[all]'
```

Load and use any of the [20+ LLMs](#choose-from-20-llms):   
```python
from litgpt import LLM

llm = LLM.load("microsoft/phi-2")
text = llm.generate("Correct the spelling: Every summer, the familly enjoys a trip to the mountains.")
print(text)
# Corrected Sentence: Every summer, the family enjoys a vacation to the mountains.       
```

> [!NOTE]
> **[Explore the Python API options](tutorials/python-api.md)**.

&nbsp;
&nbsp;

✅ Optimized for fast inference    
✅ Quantization    
✅ Runs on low-memory GPUs    
✅ No layers of internal abstractions    
✅ Optimized for production scale   

&nbsp;

<details>
  <summary>Advanced install options</summary>

&nbsp;

Install from source:

```bash
git clone https://github.com/Lightning-AI/litgpt
cd litgpt
pip install -e '.[all]'
```
</details>

---

&nbsp;

# Choose from 20+ LLMs
LitGPT has 🤯 **custom, from-scratch implementations** of [20+ LLMs](tutorials/download_model_weights.md) without layers of abstraction:

| Model | Model size | Author | Reference |
|----|----|----|----|
| Llama 3 | 8B, 70B | Meta AI | [Meta AI 2024](https://github.com/meta-llama/llama3) |
| Llama 2 | 7B, 13B, 70B | Meta AI | [Touvron et al. 2023](https://arxiv.org/abs/2307.09288) |
| Code Llama | 7B, 13B, 34B, 70B | Meta AI | [Rozière et al. 2023](https://arxiv.org/abs/2308.12950) |
| Mixtral MoE | 8x7B | Mistral AI | [Mistral AI 2023](https://mistral.ai/news/mixtral-of-experts/)                                                                      |
| Mistral | 7B | Mistral AI | [Mistral AI 2023](https://mistral.ai/news/announcing-mistral-7b/)                                                                         |
| CodeGemma | 7B | Google | [Google Team, Google Deepmind](https://ai.google.dev/gemma/docs/codegemma) |
| ... | ... | ... | ...   |

<details>
  <summary>See full list of 20+ LLMs</summary>

&nbsp;

#### All models

| Model | Model size | Author | Reference |
|----|----|----|----|
| CodeGemma | 7B | Google | [Google Team, Google Deepmind](https://ai.google.dev/gemma/docs/codegemma)                                                                 |
| Code Llama | 7B, 13B, 34B, 70B | Meta AI | [Rozière et al. 2023](https://arxiv.org/abs/2308.12950)                                                                   |
| Danube2 | 1.8B | H2O.ai | [H2O.ai](https://h2o.ai/platform/danube-1-8b/)                                                                                             |
| Dolly | 3B, 7B, 12B | Databricks | [Conover et al. 2023](https://www.databricks.com/blog/2023/04/12/dolly-first-open-commercially-viable-instruction-tuned-llm)      |
| Falcon | 7B, 40B, 180B | TII UAE | [TII 2023](https://falconllm.tii.ae)                                                                                              |
| FreeWilly2 (Stable Beluga 2) | 70B | Stability AI | [Stability AI 2023](https://stability.ai/blog/stable-beluga-large-instruction-fine-tuned-models)                 |
| Function Calling Llama 2 | 7B | Trelis | [Trelis et al. 2023](https://huggingface.co/Trelis/Llama-2-7b-chat-hf-function-calling-v2)                                  |
| Gemma | 2B, 7B | Google | [Google Team, Google Deepmind](https://storage.googleapis.com/deepmind-media/gemma/gemma-report.pdf)                                       |
| Llama 2 | 7B, 13B, 70B | Meta AI | [Touvron et al. 2023](https://arxiv.org/abs/2307.09288)                                                                           |
| Llama 3 | 8B, 70B | Meta AI | [Meta AI 2024](https://github.com/meta-llama/llama3)                                                                                   |
| LongChat | 7B, 13B | LMSYS | [LongChat Team 2023](https://lmsys.org/blog/2023-06-29-longchat/)                                                                       |
| MicroLlama | 300M | Ken Wang | [MicroLlama repo](https://github.com/keeeeenw/MicroLlama)
| Mixtral MoE | 8x7B | Mistral AI | [Mistral AI 2023](https://mistral.ai/news/mixtral-of-experts/)                                                                     |
| Mistral | 7B | Mistral AI | [Mistral AI 2023](https://mistral.ai/news/announcing-mistral-7b/)                                                                        |
| Nous-Hermes | 7B, 13B, 70B | NousResearch | [Org page](https://huggingface.co/NousResearch)                                                                          |
| OpenLLaMA | 3B, 7B, 13B | OpenLM Research | [Geng & Liu 2023](https://github.com/openlm-research/open_llama)                                                         |
| Phi | 1.3B, 2.7B | Microsoft Research  | [Li et al. 2023](https://arxiv.org/abs/2309.05463)                                                                          |
| Platypus | 7B, 13B, 70B |  Lee et al. | [Lee, Hunter, and Ruiz 2023](https://arxiv.org/abs/2308.07317)                                                               |
| Pythia | {14,31,70,160,410}M, {1,1.4,2.8,6.9,12}B | EleutherAI | [Biderman et al. 2023](https://arxiv.org/abs/2304.01373)                                            |
| RedPajama-INCITE | 3B, 7B | Together | [Together 2023](https://together.ai/blog/redpajama-models-v1)                                                                 |
| StableCode | 3B | Stability AI | [Stability AI 2023](https://stability.ai/blog/stablecode-llm-generative-ai-coding)                                                  |
| StableLM  | 3B, 7B | Stability AI | [Stability AI 2023](https://github.com/Stability-AI/StableLM)                                                                    |
| StableLM Zephyr | 3B | Stability AI | [Stability AI 2023](https://stability.ai/blog/stablecode-llm-generative-ai-coding)                                             |
| TinyLlama | 1.1B | Zhang et al. | [Zhang et al. 2023](https://github.com/jzhang38/TinyLlama)                                                                         |
| Vicuna | 7B, 13B, 33B | LMSYS | [Li et al. 2023](https://lmsys.org/blog/2023-03-30-vicuna/)                                                                          |

**Tip**: You can list all available models by running the `litgpt download list` command.


</details>

---

&nbsp;
<<<<<<< HEAD

# Command line interface
Use the CLI API to run advanced workflows such as pretraining or finetuning on your own data.   
=======
# Advanced workflows
Use the command line interface to run advanced workflows such as pretraining or finetuning on your own data.   
>>>>>>> a6b1678d

## All commands   
After installing LitGPT, select the model and action you want to take on that model (finetune, pretrain, evaluate, deploy, etc...):

```bash
# ligpt [action] [model]
litgpt  download  meta-llama/Meta-Llama-3-8B-Instruct
litgpt  chat      meta-llama/Meta-Llama-3-8B-Instruct
litgpt  finetune  meta-llama/Meta-Llama-3-8B-Instruct
litgpt  pretrain  meta-llama/Meta-Llama-3-8B-Instruct
litgpt  serve     meta-llama/Meta-Llama-3-8B-Instruct
```

&nbsp;

### Finetune an LLM
[Finetune](tutorials/finetune.md) a model to specialize it on your own custom dataset:

<a target="_blank" href="https://lightning.ai/lightning-ai/studios/litgpt-finetune">
  <img src="https://pl-bolts-doc-images.s3.us-east-2.amazonaws.com/app-2/studio-badge.svg" alt="Open In Studio"/>
</a>

&nbsp;

```bash
# 1) Download a pretrained model
litgpt download microsoft/phi-2

# 2) Finetune the model
curl -L https://huggingface.co/datasets/ksaw008/finance_alpaca/resolve/main/finance_alpaca.json -o my_custom_dataset.json

litgpt finetune microsoft/phi-2 \
  --data JSON \
  --data.json_path my_custom_dataset.json \
  --data.val_split_fraction 0.1 \
  --out_dir out/custom-model

# 3) Chat with the model
litgpt chat out/custom-model/final
```

&nbsp;

### Pretrain an LLM
Train an LLM from scratch on your own data via pretraining:

<a target="_blank" href="https://lightning.ai/lightning-ai/studios/litgpt-pretrain">
<img src="https://pl-bolts-doc-images.s3.us-east-2.amazonaws.com/app-2/studio-badge.svg"; alt="Open In Studio"/>
</a>

&nbsp;

```bash
mkdir -p custom_texts
curl https://www.gutenberg.org/cache/epub/24440/pg24440.txt --output custom_texts/book1.txt
curl https://www.gutenberg.org/cache/epub/26393/pg26393.txt --output custom_texts/book2.txt

# 1) Download a tokenizer
litgpt download EleutherAI/pythia-160m \
  --tokenizer_only True

# 2) Pretrain the model
litgpt pretrain EleutherAI/pythia-160m \
  --tokenizer_dir EleutherAI/pythia-160m \
  --data TextFiles \
  --data.train_data_path "custom_texts/" \
  --train.max_tokens 10_000_000 \
  --out_dir out/custom-model

# 3) Chat with the model
litgpt chat out/custom-model/final
```

&nbsp;

### Continue pretraining an LLM
This is another way of finetuning that specializes an already pretrained model by training on custom data:


<a target="_blank" href="https://lightning.ai/lightning-ai/studios/litgpt-continue-pretraining">
<img src="https://pl-bolts-doc-images.s3.us-east-2.amazonaws.com/app-2/studio-badge.svg"; alt="Open In Studio"/>
</a>

&nbsp;

```bash
mkdir -p custom_texts
curl https://www.gutenberg.org/cache/epub/24440/pg24440.txt --output custom_texts/book1.txt
curl https://www.gutenberg.org/cache/epub/26393/pg26393.txt --output custom_texts/book2.txt

# 1) Download a pretrained model
litgpt download EleutherAI/pythia-160m

# 2) Continue pretraining the model
litgpt pretrain EleutherAI/pythia-160m \
  --tokenizer_dir EleutherAI/pythia-160m \
  --initial_checkpoint_dir EleutherAI/pythia-160m \
  --data TextFiles \
  --data.train_data_path "custom_texts/" \
  --train.max_tokens 10_000_000 \
  --out_dir out/custom-model

# 3) Chat with the model
litgpt chat out/custom-model/final
```

&nbsp;

### Deploy an LLM
Once you're ready to deploy a finetuned LLM, run this command:

<a target="_blank" href="https://lightning.ai/lightning-ai/studios/litgpt-serve">
  <img src="https://pl-bolts-doc-images.s3.us-east-2.amazonaws.com/app-2/studio-badge.svg" alt="Open In Studio"/>
</a>

&nbsp;

```bash
# locate the checkpoint to your finetuned or pretrained model and call the `serve` command:
litgpt serve microsoft/phi-2

# Alternative: if you haven't finetuned, download any checkpoint to deploy it:
litgpt download microsoft/phi-2
litgpt serve microsoft/phi-2
```

Test the server in a separate terminal and integrate the model API into your AI product:
```python
# 3) Use the server (in a separate Python session)
import requests, json
response = requests.post(
    "http://127.0.0.1:8000/predict",
    json={"prompt": "Fix typos in the following sentence: Exampel input"}
)
print(response.json()["output"])
```

&nbsp;

> [!NOTE]
> **[Read the full docs](tutorials/0_to_litgpt.md)**.

&nbsp;

----

###  Use an LLM for inference
Use LLMs for inference to test its chatting capabilities, run evaluations, or extract embeddings, etc.
Here's an example showing how to use the Phi-2 LLM.

<a target="_blank" href="https://lightning.ai/lightning-ai/studios/litgpt-chat">
  <img src="https://pl-bolts-doc-images.s3.us-east-2.amazonaws.com/app-2/studio-badge.svg" alt="Open In Studio"/>
</a>

&nbsp;

```bash
# 1) List all available models in litgpt
litgpt download list

# 2) Download a pretrained model
litgpt download microsoft/phi-2

# 3) Chat with the model
litgpt chat microsoft/phi-2

>> Prompt: What do Llamas eat?
```

The download of certain models requires an additional access token. You can read more about this in the [download](tutorials/download_model_weights.md#specific-models-and-access-tokens) documentation. 
For more information on the different inference options, refer to the [inference](tutorials/inference.md) tutorial.

----
&nbsp;

# State-of-the-art features
✅ &nbsp;State-of-the-art optimizations: Flash Attention v2, multi-GPU support via fully-sharded data parallelism, [optional CPU offloading](tutorials/oom.md#do-sharding-across-multiple-gpus), and [TPU and XLA support](extensions/xla).

✅ &nbsp;[Pretrain](tutorials/pretrain.md), [finetune](tutorials/finetune.md), and [deploy](tutorials/inference.md)

✅ &nbsp;Reduce compute requirements with low-precision settings: FP16, BF16, and FP16/FP32 mixed.

✅ &nbsp;Lower memory requirements with [quantization](tutorials/quantize.md): 4-bit floats, 8-bit integers, and double quantization.

✅ &nbsp;[Configuration files](config_hub) for great out-of-the-box performance.

✅ &nbsp;Parameter-efficient finetuning: [LoRA](tutorials/finetune_lora.md), [QLoRA](tutorials/finetune_lora.md), [Adapter](tutorials/finetune_adapter.md), and [Adapter v2](tutorials/finetune_adapter.md).

✅ &nbsp;[Exporting](tutorials/convert_lit_models.md) to other popular model weight formats.

✅ &nbsp;Many popular datasets for [pretraining](tutorials/pretrain.md) and [finetuning](tutorials/prepare_dataset.md), and [support for custom datasets](tutorials/prepare_dataset.md#preparing-custom-datasets-for-instruction-finetuning).

✅ &nbsp;Readable and easy-to-modify code to experiment with the latest research ideas.

&nbsp;

---

# Training recipes

LitGPT comes with validated recipes (YAML configs) to train models under different conditions.  We've generated these recipes based on the parameters we found to perform the best for different training conditions.

Browse all training recipes [here](config_hub).

### Example

```bash
litgpt finetune \
  --config https://raw.githubusercontent.com/Lightning-AI/litgpt/main/config_hub/finetune/llama-2-7b/lora.yaml
```
<details>
  <summary>✅ Use configs to customize training</summary>
  
Configs let you customize training for all granular parameters like:

```yaml
# The path to the base model's checkpoint directory to load for finetuning. (type: <class 'Path'>, default: checkpoints/stabilityai/stablelm-base-alpha-3b)
checkpoint_dir: checkpoints/meta-llama/Llama-2-7b-hf

# Directory in which to save checkpoints and logs. (type: <class 'Path'>, default: out/lora)
out_dir: out/finetune/qlora-llama2-7b

# The precision to use for finetuning. Possible choices: "bf16-true", "bf16-mixed", "32-true". (type: Optional[str], default: null)
precision: bf16-true

...
```
</details>

<details>
  <summary>✅ Example: LoRA finetuning config</summary>

&nbsp;

```yaml
# The path to the base model's checkpoint directory to load for finetuning. (type: <class 'Path'>, default: checkpoints/stabilityai/stablelm-base-alpha-3b)
checkpoint_dir: checkpoints/meta-llama/Llama-2-7b-hf

# Directory in which to save checkpoints and logs. (type: <class 'Path'>, default: out/lora)
out_dir: out/finetune/qlora-llama2-7b

# The precision to use for finetuning. Possible choices: "bf16-true", "bf16-mixed", "32-true". (type: Optional[str], default: null)
precision: bf16-true

# If set, quantize the model with this algorithm. See ``tutorials/quantize.md`` for more information. (type: Optional[Literal['nf4', 'nf4-dq', 'fp4', 'fp4-dq', 'int8-training']], default: null)
quantize: bnb.nf4

# How many devices/GPUs to use. (type: Union[int, str], default: 1)
devices: 1

# The LoRA rank. (type: int, default: 8)
lora_r: 32

# The LoRA alpha. (type: int, default: 16)
lora_alpha: 16

# The LoRA dropout value. (type: float, default: 0.05)
lora_dropout: 0.05

# Whether to apply LoRA to the query weights in attention. (type: bool, default: True)
lora_query: true

# Whether to apply LoRA to the key weights in attention. (type: bool, default: False)
lora_key: false

# Whether to apply LoRA to the value weights in attention. (type: bool, default: True)
lora_value: true

# Whether to apply LoRA to the output projection in the attention block. (type: bool, default: False)
lora_projection: false

# Whether to apply LoRA to the weights of the MLP in the attention block. (type: bool, default: False)
lora_mlp: false

# Whether to apply LoRA to output head in GPT. (type: bool, default: False)
lora_head: false

# Data-related arguments. If not provided, the default is ``litgpt.data.Alpaca``.
data:
  class_path: litgpt.data.Alpaca2k
  init_args:
    mask_prompt: false
    val_split_fraction: 0.05
    prompt_style: alpaca
    ignore_index: -100
    seed: 42
    num_workers: 4
    download_dir: data/alpaca2k

# Training-related arguments. See ``litgpt.args.TrainArgs`` for details
train:

  # Number of optimizer steps between saving checkpoints (type: Optional[int], default: 1000)
  save_interval: 200

  # Number of iterations between logging calls (type: int, default: 1)
  log_interval: 1

  # Number of samples between optimizer steps across data-parallel ranks (type: int, default: 128)
  global_batch_size: 8

  # Number of samples per data-parallel rank (type: int, default: 4)
  micro_batch_size: 2

  # Number of iterations with learning rate warmup active (type: int, default: 100)
  lr_warmup_steps: 10

  # Number of epochs to train on (type: Optional[int], default: 5)
  epochs: 4

  # Total number of tokens to train on (type: Optional[int], default: null)
  max_tokens:

  # Limits the number of optimizer steps to run (type: Optional[int], default: null)
  max_steps:

  # Limits the length of samples (type: Optional[int], default: null)
  max_seq_length: 512

  # Whether to tie the embedding weights with the language modeling head weights (type: Optional[bool], default: null)
  tie_embeddings:

  #   (type: float, default: 0.0003)
  learning_rate: 0.0002

  #   (type: float, default: 0.02)
  weight_decay: 0.0

  #   (type: float, default: 0.9)
  beta1: 0.9

  #   (type: float, default: 0.95)
  beta2: 0.95

  #   (type: Optional[float], default: null)
  max_norm:

  #   (type: float, default: 6e-05)
  min_lr: 6.0e-05

# Evaluation-related arguments. See ``litgpt.args.EvalArgs`` for details
eval:

  # Number of optimizer steps between evaluation calls (type: int, default: 100)
  interval: 100

  # Number of tokens to generate (type: Optional[int], default: 100)
  max_new_tokens: 100

  # Number of iterations (type: int, default: 100)
  max_iters: 100

# The name of the logger to send metrics to. (type: Literal['wandb', 'tensorboard', 'csv'], default: csv)
logger_name: csv

# The random seed to use for reproducibility. (type: int, default: 1337)
seed: 1337
```
</details>

<details>
  <summary>✅ Override any parameter in the CLI:</summary>

```bash
litgpt finetune \
  --config https://raw.githubusercontent.com/Lightning-AI/litgpt/main/config_hub/finetune/llama-2-7b/lora.yaml \
  --lora_r 4
```
</details>

&nbsp;

# Community

We welcome all individual contributors, regardless of their level of experience or hardware. Your contributions are valuable, and we are excited to see what you can accomplish in this collaborative and supportive environment.

- [Request a feature](https://github.com/Lightning-AI/litgpt/issues)    
- [Submit your first contribution](https://lightning.ai/pages/community/tutorial/how-to-contribute-to-litgpt/)    
- [Join our Discord](https://discord.gg/VptPCZkGNa)    

&nbsp;

# Tutorials   

🚀 [Get started](tutorials/0_to_litgpt.md)    
⚡️  [Finetuning, incl. LoRA, QLoRA, and Adapters](tutorials/finetune.md)    
🤖 [Pretraining](tutorials/pretrain.md)    
💬 [Model evaluation](tutorials/evaluation.md)    
📘 [Supported and custom datasets](tutorials/prepare_dataset.md)    
🧹 [Quantization](tutorials/quantize.md)    
🤯 [Tips for dealing with out-of-memory (OOM) errors](tutorials/oom.md)   
🧑🏽‍💻 [Using cloud TPUs](extensions/xla)

&nbsp;


## Projects using LitGPT

Check out the projects below that use and build on LitGPT. If you have a project you'd like to add to this section, please don't hesitate to open a pull request.

&nbsp;

📊 **SAMBA: Simple Hybrid State Space Models for Efficient Unlimited Context Language Modeling**

The [Samba](https://github.com/microsoft/Samba) project by researchers at Microsoft is built on top of the LitGPT code base and combines state space models with sliding window attention, which outperforms pure state space models.

&nbsp;

**🏆 NeurIPS 2023 Large Language Model Efficiency Challenge: 1 LLM + 1 GPU + 1 Day**

The LitGPT repository was the official starter kit for the [NeurIPS 2023 LLM Efficiency Challenge](https://llm-efficiency-challenge.github.io), which is a competition focused on finetuning an existing non-instruction tuned LLM for 24 hours on a single GPU.

&nbsp;

**🦙 TinyLlama: An Open-Source Small Language Model**

LitGPT powered the [TinyLlama project](https://github.com/jzhang38/TinyLlama) and [TinyLlama: An Open-Source Small Language Model](https://arxiv.org/abs/2401.02385) research paper.

&nbsp;

**🍪 MicroLlama: MicroLlama-300M**

[MicroLlama](https://github.com/keeeeenw/MicroLlama) is a 300M Llama model pretrained on 50B tokens powered by TinyLlama and LitGPT.

&nbsp;

**🔬 Pre-training Small Base LMs with Fewer Tokens**

The research paper ["Pre-training Small Base LMs with Fewer Tokens"](https://arxiv.org/abs/2404.08634), which utilizes LitGPT, develops smaller base language models by inheriting a few transformer blocks from larger models and training on a tiny fraction of the data used by the larger models. It demonstrates that these smaller models can perform comparably to larger models despite using significantly less training data and resources.

&nbsp;

## Acknowledgements

This implementation extends on [Lit-LLaMA](https://github.com/lightning-AI/lit-llama) and [nanoGPT](https://github.com/karpathy/nanoGPT), and it's **powered by [Lightning Fabric](https://lightning.ai/docs/fabric/stable/) ⚡**.

- [@karpathy](https://github.com/karpathy) for [nanoGPT](https://github.com/karpathy/nanoGPT)
- [@EleutherAI](https://github.com/EleutherAI) for [GPT-NeoX](https://github.com/EleutherAI/gpt-neox) and the [Evaluation Harness](https://github.com/EleutherAI/lm-evaluation-harness)
- [@TimDettmers](https://github.com/TimDettmers) for [bitsandbytes](https://github.com/TimDettmers/bitsandbytes)
- [@Microsoft](https://github.com/microsoft) for [LoRA](https://github.com/microsoft/LoRA)
- [@tridao](https://github.com/tridao) for [Flash Attention 2](https://github.com/Dao-AILab/flash-attention)

&nbsp;

## License

LitGPT is released under the [Apache 2.0](https://github.com/Lightning-AI/litgpt/blob/main/LICENSE) license.


## Citation

If you use LitGPT in your research, please cite the following work:

```bibtex
@misc{litgpt-2023,
  author       = {Lightning AI},
  title        = {LitGPT},
  howpublished = {\url{https://github.com/Lightning-AI/litgpt}},
  year         = {2023},
}
```

&nbsp;<|MERGE_RESOLUTION|>--- conflicted
+++ resolved
@@ -154,14 +154,9 @@
 ---
 
 &nbsp;
-<<<<<<< HEAD
-
-# Command line interface
-Use the CLI API to run advanced workflows such as pretraining or finetuning on your own data.   
-=======
+
 # Advanced workflows
 Use the command line interface to run advanced workflows such as pretraining or finetuning on your own data.   
->>>>>>> a6b1678d
 
 ## All commands   
 After installing LitGPT, select the model and action you want to take on that model (finetune, pretrain, evaluate, deploy, etc...):
