--- conflicted
+++ resolved
@@ -64,6 +64,7 @@
 |----|----|----|----|
 | CodeGemma | 7B | Google | [Google Team, Google Deepmind](https://ai.google.dev/gemma/docs/codegemma) |
 | Code Llama | 7B, 13B, 34B, 70B | Meta AI | [Rozière et al. 2023](https://arxiv.org/abs/2308.12950) |
+| Danube2 | 1.8B | H2O.ai | [H2O.ai](https://h2o.ai/platform/danube-1-8b/) |
 | Dolly | 3B, 7B, 12B | Databricks | [Conover et al. 2023](https://www.databricks.com/blog/2023/04/12/dolly-first-open-commercially-viable-instruction-tuned-llm) |
 | Falcon | 7B, 40B, 180B | TII UAE | [TII 2023](https://falconllm.tii.ae)                                                                                         |
 | FreeWilly2 (Stable Beluga 2) | 70B | Stability AI | [Stability AI 2023](https://stability.ai/blog/stable-beluga-large-instruction-fine-tuned-models)                             |
@@ -278,37 +279,10 @@
 print(response.json()["output"])
 ```
 
-<<<<<<< HEAD
-| Model | Model size | Author | Reference |
-|----|----|----|----|
-| Danube2 | 1.8B | H2O.ai | [H2O.ai](https://h2o.ai/platform/danube-1-8b/)
-| CodeGemma | 7B | Google | [Google Team, Google Deepmind](https://ai.google.dev/gemma/docs/codegemma) |
-| Code Llama | 7B, 13B, 34B, 70B | Meta AI | [Rozière et al. 2023](https://arxiv.org/abs/2308.12950) |
-| Dolly | 3B, 7B, 12B | Databricks | [Conover et al. 2023](https://www.databricks.com/blog/2023/04/12/dolly-first-open-commercially-viable-instruction-tuned-llm) |
-| Falcon | 7B, 40B, 180B | TII UAE | [TII 2023](https://falconllm.tii.ae)                                                                                         |
-| FreeWilly2 (Stable Beluga 2) | 70B | Stability AI | [Stability AI 2023](https://stability.ai/blog/stable-beluga-large-instruction-fine-tuned-models)                             |
-| Function Calling Llama 2 | 7B | Trelis | [Trelis et al. 2023](https://huggingface.co/Trelis/Llama-2-7b-chat-hf-function-calling-v2)                                   |
-| Gemma | 2B, 7B | Google | [Google Team, Google Deepmind](https://storage.googleapis.com/deepmind-media/gemma/gemma-report.pdf)                         |
-| Llama 2 | 7B, 13B, 70B | Meta AI | [Touvron et al. 2023](https://arxiv.org/abs/2307.09288)                                                                      |
-| LongChat | 7B, 13B | LMSYS | [LongChat Team 2023](https://lmsys.org/blog/2023-06-29-longchat/)                                                            |
-| Mistral | 7B | Mistral AI | [Mistral website](https://mistral.ai/)                                                                                       |
-| Nous-Hermes | 7B, 13B, 70B | NousResearch | [Org page](https://huggingface.co/NousResearch)                                                                              |
-| OpenLLaMA | 3B, 7B, 13B | OpenLM Research | [Geng & Liu 2023](https://github.com/openlm-research/open_llama)                                                             |
-| Phi | 1.3B, 2.7B | Microsoft Research  | [Li et al. 2023](https://arxiv.org/abs/2309.05463)                                                                           |
-| Platypus | 7B, 13B, 70B |  Lee et al. | [Lee, Hunter, and Ruiz 2023](https://arxiv.org/abs/2308.07317)                                                               |
-| Pythia | {14,31,70,160,410}M, {1,1.4,2.8,6.9,12}B | EleutherAI | [Biderman et al. 2023](https://arxiv.org/abs/2304.01373)                                                                     |
-| RedPajama-INCITE | 3B, 7B | Together | [Together 2023](https://together.ai/blog/redpajama-models-v1)                                                                |
-| StableCode | 3B | Stability AI | [Stability AI 2023](https://stability.ai/blog/stablecode-llm-generative-ai-coding)                                           |
-| StableLM  | 3B, 7B | Stability AI | [Stability AI 2023](https://github.com/Stability-AI/StableLM)                                                                |
-| StableLM Zephyr | 3B | Stability AI | [Stability AI 2023](https://stability.ai/blog/stablecode-llm-generative-ai-coding)                                           |
-| TinyLlama | 1.1B | Zhang et al. | [Zhang et al. 2023](https://github.com/jzhang38/TinyLlama)                                                                   |
-| Vicuna | 7B, 13B, 33B | LMSYS | [Li et al. 2023](https://lmsys.org/blog/2023-03-30-vicuna/)
-=======
 &nbsp;
 
 > [!NOTE]
 > **[Read the full docs](tutorials/0_to_litgpt.md)**.
->>>>>>> e60f21a4
 
 &nbsp;
 
