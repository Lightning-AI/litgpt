<div align="center">
<img src="https://pl-public-data.s3.amazonaws.com/assets_lightning/LitStableLM_Badge.png" alt="LitGPT" width="128"/>

&nbsp;

# ⚡ LitGPT

**Pretrain, finetune, evaluate, and deploy 20+ LLMs on your own data**

Uses the latest state-of-the-art techniques:

✅ flash attention &nbsp; &nbsp;  ✅ fp4/8/16/32 &nbsp; &nbsp;  ✅ LoRA, QLoRA, Adapter (v1, v2) &nbsp; &nbsp;  ✅ FSDP &nbsp; &nbsp;  ✅ 1-1000+ GPUs/TPUs

---


![PyPI - Python Version](https://img.shields.io/pypi/pyversions/pytorch-lightning)
![cpu-tests](https://github.com/lightning-AI/lit-stablelm/actions/workflows/cpu-tests.yml/badge.svg) [![license](https://img.shields.io/badge/License-Apache%202.0-blue.svg)](https://github.com/Lightning-AI/lit-stablelm/blob/master/LICENSE) [![Discord](https://img.shields.io/discord/1077906959069626439)](https://discord.gg/VptPCZkGNa)

<p align="center">
  <a href="https://lightning.ai/">Lightning AI</a> •
  <a href="#choose-from-20-llms">Models</a> •
  <a href="#install-litgpt">Install</a> •
  <a href="#get-started">Get started</a> •
  <a href="#use-an-llm">Evaluate</a> •
  <a href="#finetune-an-llm">Finetune</a> •
  <a href="#finetune-an-llm">Pretrain</a> •
  <a href="#state-of-the-art-features">Features</a> •
  <a href="#training-recipes">Training recipes (YAML)</a>
</p>

</div>

&nbsp;

# Finetune, pretrain and deploy LLMs Lightning fast ⚡⚡   
LitGPT is a command-line tool designed to easily [finetune](#finetune-an-llm), [pretrain](#pretrain-an-llm), [evaluate](#use-an-llm), and deploy [20+ LLMs](#choose-from-20-llms) **on your own data**. It features highly-optimized [training recipes](#training-recipes) for the world's most powerful open-source large-language-models (LLMs).

We reimplemented all model architectures and training recipes from scratch for 4 reasons:   

1. Remove all abstraction layers and have single file implementations.   
2. Guarantee Apache 2.0 compliance to enable enterprise use without limits.    
3. Optimized each model architectural detail to maximize performance, reduce costs, and speed up training.    
4. Highly-optimized [recipe configs](#training-recipes) we have tested at enterprise scale.               

---

# Choose from 20+ LLMs
LitGPT has 🤯 **custom, from-scratch implementations** of [20+ LLMs](tutorials/download_model_weights.md) without layers of abstraction:   

| Model | Model size | Author | Reference |
|----|----|----|----|
| Llama 2 | 7B, 13B, 70B | Meta AI | [Touvron et al. 2023](https://arxiv.org/abs/2307.09288)                                                                      |
| Code Llama | 7B, 13B, 34B, 70B | Meta AI | [Rozière et al. 2023](https://arxiv.org/abs/2308.12950) |
| Mistral | 7B | Mistral AI | [Mistral website](https://mistral.ai/)                                                                                       |
| CodeGemma | 7B | Google | [Google Team, Google Deepmind](https://ai.google.dev/gemma/docs/codegemma) |
| ... | ... | ... | ...   |

<details>
  <summary>See full list of 20+ LLMs</summary>
&nbsp; 

#### All models
  
| Model | Model size | Author | Reference |
|----|----|----|----|
| CodeGemma | 7B | Google | [Google Team, Google Deepmind](https://ai.google.dev/gemma/docs/codegemma) |
| Code Llama | 7B, 13B, 34B, 70B | Meta AI | [Rozière et al. 2023](https://arxiv.org/abs/2308.12950) |
| Dolly | 3B, 7B, 12B | Databricks | [Conover et al. 2023](https://www.databricks.com/blog/2023/04/12/dolly-first-open-commercially-viable-instruction-tuned-llm) |
| Falcon | 7B, 40B, 180B | TII UAE | [TII 2023](https://falconllm.tii.ae)                                                                                         |
| FreeWilly2 (Stable Beluga 2) | 70B | Stability AI | [Stability AI 2023](https://stability.ai/blog/stable-beluga-large-instruction-fine-tuned-models)                             |
| Function Calling Llama 2 | 7B | Trelis | [Trelis et al. 2023](https://huggingface.co/Trelis/Llama-2-7b-chat-hf-function-calling-v2)                                   |
| Gemma | 2B, 7B | Google | [Google Team, Google Deepmind](https://storage.googleapis.com/deepmind-media/gemma/gemma-report.pdf)                         |
| Llama 2 | 7B, 13B, 70B | Meta AI | [Touvron et al. 2023](https://arxiv.org/abs/2307.09288)                                                                      |
| LongChat | 7B, 13B | LMSYS | [LongChat Team 2023](https://lmsys.org/blog/2023-06-29-longchat/)                                                            |
| Mistral | 7B | Mistral AI | [Mistral website](https://mistral.ai/)                                                                                       |
| Nous-Hermes | 7B, 13B, 70B | NousResearch | [Org page](https://huggingface.co/NousResearch)                                                                              |
| OpenLLaMA | 3B, 7B, 13B | OpenLM Research | [Geng & Liu 2023](https://github.com/openlm-research/open_llama)                                                             |
| Phi | 1.3B, 2.7B | Microsoft Research  | [Li et al. 2023](https://arxiv.org/abs/2309.05463)                                                                           |
| Platypus | 7B, 13B, 70B |  Lee et al. | [Lee, Hunter, and Ruiz 2023](https://arxiv.org/abs/2308.07317)                                                               |
| Pythia | {14,31,70,160,410}M, {1,1.4,2.8,6.9,12}B | EleutherAI | [Biderman et al. 2023](https://arxiv.org/abs/2304.01373)                                                                     |
| RedPajama-INCITE | 3B, 7B | Together | [Together 2023](https://together.ai/blog/redpajama-models-v1)                                                                |
| StableCode | 3B | Stability AI | [Stability AI 2023](https://stability.ai/blog/stablecode-llm-generative-ai-coding)                                           |
| StableLM  | 3B, 7B | Stability AI | [Stability AI 2023](https://github.com/Stability-AI/StableLM)                                                                |
| StableLM Zephyr | 3B | Stability AI | [Stability AI 2023](https://stability.ai/blog/stablecode-llm-generative-ai-coding)                                           |
| TinyLlama | 1.1B | Zhang et al. | [Zhang et al. 2023](https://github.com/jzhang38/TinyLlama)                                                                   |
| Vicuna | 7B, 13B, 33B | LMSYS | [Li et al. 2023](https://lmsys.org/blog/2023-03-30-vicuna/)

</details>

## Install LitGPT

Install LitGPT with all dependencies (including CLI, quantization, tokenizers for all models, etc.):

```bash
pip install 'litgpt[all]'
```

<details>
  <summary>Advanced install options</summary>

&nbsp;

Install from source:

```bash
git clone https://github.com/Lightning-AI/litgpt
cd litgpt
pip install -e '.[all]'
```
</details>

&nbsp;

---

# Get started
After installing LitGPT, select the model and action you want to take on that model (finetune, pretrain, evaluate, deploy, etc...):    

```bash
# ligpt [action] [model]
litgpt  download  mistralai/Mistral-7B-Instruct-v0.2
litgpt  chat      mistralai/Mistral-7B-Instruct-v0.2
litgpt  finetune  mistralai/Mistral-7B-Instruct-v0.2    
litgpt  pretrain  mistralai/Mistral-7B-Instruct-v0.2    
litgpt  serve     mistralai/Mistral-7B-Instruct-v0.2    
```

&nbsp;

###  Use an LLM
Here's an example showing how to use the Mistral 7B LLM.

<a target="_blank" href="https://lightning.ai/lightning-ai/studios/litgpt-chat">
  <img src="https://pl-bolts-doc-images.s3.us-east-2.amazonaws.com/app-2/studio-badge.svg" alt="Open In Studio"/>
</a>

&nbsp;    

```bash
# 1) Download a pretrained model
litgpt download --repo_id mistralai/Mistral-7B-Instruct-v0.2

# 2) Chat with the model
litgpt chat \
  --checkpoint_dir checkpoints/mistralai/Mistral-7B-Instruct-v0.2

>> Prompt: What do Llamas eat?
```

For more information, refer to the [download](tutorials/download_model_weights.md) and [inference](tutorials/inference.md) tutorials.

&nbsp;

### Finetune an LLM
[Finetune](tutorials/finetune.md) a model to specialize it on your own custom dataset:

<a target="_blank" href="https://lightning.ai/lightning-ai/studios/litgpt-finetune">
  <img src="https://pl-bolts-doc-images.s3.us-east-2.amazonaws.com/app-2/studio-badge.svg" alt="Open In Studio"/>
</a>

&nbsp; 

```bash
# 1) Download a pretrained model
litgpt download --repo_id microsoft/phi-2

# 2) Finetune the model
curl -L https://huggingface.co/datasets/medalpaca/medical_meadow_health_advice/raw/main/medical_meadow_health_advice.json -o my_custom_dataset.json

litgpt finetune lora \
  --checkpoint_dir checkpoints/microsoft/phi-2 \
  --data JSON \
  --data.json_path my_custom_dataset.json \
  --data.val_split_fraction 0.1 \
  --out_dir out/phi-2-lora

# 3) Chat with the model
litgpt chat \
  --checkpoint_dir out/phi-2-lora/final
```

&nbsp;

### Pretrain an LLM   
Train an LLM from scratch on your own data via pretraining:

<a target="_blank" href="https://lightning.ai/lightning-ai/studios/litgpt-pretrain">
<img src="https://pl-bolts-doc-images.s3.us-east-2.amazonaws.com/app-2/studio-badge.svg"; alt="Open In Studio"/>
</a>

&nbsp; 

```bash
mkdir -p custom_texts
curl https://www.gutenberg.org/cache/epub/24440/pg24440.txt --output custom_texts/book1.txt
curl https://www.gutenberg.org/cache/epub/26393/pg26393.txt --output custom_texts/book2.txt

# 1) Download a tokenizer
litgpt download \
  --repo_id EleutherAI/pythia-160m \
  --tokenizer_only True

# 2) Pretrain the model
litgpt pretrain \
  --model_name pythia-160m \
  --tokenizer_dir checkpoints/EleutherAI/pythia-160m \
  --data TextFiles \
  --data.train_data_path "custom_texts/" \
  --train.max_tokens 10_000_000 \
  --out_dir out/custom-model

# 3) Chat with the model
litgpt chat \
  --checkpoint_dir out/custom-model/final
```

&nbsp;

### Continue pretraining an LLM       
This is another way of finetuning that specialize an already pretrained model by training on custom data:    

<<<<<<< HEAD
```bash
=======
<a target="_blank" href="https://lightning.ai/lightning-ai/studios/litgpt-continue-pretraining">
<img src="https://pl-bolts-doc-images.s3.us-east-2.amazonaws.com/app-2/studio-badge.svg"; alt="Open In Studio"/>
</a>

&nbsp; 

```
>>>>>>> 6e3a755b
mkdir -p custom_texts
curl https://www.gutenberg.org/cache/epub/24440/pg24440.txt --output custom_texts/book1.txt
curl https://www.gutenberg.org/cache/epub/26393/pg26393.txt --output custom_texts/book2.txt

# 1) Download a pretrained model
litgpt download --repo_id EleutherAI/pythia-160m

# 2) Continue pretraining the model
litgpt pretrain \
  --model_name pythia-160m \
  --tokenizer_dir checkpoints/EleutherAI/pythia-160m \
  --initial_checkpoint_dir checkpoints/EleutherAI/pythia-160m \
  --data TextFiles \
  --data.train_data_path "custom_texts/" \
  --train.max_tokens 10_000_000 \
  --out_dir out/custom-model

# 3) Chat with the model
litgpt chat \
  --checkpoint_dir out/custom-model/final
```

### Deploy an LLM

This example illustrates how to deploy an LLM using LitGPT

```bash
# 1) Download a pretrained model (alternatively, use your own finetuned model)
litgpt download --repo_id microsoft/phi-2

# 2) Start the server
litgpt serve --checkpoint_dir checkpoints/microsoft/phi-2
```

```python
# 3) Use the server (in a separate session)
import requests, json
 response = requests.post(
     "http://127.0.0.1:8000/predict", 
     json={"prompt": "Fix typos in the following sentence: Exampel input"}
)
print(response.json()["output"])
```

&nbsp;

> [!NOTE]
> **[Read the full docs](tutorials/0_to_litgpt.md)**.

&nbsp;

----

# State-of-the-art features
✅ &nbsp;State-of-the-art optimizations: Flash Attention v2, multi-GPU support via fully-sharded data parallelism, [optional CPU offloading](tutorials/oom.md#do-sharding-across-multiple-gpus), and [TPU and XLA support](extensions/xla).

✅ &nbsp;[Pretrain](tutorials/pretrain.md), [finetune](tutorials/finetune.md), and [deploy](tutorials/inference.md)

✅ &nbsp;Reduce compute requirements with low-precision settings: FP16, BF16, and FP16/FP32 mixed.

✅ &nbsp;Lower memory requirements with [quantization](tutorials/quantize.md): 4-bit floats, 8-bit integers, and double quantization.

✅ &nbsp;[Configuration files](config_hub) for great out-of-the-box performance.

✅ &nbsp;Parameter-efficient finetuning: [LoRA](tutorials/finetune_lora.md), [QLoRA](tutorials/finetune_lora.md), [Adapter](tutorials/finetune_adapter.md), and [Adapter v2](tutorials/finetune_adapter.md).

✅ &nbsp;[Exporting](tutorials/convert_lit_models.md) to other popular model weight formats.

✅ &nbsp;Many popular datasets for [pretraining](tutorials/pretrain.md) and [finetuning](tutorials/prepare_dataset.md), and [support for custom datasets](tutorials/prepare_dataset.md#preparing-custom-datasets-for-instruction-finetuning).

✅ &nbsp;Readable and easy-to-modify code to experiment with the latest research ideas.

&nbsp;

---

# Training recipes

LitGPT comes with validated recipes (YAML configs) to train models under different conditions.  We've generated these recipes based on the parameters we found to perform the best for different training conditions.

Browse all training recipes [here](config_hub).

### Example

```bash
litgpt finetune lora \
  --config https://raw.githubusercontent.com/Lightning-AI/litgpt/main/config_hub/finetune/llama-2-7b/lora.yaml
```

### What is a config
Configs let you customize training for all granular parameters like:

```yaml
# The path to the base model's checkpoint directory to load for finetuning. (type: <class 'Path'>, default: checkpoints/stabilityai/stablelm-base-alpha-3b)
checkpoint_dir: checkpoints/meta-llama/Llama-2-7b-hf

# Directory in which to save checkpoints and logs. (type: <class 'Path'>, default: out/lora)
out_dir: out/finetune/qlora-llama2-7b

# The precision to use for finetuning. Possible choices: "bf16-true", "bf16-mixed", "32-true". (type: Optional[str], default: null)
precision: bf16-true

...
```

<details>
  <summary>Example: LoRA finetuning config</summary>

&nbsp;

```yaml
# The path to the base model's checkpoint directory to load for finetuning. (type: <class 'Path'>, default: checkpoints/stabilityai/stablelm-base-alpha-3b)
checkpoint_dir: checkpoints/meta-llama/Llama-2-7b-hf

# Directory in which to save checkpoints and logs. (type: <class 'Path'>, default: out/lora)
out_dir: out/finetune/qlora-llama2-7b

# The precision to use for finetuning. Possible choices: "bf16-true", "bf16-mixed", "32-true". (type: Optional[str], default: null)
precision: bf16-true

# If set, quantize the model with this algorithm. See ``tutorials/quantize.md`` for more information. (type: Optional[Literal['nf4', 'nf4-dq', 'fp4', 'fp4-dq', 'int8-training']], default: null)
quantize: bnb.nf4

# How many devices/GPUs to use. (type: Union[int, str], default: 1)
devices: 1

# The LoRA rank. (type: int, default: 8)
lora_r: 32

# The LoRA alpha. (type: int, default: 16)
lora_alpha: 16

# The LoRA dropout value. (type: float, default: 0.05)
lora_dropout: 0.05

# Whether to apply LoRA to the query weights in attention. (type: bool, default: True)
lora_query: true

# Whether to apply LoRA to the key weights in attention. (type: bool, default: False)
lora_key: false

# Whether to apply LoRA to the value weights in attention. (type: bool, default: True)
lora_value: true

# Whether to apply LoRA to the output projection in the attention block. (type: bool, default: False)
lora_projection: false

# Whether to apply LoRA to the weights of the MLP in the attention block. (type: bool, default: False)
lora_mlp: false

# Whether to apply LoRA to output head in GPT. (type: bool, default: False)
lora_head: false

# Data-related arguments. If not provided, the default is ``litgpt.data.Alpaca``.
data:
  class_path: litgpt.data.Alpaca2k
  init_args:
    mask_prompt: false
    val_split_fraction: 0.05
    prompt_style: alpaca
    ignore_index: -100
    seed: 42
    num_workers: 4
    download_dir: data/alpaca2k

# Training-related arguments. See ``litgpt.args.TrainArgs`` for details
train:

  # Number of optimizer steps between saving checkpoints (type: Optional[int], default: 1000)
  save_interval: 200

  # Number of iterations between logging calls (type: int, default: 1)
  log_interval: 1

  # Number of samples between optimizer steps across data-parallel ranks (type: int, default: 128)
  global_batch_size: 8

  # Number of samples per data-parallel rank (type: int, default: 4)
  micro_batch_size: 2

  # Number of iterations with learning rate warmup active (type: int, default: 100)
  lr_warmup_steps: 10

  # Number of epochs to train on (type: Optional[int], default: 5)
  epochs: 4

  # Total number of tokens to train on (type: Optional[int], default: null)
  max_tokens:

  # Limits the number of optimizer steps to run (type: Optional[int], default: null)
  max_steps:

  # Limits the length of samples (type: Optional[int], default: null)
  max_seq_length: 512

  # Whether to tie the embedding weights with the language modeling head weights (type: Optional[bool], default: null)
  tie_embeddings:

  #   (type: float, default: 0.0003)
  learning_rate: 0.0002

  #   (type: float, default: 0.02)
  weight_decay: 0.0

  #   (type: float, default: 0.9)
  beta1: 0.9

  #   (type: float, default: 0.95)
  beta2: 0.95

  #   (type: Optional[float], default: null)
  max_norm:

  #   (type: float, default: 6e-05)
  min_lr: 6.0e-05

# Evaluation-related arguments. See ``litgpt.args.EvalArgs`` for details
eval:

  # Number of optimizer steps between evaluation calls (type: int, default: 100)
  interval: 100

  # Number of tokens to generate (type: Optional[int], default: 100)
  max_new_tokens: 100

  # Number of iterations (type: int, default: 100)
  max_iters: 100

# The name of the logger to send metrics to. (type: Literal['wandb', 'tensorboard', 'csv'], default: csv)
logger_name: csv

# The random seed to use for reproducibility. (type: int, default: 1337)
seed: 1337
```
</details>

### Override config params via CLI
Override any parameter in the CLI:

```bash
litgpt finetune lora \
  --config https://raw.githubusercontent.com/Lightning-AI/litgpt/main/config_hub/finetune/llama-2-7b/lora.yaml \
  --lora_r 4
```

&nbsp;

# Community        

## Get involved!

We appreciate your feedback and contributions. If you have feature requests, questions, or want to contribute code or config files, please don't hesitate to use the [GitHub Issue](https://github.com/Lightning-AI/litgpt/issues) tracker.

We welcome all individual contributors, regardless of their level of experience or hardware. Your contributions are valuable, and we are excited to see what you can accomplish in this collaborative and supportive environment.

&nbsp;

> [!TIP]
> Unsure about contributing? Check out our [How to Contribute to LitGPT](https://lightning.ai/pages/community/tutorial/how-to-contribute-to-litgpt/) guide.

If you have general questions about building with LitGPT, please [join our Discord](https://discord.gg/VptPCZkGNa).


&nbsp;

## Tutorials, how-to guides, and docs


> [!NOTE]
> We recommend starting with the **[Zero to LitGPT: Getting Started with Pretraining, Finetuning, and Using LLMs](tutorials/0_to_litgpt.md)** if you are looking to get started with using LitGPT.

Tutorials and in-depth feature documentation can be found below:

-  Finetuning, incl. LoRA, QLoRA, and Adapters ([tutorials/finetune.md](tutorials/finetune.md))
-  Pretraining ([tutorials/pretrain.md](tutorials/pretrain.md))
-  Model evaluation ([tutorials/evaluation.md](tutorials/evaluation.md))
-  Supported and custom datasets ([tutorials/prepare_dataset.md](tutorials/prepare_dataset.md))
-  Quantization ([tutorials/quantize.md](tutorials/quantize.md))
-  Tips for dealing with out-of-memory (OOM) errors ([tutorials/oom.md](tutorials/oom.md))

&nbsp;

## XLA

Lightning AI has partnered with Google to add first-class support for [Cloud TPUs](https://cloud.google.com/tpu) in [Lightning's frameworks](https://github.com/Lightning-AI/lightning) and LitGPT,
helping democratize AI for millions of developers and researchers worldwide.

Using TPUs with Lightning is as straightforward as changing one line of code.

We provide scripts fully optimized for TPUs in the [XLA directory](extensions/xla).



&nbsp;

## Acknowledgements

This implementation extends on [Lit-LLaMA](https://github.com/lightning-AI/lit-llama) and [nanoGPT](https://github.com/karpathy/nanoGPT), and it's **powered by [Lightning Fabric](https://lightning.ai/docs/fabric/stable/) ⚡**.

- [@karpathy](https://github.com/karpathy) for [nanoGPT](https://github.com/karpathy/nanoGPT)
- [@EleutherAI](https://github.com/EleutherAI) for [GPT-NeoX](https://github.com/EleutherAI/gpt-neox) and the [Evaluation Harness](https://github.com/EleutherAI/lm-evaluation-harness)
- [@TimDettmers](https://github.com/TimDettmers) for [bitsandbytes](https://github.com/TimDettmers/bitsandbytes)
- [@Microsoft](https://github.com/microsoft) for [LoRA](https://github.com/microsoft/LoRA)
- [@tridao](https://github.com/tridao) for [Flash Attention 2](https://github.com/Dao-AILab/flash-attention)


&nbsp;


## Community showcase

Check out the projects below that use and build on LitGPT. If you have a project you'd like to add to this section, please don't hesitate to open a pull request.

&nbsp;

**🏆 NeurIPS 2023 Large Language Model Efficiency Challenge: 1 LLM + 1 GPU + 1 Day**

The LitGPT repository was the official starter kit for the [NeurIPS 2023 LLM Efficiency Challenge](https://llm-efficiency-challenge.github.io), which is a competition focused on finetuning an existing non-instruction tuned LLM for 24 hours on a single GPU.

&nbsp;

**🦙 TinyLlama: An Open-Source Small Language Model**

LitGPT powered the [TinyLlama project](https://github.com/jzhang38/TinyLlama) and [TinyLlama: An Open-Source Small Language Model](https://arxiv.org/abs/2401.02385) research paper.

&nbsp;

**🍪 MicroLlama: MicroLlama-300M**

[MicroLlama](https://github.com/keeeeenw/MicroLlama) is a 300M Llama model pretrained on 50B tokens powered by TinyLlama and LitGPT.

&nbsp;

**🔬 Pre-training Small Base LMs with Fewer Tokens**

The research paper ["Pre-training Small Base LMs with Fewer Tokens"](https://arxiv.org/abs/2404.08634), which utilizes LitGPT, develops smaller base language models by inheriting a few transformer blocks from larger models and training on a tiny fraction of the data used by the larger models. It demonstrates that these smaller models can perform comparably to larger models despite using significantly less training data and resources.

&nbsp;

## Citation

If you use LitGPT in your research, please cite the following work:

```bibtex
@misc{litgpt-2023,
  author       = {Lightning AI},
  title        = {LitGPT},
  howpublished = {\url{https://github.com/Lightning-AI/litgpt}},
  year         = {2023},
}
```

&nbsp;

## License

LitGPT is released under the [Apache 2.0](https://github.com/Lightning-AI/litgpt/blob/main/LICENSE) license.<|MERGE_RESOLUTION|>--- conflicted
+++ resolved
@@ -220,17 +220,13 @@
 ### Continue pretraining an LLM       
 This is another way of finetuning that specialize an already pretrained model by training on custom data:    
 
-<<<<<<< HEAD
-```bash
-=======
+
 <a target="_blank" href="https://lightning.ai/lightning-ai/studios/litgpt-continue-pretraining">
 <img src="https://pl-bolts-doc-images.s3.us-east-2.amazonaws.com/app-2/studio-badge.svg"; alt="Open In Studio"/>
 </a>
 
 &nbsp; 
 
-```
->>>>>>> 6e3a755b
 mkdir -p custom_texts
 curl https://www.gutenberg.org/cache/epub/24440/pg24440.txt --output custom_texts/book1.txt
 curl https://www.gutenberg.org/cache/epub/26393/pg26393.txt --output custom_texts/book2.txt
