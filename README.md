--- conflicted
+++ resolved
@@ -25,20 +25,7 @@
 
 Supports the following popular model checkpoints:
 
-<<<<<<< HEAD
-| Model and usage                                                     | Reference                                                                                        |
-|---------------------------------------------------------------------|--------------------------------------------------------------------------------------------------|
-| Meta AI [Llama 2](tutorials/download_llama_2.md)                    | [Touvron et al. 2023](https://arxiv.org/abs/2307.09288)                                          |
-| Stability AI [FreeWilly2](tutorials/download_freewilly_2.md)        | [Stability AI 2023](https://stability.ai/blog/stable-beluga-large-instruction-fine-tuned-models) |
-| TII UAE [Falcon](tutorials/download_falcon.md)                      | [TII 2023](https://falconllm.tii.ae)                                                             |
-| OpenLM Research [OpenLLaMA](tutorials/download_openllama.md)        | [Geng & Liu 2023](https://github.com/openlm-research/open_llama)                                 |
-| LMSYS [Vicuna](tutorials/download_vicuna.md)                        | [Li et al. 2023](https://lmsys.org/blog/2023-06-29-longchat)                                     |
-| Together [RedPajama-INCITE](tutorials/download_redpajama_incite.md) | [Together 2023](https://together.ai/blog/redpajama-models-v1)                                    |
-| EleutherAI [Pythia](tutorials/download_pythia.md)                   | [Biderman et al. 2023](https://arxiv.org/abs/2304.01373)                                         |
-| StabilityAI [StableLM](tutorials/download_stablelm.md)              | [Stability AI 2023](https://github.com/Stability-AI/StableLM)                                    |
-| CodeLlama                               | [Rozière et al. 2023](https://arxiv.org/abs/2308.12950)                                          |
-
-=======
+
 | Model and usage                                                                | Reference                                                                                        |
 |--------------------------------------------------------------------------------|--------------------------------------------------------------------------------------------------|
 | Meta AI [Llama 2](tutorials/download_llama_2.md)                               | [Touvron et al. 2023](https://arxiv.org/abs/2307.09288)                                          |
@@ -51,8 +38,9 @@
 | EleutherAI [Pythia](tutorials/download_pythia.md)                              | [Biderman et al. 2023](https://arxiv.org/abs/2304.01373)                                         |
 | StabilityAI [StableLM](tutorials/download_stablelm.md)                         | [Stability AI 2023](https://github.com/Stability-AI/StableLM)                                    |
 | Platypus                                                                       | [Lee, Hunter, and Ruiz 2023](https://arxiv.org/abs/2308.07317)                                   |
-| NousResearch Nous-Hermes                                                       | [Org page](https://huggingface.co/NousResearch)                                |
->>>>>>> 55af97b4
+| NousResearch Nous-Hermes                                                       | [Org page](https://huggingface.co/NousResearch)                                                  |
+| Code Llama                                                                     | [Rozière et al. 2023](https://arxiv.org/abs/2308.12950)                                          |
+
 
 This implementation extends on [Lit-LLaMA](https://github.com/lightning-AI/lit-llama) and [nanoGPT](https://github.com/karpathy/nanoGPT), and it's **powered by [Lightning Fabric](https://lightning.ai/docs/fabric/stable/) ⚡**.
 
