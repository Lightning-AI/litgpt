<div align="center">
<img src="https://pl-public-data.s3.amazonaws.com/assets_lightning/LitStableLM_Badge.png" alt="Lit-GPT" width="128"/>

# ⚡ Lit-GPT

<!--
<p align="center">
  <a href="https://www.lightning.ai/">Lightning.ai</a> •
  <a href="https://lightning.ai/docs/pytorch/stable/">PyTorch Lightning</a> •
  <a href="https://lightning.ai/docs/fabric/stable/">Fabric</a>
</p>
-->

![cpu-tests](https://github.com/lightning-AI/lit-stablelm/actions/workflows/cpu-tests.yml/badge.svg) [![license](https://img.shields.io/badge/License-Apache%202.0-blue.svg)](https://github.com/Lightning-AI/lit-stablelm/blob/master/LICENSE) [![Discord](https://img.shields.io/discord/1077906959069626439?style=plastic)](https://discord.gg/VptPCZkGNa)

<img src="https://pl-public-data.s3.amazonaws.com/assets_lightning/LitStableLM.gif" alt="Lit-GPT and pineapple pizza" width="500px"/>

</div>

&nbsp;

# ⚡ Lit-GPT

Hackable [implementation](lit_gpt/model.py) of state-of-the-art open-source large language models released under the **Apache 2.0 license**.

Supports the following popular model checkpoints:

| Model and usage                                                     | Reference                                                                                        |
|---------------------------------------------------------------------|--------------------------------------------------------------------------------------------------|
| Meta AI [Llama 2](tutorials/download_llama_2.md)                    | [Touvron et al. 2023](https://arxiv.org/abs/2307.09288)                                          |
| Stability AI [FreeWilly2](tutorials/download_freewilly_2.md)        | [Stability AI 2023](https://stability.ai/blog/stable-beluga-large-instruction-fine-tuned-models) |
| Stability AI StableCode                                             | [Stability AI 2023](https://stability.ai/blog/stablecode-llm-generative-ai-coding)               |
| TII UAE [Falcon](tutorials/download_falcon.md)                      | [TII 2023](https://falconllm.tii.ae)                                                             |
| OpenLM Research [OpenLLaMA](tutorials/download_openllama.md)        | [Geng & Liu 2023](https://github.com/openlm-research/open_llama)                                 |
| LMSYS [Vicuna](tutorials/download_vicuna.md)                        | [Li et al. 2023](https://lmsys.org/blog/2023-03-30-vicuna/)                                      |
| LMSYS [LongChat](tutorials/download_longchat.md)                    | [LongChat Team 2023](https://lmsys.org/blog/2023-06-29-longchat/)                                |
| Together [RedPajama-INCITE](tutorials/download_redpajama_incite.md) | [Together 2023](https://together.ai/blog/redpajama-models-v1)                                    |
| EleutherAI [Pythia](tutorials/download_pythia.md)                   | [Biderman et al. 2023](https://arxiv.org/abs/2304.01373)                                         |
| StabilityAI [StableLM](tutorials/download_stablelm.md)              | [Stability AI 2023](https://github.com/Stability-AI/StableLM)                                    |
| Platypus                                                            | [Lee, Hunter, and Ruiz 2023](https://arxiv.org/abs/2308.07317)                                   |
| NousResearch Nous-Hermes                                            | [Org page](https://huggingface.co/NousResearch)                                                  |
| Meta AI [Code Llama](tutorials/download_code_llama.md)              | [Rozière et al. 2023](https://arxiv.org/abs/2308.12950)                                          |

This implementation extends on [Lit-LLaMA](https://github.com/lightning-AI/lit-llama) and [nanoGPT](https://github.com/karpathy/nanoGPT), and it's **powered by [Lightning Fabric](https://lightning.ai/docs/fabric/stable/) ⚡**.

&nbsp;

---

**🏆 NeurIPS 2023 Large Language Model Efficiency Challenge: 1 LLM + 1 GPU + 1 Day**

The Lit-GPT repository is the official starter kit for the [NeurIPS 2023 LLM Efficiency Challenge](https://llm-efficiency-challenge.github.io), which is a competition focused on finetuning an existing non-instruction tuned LLM for 24 hours on a single GPU. The competition has two tracks, one for the A100 and another for the 4090 GPUs.

If you are interested in participating, you can learn more about the NeurIPS LLM Efficiency Challenge on the official website [here](https://llm-efficiency-challenge.github.io). Also see the [Lit-GPT NeurIPS Challenge Quickstart Guide](tutorials/neurips_challenge_quickstart.md) for helpful tips.

**The submission deadline is Oct 25th, 2023.**

---


&nbsp;


## Lit-GPT design principles

This repository follows the main principle of **openness through clarity**.

**Lit-GPT** is:

- **Simple:** Single-file implementation without boilerplate.
- **Correct:** Numerically equivalent to the original model.
- **Optimized:** Runs fast on consumer hardware or at scale.
- **Open-source:** No strings attached.

Avoiding code duplication is **not** a goal. **Readability** and **hackability** are.

&nbsp;

## Get involved!

[Join our Discord](https://discord.gg/VptPCZkGNa) to build high-performance, truly open-source models for the common benefit of the community.

&nbsp;

## Setup

Clone the repo

```bash
git clone https://github.com/Lightning-AI/lit-gpt
cd lit-gpt
```

Lit-GPT currently relies on flash attention from PyTorch nightly. Until PyTorch 2.1 is released you'll need to install nightly manually.
Luckily this is straightforward, as shown below.

&nbsp;

**On CUDA**

```bash
pip install --index-url https://download.pytorch.org/whl/nightly/cu118 --pre 'torch>=2.1.0dev'
```

**On CPU (incl Macs)**

```bash
pip install --index-url https://download.pytorch.org/whl/nightly/cpu --pre 'torch>=2.1.0dev'
```

**(Optional) install Flash Attention 2**

```bash
MAX_JOBS=4 pip install 'flash-attn>=2.0.0.post1' --no-build-isolation
```

All good, now install the dependencies plus some optional ones:

```bash
pip install -r requirements.txt tokenizers sentencepiece
```

You are all set! 🎉

&nbsp;

## Use the model

To generate text predictions, you need to download the model weights. **If you don't have them, check out our [guide](tutorials/download_stablelm.md).**

Run inference:

```bash
python generate/base.py --prompt "Hello, my name is"
```

This will run the 3B pretrained model and require ~7 GB of GPU memory using the `bfloat16` datatype.

[Full guide for generating samples from the model](tutorials/inference.md).

You can also chat with the model interactively:

```bash
python chat/base.py
```

&nbsp;

### Run large models on smaller consumer devices

We support 4-bit quantization (as in QLoRA), nf4, nf4-dq, fp4, fp4-dq, GPTQ.int4 and 8-bit quantization bnb.int8 inference by following [this guide](tutorials/quantize.md).

&nbsp;

## Finetune the model

We provide a simple training scripts (`finetune/adapter.py`, `finetune/adapter_v2.py`, and `finetune/lora.py`) that instruction-tunes a pretrained model on the [Alpaca](https://github.com/tatsu-lab/stanford_alpaca) dataset.

1. Download the data and generate an instruction tuning dataset:

```bash
python scripts/prepare_alpaca.py
```

2. Run the finetuning script

For example, you can either use

Adapter ([Zhang et al. 2023](https://arxiv.org/abs/2303.16199)):

```bash
python finetune/adapter.py
```

or Adapter v2 ([Gao et al. 2023](https://arxiv.org/abs/2304.15010)):

```bash
python finetune/adapter_v2.py
```

or LoRA ([Hu et al. 2021](https://arxiv.org/abs/2106.09685)):

```bash
python finetune/lora.py
```

(Please see the [tutorials/finetune_adapter](tutorials/finetune_adapter.md) for details on the differences between the two adapter methods.)

The finetuning requires at least one GPU with ~12 GB memory (RTX 3060).

It is expected that you have downloaded the pretrained weights as described above.
More details about each finetuning method and how you can apply it to your own data can be found in our technical how-to guides.

&nbsp;

### Finetuning how-to guides

These technical tutorials illustrate how to run the finetuning code.

- [Finetune with Adapters](tutorials/finetune_adapter.md)
- [Finetune with LoRA or QLoRA](tutorials/finetune_lora.md)

&nbsp;

### Understanding finetuning -- conceptual tutorials

Looking for conceptual tutorials and explanations? We have some additional articles below:

- [Understanding Parameter-Efficient Finetuning of Large Language Models: From Prefix Tuning to LLaMA-Adapters](https://lightning.ai/pages/community/article/understanding-llama-adapters/)

- [Parameter-Efficient LLM Finetuning With Low-Rank Adaptation (LoRA)](https://lightning.ai/pages/community/tutorial/lora-llm/)

<<<<<<< HEAD
=======
&nbsp;

## Pretraining

We provide simple training scripts based on Fabric if you want to venture into pretraining. Conversion scripts for our optimized streaming `PackedDataset` are included.

Follow this guide to start pretraining on

- [RedPajama, a reproduction of LLaMA's training set](tutorials/pretrain_redpajama.md)
- [OpenWeb Text, a reproduction of GPT-2's dataset](tutorials/pretrain_openwebtext.md)



&nbsp;


## Supported datasets

Lit-GPT includes a variety of dataset preparation scripts for finetuning and pretraining. Additional information about the datasets and dataset preparation is provided in the [Preparing Datasets](https://github.com/Lightning-AI/lit-gpt/blob/main/tutorials/prepare_dataset.md) tutorial.


&nbsp;

## XLA

Lightning AI has partnered with Google to add first-class support for [Cloud TPUs](https://cloud.google.com/tpu) in [Lightning’s frameworks](https://github.com/Lightning-AI/lightning) and Lit-GPT,
helping democratize AI for millions of developers and researchers worldwide.

Using TPUs with Lightning is as straightforward as changing one line of code.

We provide scripts fully optimized for TPUs in the [XLA directory](xla)

&nbsp;
>>>>>>> 5c029f09

## Get involved!

We are on a quest towards fully open source AI.

<img align="right" src="https://pl-public-data.s3.amazonaws.com/assets_lightning/LitStableLM_Illustration.png" alt="Lit-GPT" width="128"/>

Join us and start contributing, especially on the following areas:

- [ ] [Pretraining](https://github.com/Lightning-AI/lit-gpt/labels/pre-training)
- [ ] [Fine-tuning](https://github.com/Lightning-AI/lit-gpt/labels/fine-tuning)
- [ ] [Quantization](https://github.com/Lightning-AI/lit-gpt/labels/quantization)
- [ ] [Sparsification](https://github.com/Lightning-AI/lit-gpt/labels/sparsification)

We welcome all individual contributors, regardless of their level of experience or hardware. Your contributions are valuable, and we are excited to see what you can accomplish in this collaborative and supportive environment.

Unsure about contributing? Check out our [How to Contribute to Lit-GPT and Lit-LLaMA
](https://lightning.ai/pages/community/tutorial/how-to-contribute-to-litgpt/) guide.

Don't forget to [join our Discord](https://discord.gg/VptPCZkGNa)!

&nbsp;

## Acknowledgements

- [@karpathy](https://github.com/karpathy) for [nanoGPT](https://github.com/karpathy/nanoGPT)
- [@EleutherAI](https://github.com/EleutherAI) for [GPT-NeoX](https://github.com/EleutherAI/gpt-neox) and the [Evaluation Harness](https://github.com/EleutherAI/lm-evaluation-harness)
- [@TimDettmers](https://github.com/TimDettmers) for [bitsandbytes](https://github.com/TimDettmers/bitsandbytes)
- [@IST-DASLab](https://github.com/IST-DASLab) for [GPTQ](https://github.com/IST-DASLab/gptq)
- [@Microsoft](https://github.com/microsoft) for [LoRA](https://github.com/microsoft/LoRA)
- [@tridao](https://github.com/tridao) for [Flash Attention 2](https://github.com/Dao-AILab/flash-attention)

&nbsp;

## License

Lit-GPT is released under the [Apache 2.0](https://github.com/Lightning-AI/lit-gpt/blob/main/LICENSE) license.<|MERGE_RESOLUTION|>--- conflicted
+++ resolved
@@ -210,8 +210,6 @@
 
 - [Parameter-Efficient LLM Finetuning With Low-Rank Adaptation (LoRA)](https://lightning.ai/pages/community/tutorial/lora-llm/)
 
-<<<<<<< HEAD
-=======
 &nbsp;
 
 ## Pretraining
@@ -245,7 +243,6 @@
 We provide scripts fully optimized for TPUs in the [XLA directory](xla)
 
 &nbsp;
->>>>>>> 5c029f09
 
 ## Get involved!
 
