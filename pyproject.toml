--- conflicted
+++ resolved
@@ -43,25 +43,6 @@
   # compilaton:
   "lightning-thunder>=0.2.0.dev20250119; python_version>='3.10' and sys_platform=='linux'",
 ]
-<<<<<<< HEAD
-all = [
-    "bitsandbytes >=0.44.0,<0.44.2; sys_platform == 'linux' or sys_platform == 'win32'", # quantization
-    "bitsandbytes >=0.42.0,<0.43.0 ; sys_platform == 'darwin'", # quantization
-    "sentencepiece>=0.2.0",      # llama-based models
-    "requests>=2.31.0",          # litgpt.data
-    "litdata==0.2.17",           # litgpt.data
-    "litserve<=0.2.5",           # litgpt.deploy
-    "zstandard>=0.22.0",         # litgpt.data.prepare_slimpajama.py
-    "pandas>=1.9.0",             # litgpt.data.prepare_starcoder.py
-    "pyarrow>=15.0.2",           # litgpt.data.prepare_starcoder.py
-    "tensorboard>=2.14.0",       # litgpt.pretrain
-    "torchmetrics>=1.3.1",       # litgpt.pretrain
-    "datasets>=2.18.0",          # litgpt.evaluate
-    "transformers>=4.38.0",      # litgpt.evaluate
-    "lm-eval>=0.4.2",            # litgpt.evaluate
-    "huggingface_hub[hf_transfer]>=0.21.0",  # download
-    "uvloop>=0.2.0 ; sys_platform != 'win32'"  # litdata, only on non-Windows
-=======
 optional-dependencies.extra = [
   "bitsandbytes>=0.42,<0.43; sys_platform=='darwin'",
   # quantization:
@@ -72,7 +53,7 @@
   "huggingface-hub[hf-transfer]>=0.21",
   "litdata==0.2.17",
   # litgpt.deploy:
-  "litserve<=0.2.4",
+  "litserve>=0.2.0,<0.2.6",
   "lm-eval>=0.4.2",
   # litgpt.data.prepare_starcoder.py:
   "pandas>=1.9",
@@ -89,7 +70,6 @@
   "uvloop>=0.2; sys_platform!='win32'",
   # litgpt.data.prepare_slimpajama.py:
   "zstandard>=0.22",
->>>>>>> 84f6897c
 ]
 optional-dependencies.test = [
   "einops>=0.7",
