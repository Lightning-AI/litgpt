--- conflicted
+++ resolved
@@ -1,73 +1,14 @@
-[build-system]
-build-backend = "setuptools.build_meta"
-
-requires = [
-  "setuptools>=68.2.2",
-  "wheel>=0.41.2",
-]
-
 [project]
 name = "litgpt"
 version = "0.5.8.dev1"
 description = "Hackable implementation of state-of-the-art open-source LLMs"
+authors = [
+    { name = "Lightning AI", email = "contact@lightning.ai" },
+]
 readme = "README.md"
 license = { file = "LICENSE" }
 
-authors = [
-  { name = "Lightning AI", email = "contact@lightning.ai" },
-]
-classifiers = [
-  "Programming Language :: Python :: 3 :: Only",
-  "Programming Language :: Python :: 3.9",
-  "Programming Language :: Python :: 3.10",
-  "Programming Language :: Python :: 3.11",
-  "Programming Language :: Python :: 3.12",
-  "Programming Language :: Python :: 3.13",
-]
 dependencies = [
-<<<<<<< HEAD
-  # download models:
-  "huggingface-hub>=0.23.5",
-  "jsonargparse[signatures]>=4.30.1,<=4.32.1; python_version<='3.9'", # 4.33 does not seem to be compatible with Python 3.9
-  "jsonargparse[signatures]>=4.37; python_version>'3.9'",             # required to work with python3.12+
-  "lightning>=2.5,<2.6",
-  "numpy<2",                                                          # for older Torch versions
-  "safetensors>=0.4.3",                                               # download models
-  # tokenization in most models:
-  "tokenizers>=0.15.2",
-  "torch>=2.5,<2.6",
-  # convert_hf_checkpoint
-  "tqdm>=4.66",
-]
-
-optional-dependencies.all = [
-  "bitsandbytes>=0.42,<0.43; sys_platform=='darwin'",
-  # quantization:
-  "bitsandbytes>=0.44,<0.44.2; sys_platform=='linux' or sys_platform=='win32'",
-  # litgpt.evaluate:
-  "datasets>=2.18",
-  # download:
-  "huggingface-hub[hf-transfer]>=0.21",
-  "litdata==0.2.17",
-  # litgpt.deploy:
-  "litserve<=0.2.4",
-  "lm-eval>=0.4.2",
-  # litgpt.data.prepare_starcoder.py:
-  "pandas>=1.9",
-  "pyarrow>=15.0.2",
-  # litgpt.data:
-  "requests>=2.31",
-  # llama-based models:
-  "sentencepiece>=0.2",
-  # litgpt.pretrain:
-  "tensorboard>=2.14",
-  "torchmetrics>=1.3.1",
-  "transformers==4.47.1",
-  # litdata, only on non-Windows:
-  "uvloop>=0.2; sys_platform!='win32'",
-  # litgpt.data.prepare_slimpajama.py:
-  "zstandard>=0.22",
-=======
     "torch >=2.5.0,<2.7.0",
     "numpy <2.0", # for older Torch versions
     "lightning >=2.5.0,<2.6.0",
@@ -93,22 +34,16 @@
 compiler = [
     # compilaton:
     "lightning-thunder >=0.2.0.dev20250119 ; python_version >= '3.10' and sys_platform == 'linux'"
->>>>>>> 1f00c068
 ]
-optional-dependencies.extra = [
-  # compilaton:
-  "lightning-thunder>=0.2.0.dev20250119; python_version>='3.10' and sys_platform=='linux'",
+test = [
+    "pytest >=8.1.1",
+    "pytest-rerunfailures >=14.0",
+    "pytest-timeout >=2.3.1",
+    "pytest-dependency >=0.6.0",
+    "transformers ==4.47.1",  # numerical comparisons
+    "einops >=0.7.0",
+    "protobuf >=4.23.4",
 ]
-<<<<<<< HEAD
-optional-dependencies.test = [
-  "einops>=0.7",
-  "protobuf>=4.23.4",
-  "pytest>=8.1.1",
-  "pytest-dependency>=0.6",
-  "pytest-rerunfailures>=14",
-  "pytest-timeout>=2.3.1",
-  "transformers==4.47.1",     # numerical comparisons
-=======
 extra = [
     # quantization:
     "bitsandbytes >=0.45.2,<0.46.0; sys_platform == 'linux' or sys_platform == 'win32'",
@@ -136,23 +71,26 @@
     "huggingface_hub[hf_transfer] >=0.21.0",
     # litdata, only on non-Windows:
     "uvloop >=0.2.0 ; sys_platform != 'win32'"
->>>>>>> 1f00c068
 ]
-urls.documentation = "https://github.com/lightning-AI/litgpt/tutorials"
-urls.homepage = "https://github.com/lightning-AI/litgpt"
-scripts.litgpt = "litgpt.__main__:main"
+
+[build-system]
+requires = [
+    "setuptools >=68.2.2",
+    "wheel >=0.41.2",
+]
+build-backend = "setuptools.build_meta"
 
 [tool.setuptools.packages.find]
 include = [
-  "litgpt",
-  "litgpt.*",
+    "litgpt",
+    "litgpt.*",
 ]
-exclude = [  ]
+exclude = []
 
 [tool.setuptools.package-data]
 litgpt = [
-  "LICENSE",
-  "README.md",
+    "LICENSE",
+    "README.md",
 ]
 
 [tool.pytest.ini_options]
