--- conflicted
+++ resolved
@@ -65,11 +65,7 @@
   # litgpt.pretrain:
   "tensorboard>=2.14",
   "torchmetrics>=1.3.1",
-<<<<<<< HEAD
-  "transformers==4.49",
-=======
   "transformers>=4.48,<4.51",
->>>>>>> 865b4263
   # litdata, only on non-Windows:
   "uvloop>=0.2; sys_platform!='win32'",
   # litgpt.data.prepare_slimpajama.py:
@@ -82,10 +78,6 @@
   "pytest-dependency>=0.6",
   "pytest-rerunfailures>=14",
   "pytest-timeout>=2.3.1",
-<<<<<<< HEAD
-  "transformers==4.49",       # numerical comparisons
-=======
->>>>>>> 865b4263
 ]
 urls.documentation = "https://github.com/lightning-AI/litgpt/tutorials"
 urls.homepage = "https://github.com/lightning-AI/litgpt"
