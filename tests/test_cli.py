--- conflicted
+++ resolved
@@ -23,23 +23,8 @@
     chat                Chat with a model."""
         in out
     )
-<<<<<<< HEAD
     assert """evaluate            Evaluate a model with the LM Evaluation Harness.""" in out
-=======
-    assert ("""evaluate            Evaluate a model with the LM Evaluation Harness.""") in out
-    assert ("""serve               Serve and deploy a model with LitServe.""") in out
-    out = StringIO()
-    with pytest.raises(SystemExit), redirect_stdout(out), mock.patch("sys.argv", ["litgpt", "finetune", "-h"]):
-        main()
-    out = out.getvalue()
-    assert (
-        """Available subcommands:
-    lora                Finetune a model with LoRA.
-    full                Finetune a model."""
-        in out
-    )
->>>>>>> c67de027
-
+    assert """serve               Serve and deploy a model with LitServe.""" in out
     out = StringIO()
     with pytest.raises(SystemExit), redirect_stdout(out), mock.patch("sys.argv", ["litgpt", "finetune", "lora", "-h"]):
         main()
