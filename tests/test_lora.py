--- conflicted
+++ resolved
@@ -107,11 +107,7 @@
     assert attn.linear.weight.shape == (24, 8)
     assert attn.lora_A.shape == (4, 8)
     assert attn.lora_B.shape == (16, 2)
-<<<<<<< HEAD
-    assert torch.equal(attn.lora_ind, torch.tensor([0, 1, 2, 3, 4, 5, 6, 7, 16, 17, 18, 19, 20, 21, 22, 23]))
-=======
-    assert torch.equal(attn._lora_ind, torch.tensor(lora_ind))
->>>>>>> f3343784
+    assert torch.equal(attn.lora_ind, torch.tensor(lora_ind))
     x = torch.randint(0, 8, size=(3, 5, 16), dtype=torch.int64)
     assert attn.zero_pad(x).shape == (3, 5, 24)
     bsz, ctx_len, in_dim = 2, 30, 8
@@ -132,11 +128,7 @@
     assert attn.linear.weight.shape == (12, 8)
     assert attn.lora_A.shape == (4, 8)
     assert attn.lora_B.shape == (10, 2)
-<<<<<<< HEAD
-    assert torch.equal(attn.lora_ind, torch.tensor([0, 1, 2, 3, 4, 5, 6, 7, 10, 11]))
-=======
-    assert torch.equal(attn._lora_ind, torch.tensor(lora_ind))
->>>>>>> f3343784
+    assert torch.equal(attn.lora_ind, torch.tensor(lora_ind))
     x = torch.randint(0, 8, size=(3, 5, 10), dtype=torch.int64)
     assert attn.zero_pad(x).shape == (3, 5, 12)
     bsz, ctx_len, in_dim = 2, 30, 8
@@ -157,11 +149,7 @@
     assert attn.linear.weight.shape == (16, 8)
     assert attn.lora_A.shape == (4, 8)
     assert attn.lora_B.shape == (12, 2)
-<<<<<<< HEAD
-    assert torch.equal(attn.lora_ind, torch.tensor([0, 1, 2, 3, 4, 5, 6, 7, 12, 13, 14, 15]))
-=======
-    assert torch.equal(attn._lora_ind, torch.tensor(lora_ind))
->>>>>>> f3343784
+    assert torch.equal(attn.lora_ind, torch.tensor(lora_ind))
     x = torch.randint(0, 8, size=(3, 5, 12), dtype=torch.int64)
     assert attn.zero_pad(x).shape == (3, 5, 16)
     bsz, ctx_len, in_dim = 2, 30, 8
