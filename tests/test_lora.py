import torch

from lightning import Fabric


def test_lora_layer_replacement():
<<<<<<< HEAD
    from lit_parrot.lora import CausalSelfAttention as LoRACausalSelfAttention, Parrot, Config

    config = Config(n_layer=2, n_head=4, n_embd=8, block_size=8, vocab_size=8, r=8, alpha=8, dropout=0.1)
    model = Parrot(config)
=======
    from lit_gpt.lora import lora, CausalSelfAttention as LoRACausalSelfAttention
    from lit_gpt.model import GPT, Config

    config = Config(n_layer=2, n_head=4, n_embd=8, block_size=8, vocab_size=8)
    with lora(r=8, alpha=8, dropout=0.1):
        model = GPT(config)
>>>>>>> 69b65ac4

    assert isinstance(model.transformer.h[0].attn, LoRACausalSelfAttention)
    assert isinstance(model.transformer.h[1].attn, LoRACausalSelfAttention)


def test_lora_merge_unmerge():
<<<<<<< HEAD
    from lit_parrot.lora import mark_only_lora_as_trainable, Parrot, Config

    config = Config(n_layer=1, n_head=2, n_embd=8, block_size=8, vocab_size=8, r=8, alpha=8, dropout=0.1)
    model = Parrot(config)
=======
    from lit_gpt.lora import lora, mark_only_lora_as_trainable
    from lit_gpt.model import GPT, Config

    config = Config(n_layer=1, n_head=2, n_embd=8, block_size=8, vocab_size=8)
    with lora(r=8, alpha=8, dropout=0.1):
        model = GPT(config)
>>>>>>> 69b65ac4

    initial_weight = model.transformer.h[0].attn.attn.weight.clone()
    model.train()
    assert torch.equal(model.transformer.h[0].attn.attn.weight, initial_weight)

    # perform an update to the LoRA weights
    mark_only_lora_as_trainable(model)
    optimizer = torch.optim.SGD(model.parameters(), lr=1.0)
    y = model(torch.randint(0, 8, size=(2, 4), dtype=torch.int64))
    y.sum().backward()
    optimizer.step()
    optimizer.zero_grad()
    # the weight remains unchanged (only lora A and B change)
    assert torch.equal(model.transformer.h[0].attn.attn.weight, initial_weight)

    # 'merge' and then 'unmerge' should neutralize themselves
    weight_before = model.transformer.h[0].attn.attn.weight.clone()
    model.eval()
    assert not torch.equal(model.transformer.h[0].attn.attn.weight, weight_before)
    model.train()
    # note: numerically, `W + (A * B) - (A * B) == W` does not hold exactly
    torch.testing.assert_close(model.transformer.h[0].attn.attn.weight, weight_before)

    # calling eval/train multiple times in a row should not merge/unmerge multiple times
    model.eval()
    assert model.transformer.h[0].attn.attn.merged
    weight_after = model.transformer.h[0].attn.attn.weight.clone()
    model.eval()
    model.eval()
    assert torch.equal(model.transformer.h[0].attn.attn.weight, weight_after)
    model.train()
    assert not model.transformer.h[0].attn.attn.merged
    weight_after = model.transformer.h[0].attn.attn.weight.clone()
    model.train()
    model.train()
    assert torch.equal(model.transformer.h[0].attn.attn.weight, weight_after)


def test_lora_mqa_gqa():
<<<<<<< HEAD
    from lit_parrot.lora import Parrot, Config
=======
    from lit_gpt.lora import lora
    from lit_gpt.model import GPT, Config
>>>>>>> 69b65ac4

    # MHA
    config = Config(n_layer=1, n_head=4, n_embd=8, block_size=1, vocab_size=1, r=2, alpha=8, dropout=0.1)
    assert config.n_query_groups == config.n_head
<<<<<<< HEAD
    model = Parrot(config)
=======
    with lora(r=2, alpha=8, dropout=0.1):
        model = GPT(config)
>>>>>>> 69b65ac4
    attn = model.transformer.h[0].attn.attn
    assert attn.weight.shape == (24, 8)
    assert attn.lora_A.shape == (4, 8)
    assert attn.lora_B.shape == (16, 2)
    assert attn.lora_ind.tolist() == [True] * 8 + [False] * 8 + [True] * 8
    x = torch.randint(0, 8, size=(3, 5, 16), dtype=torch.int64)
    assert attn.zero_pad(x).shape == (3, 5, 24)

    # MQA
    config.n_query_groups = 1
<<<<<<< HEAD
    model = Parrot(config)
=======
    with lora(r=2, alpha=8, dropout=0.1):
        model = GPT(config)
>>>>>>> 69b65ac4
    attn = model.transformer.h[0].attn.attn
    assert attn.weight.shape == (12, 8)
    assert attn.lora_A.shape == (4, 8)
    assert attn.lora_B.shape == (10, 2)
    assert attn.lora_ind.tolist() == [True] * 8 + [False] * 2 + [True] * 2
    x = torch.randint(0, 8, size=(3, 5, 10), dtype=torch.int64)
    assert attn.zero_pad(x).shape == (3, 5, 12)

    # GQA
    config.n_query_groups = 2
<<<<<<< HEAD
    model = Parrot(config)
=======
    with lora(r=2, alpha=8, dropout=0.1):
        model = GPT(config)
>>>>>>> 69b65ac4
    attn = model.transformer.h[0].attn.attn
    assert attn.weight.shape == (16, 8)
    assert attn.lora_A.shape == (4, 8)
    assert attn.lora_B.shape == (12, 2)
    assert attn.lora_ind.tolist() == [True] * 8 + [False] * 4 + [True] * 4
    x = torch.randint(0, 8, size=(3, 5, 12), dtype=torch.int64)
    assert attn.zero_pad(x).shape == (3, 5, 16)


def test_lora_filter(tmp_path):
<<<<<<< HEAD
    from lit_parrot.lora import lora_filter, Parrot

    fabric = Fabric(devices=1)
    model = Parrot.from_name("pythia-70m", n_layer=3, r=1)
=======
    from lit_gpt.model import GPT
    from lit_gpt.lora import lora_filter, lora

    fabric = Fabric(devices=1)
    with lora(r=2, alpha=8, dropout=0.1):
        model = GPT.from_name("pythia-70m", n_layer=3)
>>>>>>> 69b65ac4
    save_path = tmp_path / "model.pth"
    fabric.save(save_path, {"model": model}, filter={"model": lora_filter})
    saved = torch.load(save_path)["model"]

    expected = {
        "transformer.h.1.attn.attn.lora_B",
        "transformer.h.2.attn.attn.lora_B",
        "transformer.h.2.attn.attn.lora_A",
        "transformer.h.1.attn.attn.lora_A",
        "transformer.h.0.attn.attn.lora_A",
        "transformer.h.0.attn.attn.lora_B",
    }
    assert set(saved) == expected<|MERGE_RESOLUTION|>--- conflicted
+++ resolved
@@ -4,38 +4,20 @@
 
 
 def test_lora_layer_replacement():
-<<<<<<< HEAD
-    from lit_parrot.lora import CausalSelfAttention as LoRACausalSelfAttention, Parrot, Config
+    from lit_gpt.lora import CausalSelfAttention as LoRACausalSelfAttention, GPT, Config
 
     config = Config(n_layer=2, n_head=4, n_embd=8, block_size=8, vocab_size=8, r=8, alpha=8, dropout=0.1)
-    model = Parrot(config)
-=======
-    from lit_gpt.lora import lora, CausalSelfAttention as LoRACausalSelfAttention
-    from lit_gpt.model import GPT, Config
-
-    config = Config(n_layer=2, n_head=4, n_embd=8, block_size=8, vocab_size=8)
-    with lora(r=8, alpha=8, dropout=0.1):
-        model = GPT(config)
->>>>>>> 69b65ac4
+    model = GPT(config)
 
     assert isinstance(model.transformer.h[0].attn, LoRACausalSelfAttention)
     assert isinstance(model.transformer.h[1].attn, LoRACausalSelfAttention)
 
 
 def test_lora_merge_unmerge():
-<<<<<<< HEAD
-    from lit_parrot.lora import mark_only_lora_as_trainable, Parrot, Config
+    from lit_gpt.lora import mark_only_lora_as_trainable, GPT, Config
 
     config = Config(n_layer=1, n_head=2, n_embd=8, block_size=8, vocab_size=8, r=8, alpha=8, dropout=0.1)
-    model = Parrot(config)
-=======
-    from lit_gpt.lora import lora, mark_only_lora_as_trainable
-    from lit_gpt.model import GPT, Config
-
-    config = Config(n_layer=1, n_head=2, n_embd=8, block_size=8, vocab_size=8)
-    with lora(r=8, alpha=8, dropout=0.1):
-        model = GPT(config)
->>>>>>> 69b65ac4
+    model = GPT(config)
 
     initial_weight = model.transformer.h[0].attn.attn.weight.clone()
     model.train()
@@ -75,22 +57,12 @@
 
 
 def test_lora_mqa_gqa():
-<<<<<<< HEAD
-    from lit_parrot.lora import Parrot, Config
-=======
-    from lit_gpt.lora import lora
-    from lit_gpt.model import GPT, Config
->>>>>>> 69b65ac4
+    from lit_gpt.lora import GPT, Config
 
     # MHA
     config = Config(n_layer=1, n_head=4, n_embd=8, block_size=1, vocab_size=1, r=2, alpha=8, dropout=0.1)
     assert config.n_query_groups == config.n_head
-<<<<<<< HEAD
-    model = Parrot(config)
-=======
-    with lora(r=2, alpha=8, dropout=0.1):
-        model = GPT(config)
->>>>>>> 69b65ac4
+    model = GPT(config)
     attn = model.transformer.h[0].attn.attn
     assert attn.weight.shape == (24, 8)
     assert attn.lora_A.shape == (4, 8)
@@ -101,12 +73,7 @@
 
     # MQA
     config.n_query_groups = 1
-<<<<<<< HEAD
-    model = Parrot(config)
-=======
-    with lora(r=2, alpha=8, dropout=0.1):
-        model = GPT(config)
->>>>>>> 69b65ac4
+    model = GPT(config)
     attn = model.transformer.h[0].attn.attn
     assert attn.weight.shape == (12, 8)
     assert attn.lora_A.shape == (4, 8)
@@ -117,12 +84,7 @@
 
     # GQA
     config.n_query_groups = 2
-<<<<<<< HEAD
-    model = Parrot(config)
-=======
-    with lora(r=2, alpha=8, dropout=0.1):
-        model = GPT(config)
->>>>>>> 69b65ac4
+    model = GPT(config)
     attn = model.transformer.h[0].attn.attn
     assert attn.weight.shape == (16, 8)
     assert attn.lora_A.shape == (4, 8)
@@ -133,19 +95,10 @@
 
 
 def test_lora_filter(tmp_path):
-<<<<<<< HEAD
-    from lit_parrot.lora import lora_filter, Parrot
+    from lit_gpt.lora import lora_filter, GPT
 
     fabric = Fabric(devices=1)
-    model = Parrot.from_name("pythia-70m", n_layer=3, r=1)
-=======
-    from lit_gpt.model import GPT
-    from lit_gpt.lora import lora_filter, lora
-
-    fabric = Fabric(devices=1)
-    with lora(r=2, alpha=8, dropout=0.1):
-        model = GPT.from_name("pythia-70m", n_layer=3)
->>>>>>> 69b65ac4
+    model = GPT.from_name("pythia-70m", n_layer=3, r=1)
     save_path = tmp_path / "model.pth"
     fabric.save(save_path, {"model": model}, filter={"model": lora_filter})
     saved = torch.load(save_path)["model"]
