--- conflicted
+++ resolved
@@ -145,18 +145,4 @@
     assert "unsloth_apply_rope" in fwd_str
     assert "unsloth_apply_rope_backward" in bwd_str
     assert "unsloth_swiglu" in fwd_str
-<<<<<<< HEAD
-    assert "unsloth_swiglu_backward" in bwd_str
-
-    # Compute gradients via PyTorch autograd to exercise the backward path
-    params = list(model.parameters())
-    _ = torch.autograd.grad(loss, params, allow_unused=True)
-
-    # Inspect the recorded backward trace from the compiled forward
-    bwd = thunder.last_backward_traces(cfn)
-    bwd_str = bwd[-1].python()
-    assert "unsloth_cross_entropy_backward" in bwd_str
-    assert "unsloth_apply_rope_backward" in bwd_str
-=======
->>>>>>> c5fbe36c
     assert "unsloth_swiglu_backward" in bwd_str