--- conflicted
+++ resolved
@@ -15,6 +15,12 @@
 from transformers.models.llama import LlamaConfig, LlamaForCausalLM
 from transformers.models.mixtral import MixtralConfig, MixtralForCausalLM
 from transformers.models.olmo import OlmoConfig, OlmoForCausalLM
+from transformers.models.phi.configuration_phi import PhiConfig
+from transformers.models.phi.modeling_phi import PhiForCausalLM
+from transformers.models.phi3.configuration_phi3 import Phi3Config
+from transformers.models.phi3.modeling_phi3 import Phi3ForCausalLM
+from litgpt import Config
+from litgpt.scripts.convert_lit_checkpoint import qkv_reassemble
 
 from litgpt import GPT, Config
 from litgpt.scripts.convert_lit_checkpoint import (
@@ -25,22 +31,13 @@
     copy_weights_gpt_neox,
     copy_weights_llama,
     copy_weights_phi,
-    qkv_split,
 )
 from tests.conftest import RunIf
 
 
-<<<<<<< HEAD
 @pytest.mark.parametrize("model_name", ("pythia-14m", "falcon-7b", "Llama-2-7b-hf", "phi-2"))
 def test_convert_lit_checkpoint(tmp_path, model_name):
-    from litgpt import GPT, Config
-    from litgpt.scripts.convert_lit_checkpoint import convert_lit_checkpoint
-
     ours_config = Config.from_name(model_name, block_size=8, n_layer=2, n_embd=32, n_head=2, padding_multiple=128)
-=======
-def test_convert_lit_checkpoint(tmp_path):
-    ours_config = Config.from_name("Llama-2-7b-hf", block_size=8, n_layer=2, n_embd=32, n_head=2, padding_multiple=128)
->>>>>>> 22528bf2
     ours_model = GPT(ours_config)
     checkpoint_path = tmp_path / "lit_model.pth"
     config_path = tmp_path / "model_config.yaml"
@@ -77,11 +74,7 @@
     ours_model = GPT(ours_config)
     ours_state_dict = ours_model.state_dict()
     theirs_state_dict = {}
-<<<<<<< HEAD
-    copy_to_theirs(ours_config, theirs_state_dict, ours_state_dict)
-=======
-    copy_weights_falcon("40b", theirs_state_dict, ours_state_dict)
->>>>>>> 22528bf2
+    copy_weights_falcon(ours_config, theirs_state_dict, ours_state_dict)
 
     theirs_model = FalconForCausalLM(theirs_config)
     # assign must be set to True for torch.testing.assert_close to pass
@@ -116,11 +109,7 @@
     ours_model = GPT(ours_config)
     ours_state_dict = ours_model.state_dict()
     theirs_state_dict = {}
-<<<<<<< HEAD
-    copy_to_theirs(ours_config, theirs_state_dict, ours_state_dict)
-=======
-    copy_weights_gpt_neox(theirs_state_dict, ours_state_dict)
->>>>>>> 22528bf2
+    copy_weights_gpt_neox(ours_config, theirs_state_dict, ours_state_dict)
     theirs_model = GPTNeoXForCausalLM(theirs_config)
     # strict=False because we don't save the rotary embeddings inv frequency
     keys = theirs_model.load_state_dict(theirs_state_dict, strict=False)
@@ -210,6 +199,7 @@
     theirs_y = theirs_model(x)["logits"]
     torch.testing.assert_close(ours_y, theirs_y)
 
+
 @torch.inference_mode()
 @pytest.mark.parametrize("model_name", ("OLMo-1B-hf", "OLMo-7B-hf"))
 def test_against_olmo(model_name):
@@ -253,6 +243,7 @@
     theirs_y = theirs_model(x)["logits"]
     torch.testing.assert_close(ours_y, theirs_y)
 
+
 @torch.inference_mode()
 def test_against_original_open_llama_3b():
     ours_config = Config.from_name("open_llama_3b", n_layer=2, n_head=8, n_embd=32, intermediate_size=86)
@@ -284,9 +275,6 @@
 @torch.inference_mode()
 @pytest.mark.parametrize("model_name", ("phi-1_5", "phi-2"))
 def test_against_hf_phi(model_name):
-    from transformers.models.phi.configuration_phi import PhiConfig
-    from transformers.models.phi.modeling_phi import PhiForCausalLM
-
     ours_config = Config.from_name(
         model_name, padded_vocab_size=10000, n_layer=2, n_head=4, n_embd=256, rotary_percentage=0.5
     )
@@ -322,9 +310,6 @@
 @torch.inference_mode()
 @pytest.mark.parametrize("model_name", ("Phi-3-mini-4k-instruct",))
 def test_against_hf_phi_3(model_name):
-    from transformers.models.phi3.configuration_phi3 import Phi3Config
-    from transformers.models.phi3.modeling_phi3 import Phi3ForCausalLM
-
     ours_config = Config.from_name(model_name, padded_vocab_size=10000, n_layer=2, n_head=4, n_embd=256)
     T = 5
     theirs_config = Phi3Config(
@@ -439,7 +424,10 @@
     theirs_state_dict = {}
     copy_weights_llama(ours_config, theirs_state_dict, ours_state_dict, untie_weights=True)
     theirs_model = GemmaForCausalLM(theirs_config).to(device)
-    theirs_model.load_state_dict(theirs_state_dict, strict=False,)
+    theirs_model.load_state_dict(
+        theirs_state_dict,
+        strict=False,
+    )
 
     # test end to end
     x = torch.tensor([[9856, 23, 491, 1536, 304]], dtype=torch.int32, device=device)
@@ -538,20 +526,12 @@
         check_conversion_supported(lit_weights=lit_weights)
 
 
-<<<<<<< HEAD
 def test_qkv_reassemble():
-    from litgpt import Config
-    from litgpt.scripts.convert_lit_checkpoint import qkv_reassemble
-
-=======
-def test_qkv_split():
->>>>>>> 22528bf2
     # MHA
     config = Config(n_embd=4, n_head=4)
-    qkv_interleaved = torch.tensor(
+    qkv = torch.tensor(
         [
             [0, 1, 2, 3],  # query
-<<<<<<< HEAD
             [4, 5, 6, 7],  # query
             [8, 9, 10, 11],  # query
             [12, 13, 14, 15],  # query
@@ -581,37 +561,6 @@
                 [40, 41, 42, 43],  # value
                 [12, 13, 14, 15],  # query
                 [28, 29, 30, 31],  # key
-=======
-            [16, 17, 18, 19],  # key
-            [32, 33, 34, 35],  # value
-            [4, 5, 6, 7],  # query
-            [20, 21, 22, 23],  # key
-            [36, 37, 38, 39],  # value
-            [8, 9, 10, 11],  # query
-            [24, 25, 26, 27],  # key
-            [40, 41, 42, 43],  # value
-            [12, 13, 14, 15],  # query
-            [28, 29, 30, 31],  # key
-            [44, 45, 46, 47],  # value
-        ]
-    )
-    qkv = torch.cat(qkv_split(qkv_interleaved, config))
-    torch.testing.assert_close(
-        qkv,
-        torch.tensor(
-            [
-                [0, 1, 2, 3],  # query
-                [4, 5, 6, 7],  # query
-                [8, 9, 10, 11],  # query
-                [12, 13, 14, 15],  # query
-                [16, 17, 18, 19],  # key
-                [20, 21, 22, 23],  # key
-                [24, 25, 26, 27],  # key
-                [28, 29, 30, 31],  # key
-                [32, 33, 34, 35],  # value
-                [36, 37, 38, 39],  # value
-                [40, 41, 42, 43],  # value
->>>>>>> 22528bf2
                 [44, 45, 46, 47],  # value
             ]
         ),
@@ -619,11 +568,10 @@
 
     # GQA
     config = Config(n_embd=4, n_head=4, n_query_groups=2)
-    qkv_interleaved = torch.tensor(
+    qkv = torch.tensor(
         [
             [0, 1, 2, 3],  # query
             [4, 5, 6, 7],  # query
-<<<<<<< HEAD
             [8, 9, 10, 11],  # query
             [12, 13, 14, 15],  # query
             [16, 17, 18, 19],  # key
@@ -635,36 +583,15 @@
     qkv_interleaved = qkv_reassemble(qkv, config)
     torch.testing.assert_close(
         qkv_interleaved,
-=======
-            [16, 17, 18, 19],  # key
-            [24, 25, 26, 27],  # value
-            [8, 9, 10, 11],  # query
-            [12, 13, 14, 15],  # query
-            [20, 21, 22, 23],  # key
-            [28, 29, 30, 31],  # value
-        ]
-    )
-    qkv = torch.cat(qkv_split(qkv_interleaved, config))
-    torch.testing.assert_close(
-        qkv,
->>>>>>> 22528bf2
         torch.tensor(
             [
                 [0, 1, 2, 3],  # query
                 [4, 5, 6, 7],  # query
-<<<<<<< HEAD
                 [16, 17, 18, 19],  # key
                 [24, 25, 26, 27],  # value
                 [8, 9, 10, 11],  # query
                 [12, 13, 14, 15],  # query
                 [20, 21, 22, 23],  # key
-=======
-                [8, 9, 10, 11],  # query
-                [12, 13, 14, 15],  # query
-                [16, 17, 18, 19],  # key
-                [20, 21, 22, 23],  # key
-                [24, 25, 26, 27],  # value
->>>>>>> 22528bf2
                 [28, 29, 30, 31],  # value
             ]
         ),
@@ -672,11 +599,7 @@
 
     # MQA
     config = Config(n_embd=4, n_head=4, n_query_groups=1)
-<<<<<<< HEAD
     qkv = torch.tensor(
-=======
-    qkv_interleaved = torch.tensor(
->>>>>>> 22528bf2
         [
             [0, 1, 2, 3],  # query
             [4, 5, 6, 7],  # query
@@ -686,15 +609,9 @@
             [20, 21, 22, 23],  # value
         ]
     )
-<<<<<<< HEAD
     qkv_interleaved = qkv_reassemble(qkv, config)
     torch.testing.assert_close(
         qkv_interleaved,
-=======
-    qkv = torch.cat(qkv_split(qkv_interleaved, config))
-    torch.testing.assert_close(
-        qkv,
->>>>>>> 22528bf2
         torch.tensor(
             [
                 [0, 1, 2, 3],  # query
