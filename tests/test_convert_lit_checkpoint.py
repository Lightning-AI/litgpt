--- conflicted
+++ resolved
@@ -15,14 +15,11 @@
 from transformers.models.llama import LlamaConfig, LlamaForCausalLM
 from transformers.models.mixtral import MixtralConfig, MixtralForCausalLM
 from transformers.models.olmo import OlmoConfig, OlmoForCausalLM
-<<<<<<< HEAD
 from transformers.models.phi.configuration_phi import PhiConfig
 from transformers.models.phi.modeling_phi import PhiForCausalLM
 from transformers.models.phi3.configuration_phi3 import Phi3Config
 from transformers.models.phi3.modeling_phi3 import Phi3ForCausalLM
-=======
 from transformers.models.qwen2 import Qwen2Config, Qwen2ForCausalLM
->>>>>>> db308ba1
 
 from litgpt import GPT, Config
 from litgpt.scripts.convert_lit_checkpoint import (
@@ -33,12 +30,8 @@
     copy_weights_gpt_neox,
     copy_weights_llama,
     copy_weights_phi,
-<<<<<<< HEAD
+    copy_weights_qwen_2_5,
     qkv_reassemble,
-=======
-    copy_weights_qwen_2_5,
-    qkv_split,
->>>>>>> db308ba1
 )
 from tests.conftest import RunIf
 
