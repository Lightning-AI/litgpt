--- conflicted
+++ resolved
@@ -189,8 +189,7 @@
 
     # assert maybe_unwrap_state_dict is called
     with mock.patch("scripts.convert_lit_checkpoint.maybe_unwrap_state_dict") as maybe_unwrap:
-<<<<<<< HEAD
-        convert_lit_checkpoint(checkpoint_name=ckpt_name, checkpoint_dir=tmp_path, model_name=model_name)
+        convert_lit_checkpoint(checkpoint_name=ckpt_name, out_dir=tmp_path, model_name=model_name)
     maybe_unwrap.assert_called()
 
 
@@ -260,8 +259,4 @@
     save_adapter_v2_checkpoint(fabric, ours_model, ckpt_path)
 
     with pytest.raises(Exception, match="Converting models finetuned with adapter *"):
-        convert_lit_checkpoint(checkpoint_name=ckpt_path.name, checkpoint_dir=ckpt_path.parent, model_name=model_name)
-=======
-        convert_lit_checkpoint(checkpoint_name=ckpt_name, out_dir=tmp_path, model_name=model_name)
-    maybe_unwrap.assert_called()
->>>>>>> 1cbb4167
+        convert_lit_checkpoint(checkpoint_name=ckpt_path.name, checkpoint_dir=ckpt_path.parent, model_name=model_name)