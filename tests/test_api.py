--- conflicted
+++ resolved
@@ -1,9 +1,5 @@
-<<<<<<< HEAD
 from pathlib import Path
-=======
 import inspect
-
->>>>>>> d4a31534
 import pytest
 import torch
 from unittest.mock import MagicMock
