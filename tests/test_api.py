# Copyright Lightning AI. Licensed under the Apache License 2.0, see LICENSE file.

from collections import OrderedDict
import os
from pathlib import Path

import pytest
import re
import torch
from unittest.mock import MagicMock
from tests.conftest import RunIf

<<<<<<< HEAD
from litgpt.api import LLM, calculate_number_of_devices
=======
from lightning.fabric.accelerators import CUDAAccelerator
from litgpt.api import (
    LLM,
    calculate_number_of_devices,
    benchmark_dict_to_markdown_table
)
>>>>>>> 61773f98
from litgpt.scripts.download import download_from_hub



@pytest.fixture
def mock_llm():
    llm = MagicMock(spec=LLM)
    llm.model = MagicMock()
    llm.preprocessor = MagicMock()
    llm.prompt_style = MagicMock()
    llm.checkpoint_dir = MagicMock()
    llm.fabric = MagicMock()
    return llm


def test_load_model(mock_llm):
    assert isinstance(mock_llm, LLM)
    assert mock_llm.model is not None
    assert mock_llm.preprocessor is not None
    assert mock_llm.prompt_style is not None
    assert mock_llm.checkpoint_dir is not None
    assert mock_llm.fabric is not None


def test_generate(mock_llm):
    prompt = "What do Llamas eat?"
    mock_llm.generate.return_value = prompt + " Mock output"
    output = mock_llm.generate(prompt, max_new_tokens=10, temperature=0.8, top_k=5)
    assert isinstance(output, str)
    assert len(output) > len(prompt)


def test_stream_generate(mock_llm):
    prompt = "What do Llamas eat?"

    def iterator():
        outputs = (prompt + " Mock output").split()
        for output in outputs:
            yield output

    mock_llm.generate.return_value = iterator()
    output = mock_llm.generate(prompt, max_new_tokens=10, temperature=0.8, top_k=5, stream=True)
    result = "".join([out for out in output])
    assert len(result) > len(prompt)


def test_generate_token_ids(mock_llm):
    prompt = "What do Llamas eat?"
    mock_output_ids = MagicMock(spec=torch.Tensor)
    mock_output_ids.shape = [len(prompt) + 10]
    mock_llm.generate.return_value = mock_output_ids
    output_ids = mock_llm.generate(prompt, max_new_tokens=10, return_as_token_ids=True)
    assert isinstance(output_ids, torch.Tensor)
    assert output_ids.shape[0] > len(prompt)


def test_calculate_number_of_devices():
    assert calculate_number_of_devices(1) == 1
    assert calculate_number_of_devices([0, 1, 2]) == 3
    assert calculate_number_of_devices(None) == 0


def test_llm_load_random_init(tmp_path):
    download_from_hub(repo_id="EleutherAI/pythia-14m", tokenizer_only=True, checkpoint_dir=tmp_path)

    torch.manual_seed(123)
    llm = LLM.load(
        model="pythia-160m",
        init="random",
        tokenizer_dir=Path(tmp_path/"EleutherAI/pythia-14m")
    )

    input_text = "some text text"
    output_text = llm.generate(input_text, max_new_tokens=15)
    ln = len(llm.preprocessor.tokenizer.encode(output_text)) - len(llm.preprocessor.tokenizer.encode(input_text))
    assert ln <= 15

    # The following below tests that generate works with different prompt lengths
    # after the kv cache was set

    input_text = "some text"
    output_text = llm.generate(input_text, max_new_tokens=15)
    ln = len(llm.preprocessor.tokenizer.encode(output_text)) - len(llm.preprocessor.tokenizer.encode(input_text))
    assert ln <= 15

    input_text = "some text text text"
    output_text = llm.generate(input_text, max_new_tokens=15)
    ln = len(llm.preprocessor.tokenizer.encode(output_text)) - len(llm.preprocessor.tokenizer.encode(input_text))
    assert ln <= 15


def test_llm_load_hub_init(tmp_path):
    torch.manual_seed(123)
    llm = LLM.load(
        model="EleutherAI/pythia-14m",
        init="pretrained"
    )

    text_1 = llm.generate("text", max_new_tokens=10, top_k=1)
    assert len(text_1) > 0

    text_2 = llm.generate("text", max_new_tokens=10, top_k=1, stream=True)
    text_2 = "".join(list(text_2))
    assert text_1 == text_2, (text1, text_2)


def test_model_not_initialized(tmp_path):
    llm = LLM.load(
        model="EleutherAI/pythia-14m",
        init="pretrained",
        distribute=None
    )
    s = (
        "The model is not initialized yet; use the .distribute() "
        "or .trainer_setup() method to initialize the model."
    )
    with pytest.raises(AttributeError, match=re.escape(s)):
        llm.generate("text")

    llm = LLM.load(
        model="EleutherAI/pythia-14m",
        tokenizer_dir="EleutherAI/pythia-14m",
        init="random",
        distribute=None
    )
    s = (
        "The model is not initialized yet; use the .distribute() "
        "or .trainer_setup() method to initialize the model."
    )
    with pytest.raises(AttributeError, match=re.escape(s)):
        llm.generate("text")


@RunIf(min_cuda_gpus=2)
def test_more_than_1_device_for_sequential_tp_gpu(tmp_path):
    llm = LLM.load(
        model="EleutherAI/pythia-14m",
    )

    llm.distribute(devices=2, generate_strategy="sequential")
    assert isinstance(llm.generate("What do llamas eat?"), str)

    if os.getenv("CI") != "true":
        # this crashes the CI, maybe because of process forking; works fien locally though
        llm.distribute(devices=2, generate_strategy="tensor_parallel")
        assert isinstance(llm.generate("What do llamas eat?"), str)

    with pytest.raises(NotImplementedError, match=f"Support for multiple devices is currently only implemented for generate_strategy='sequential'|'tensor_parallel'."):
        llm.distribute(devices=2)


@RunIf(min_cuda_gpus=1)
def test_sequential_tp_incompatibility_with_random_weights(tmp_path):
    llm = LLM.load(
        model="EleutherAI/pythia-14m",
        tokenizer_dir="EleutherAI/pythia-14m",
        init="random"
    )
    for strategy in ("sequential", "tensor_parallel"):
        with pytest.raises(NotImplementedError, match=re.escape("The LLM was initialized with init='random' but .distribute() currently only supports pretrained weights.")):
            llm.distribute(devices=1, generate_strategy=strategy)


def test_sequential_tp_cpu(tmp_path):
    llm = LLM.load(
        model="EleutherAI/pythia-14m",
    )
    for strategy in ("sequential", "tensor_parallel"):
        with pytest.raises(NotImplementedError, match=f"generate_strategy='{strategy}' is only supported for accelerator='cuda'|'gpu'."):
            llm.distribute(
                devices=1,
                accelerator="cpu",
                generate_strategy=strategy
            )


def test_initialization_for_trainer(tmp_path):
    llm = LLM.load(
        model="EleutherAI/pythia-14m",
        distribute=None
    )
    s = (
        "The model is not initialized yet; use the .distribute() "
        "or .trainer_setup() method to initialize the model."
    )
    with pytest.raises(AttributeError, match=re.escape(s)):
        llm.generate("hello world")

    llm.trainer_setup()
    llm.model.to(llm.preprocessor.device)
    assert isinstance(llm.generate("hello world"), str)


@RunIf(min_cuda_gpus=1)
def test_quantization_is_applied(tmp_path):
    llm = LLM.load(
        model="EleutherAI/pythia-14m",
    )
    llm.distribute(devices=1, quantize="bnb.nf4", precision="bf16-true")
    strtype = str(type(llm.model.lm_head))
    assert "NF4Linear" in strtype, strtype


def test_fixed_kv_cache(tmp_path):
    llm = LLM.load(
        model="EleutherAI/pythia-14m",
    )
    llm.distribute(devices=1, fixed_kv_cache_size=100)

    # Request too many tokens
    with pytest.raises(NotImplementedError, match="max_seq_length 512 needs to be >= 9223372036854775809"):
        output_text = llm.generate("hello world", max_new_tokens=2**63)


def test_invalid_accelerator(tmp_path):
    llm = LLM.load(
        model="EleutherAI/pythia-14m",
    )
    with pytest.raises(ValueError, match="Invalid accelerator"):
        llm.distribute(accelerator="invalid")


def test_returned_benchmark_dir(tmp_path):
    llm = LLM.load(
        model="EleutherAI/pythia-14m",
    )

    text, bench_d = llm.benchmark(prompt="hello world")
    assert isinstance(bench_d["Inference speed in tokens/sec"], list)
    assert len(bench_d["Inference speed in tokens/sec"]) == 1
    assert isinstance(bench_d["Inference speed in tokens/sec"][0], float)

    text, bench_d = llm.benchmark(prompt="hello world", stream=True)
    assert isinstance(bench_d["Inference speed in tokens/sec"], list)
    assert len(bench_d["Inference speed in tokens/sec"]) == 1
    assert isinstance(bench_d["Inference speed in tokens/sec"][0], float)

    text, bench_d = llm.benchmark(num_iterations=10, prompt="hello world", stream=True)
    assert isinstance(bench_d["Inference speed in tokens/sec"], list)
    assert len(bench_d["Inference speed in tokens/sec"]) == 10
    assert isinstance(bench_d["Inference speed in tokens/sec"][0], float)


def test_benchmark_dict_to_markdown_table_single_values():
    bench_d = {
        'Inference speed in tokens/sec': [17.617540650112936],
        'Seconds to first token': [0.6533610639999097],
        'Seconds total': [1.4758019020000575],
        'Tokens generated': [26],
        'Total GPU memory allocated in GB': [5.923729408]
    }

    expected_output = (
        "| Metric                              | Mean                        | Std Dev                     |\n"
        "|-------------------------------------|-----------------------------|-----------------------------|\n"
        "| Inference speed in tokens/sec       | 17.62                       | nan                         |\n"
        "| Seconds to first token              | 0.65                        | nan                         |\n"
        "| Seconds total                       | 1.48                        | nan                         |\n"
        "| Tokens generated                    | 26.00                       | nan                         |\n"
        "| Total GPU memory allocated in GB    | 5.92                        | nan                         |\n"
    )

    assert benchmark_dict_to_markdown_table(bench_d) == expected_output

def test_benchmark_dict_to_markdown_table_multiple_values():
    bench_d_list = {
        'Inference speed in tokens/sec': [17.034547562152305, 32.8974175404589, 33.04784205046782, 32.445697744648584,
                                          33.204480197756396, 32.64187570945661, 33.21232058140845, 32.69377798373551,
                                          32.92351459309756, 32.48909032591177],
        'Seconds to first token': [0.7403525039999295, 0.022901020000063, 0.02335712100011733, 0.022969672000272112,
                                   0.022788318000039, 0.02365505999978268, 0.02320190000000366, 0.022791139999753796,
                                   0.022871761999795126, 0.023060415999680117],
        'Seconds total': [1.5263099829999192, 0.7903355929997815, 0.7867382069998712, 0.8013389080001616,
                          0.7830268640000213, 0.7965228539997042, 0.7828420160003589, 0.7952583520000189,
                          0.7897091279996857, 0.8002686360000553],
        'Tokens generated': [26, 26, 26, 26, 26, 26, 26, 26, 26, 26],
        'Total GPU memory allocated in GB': [5.923729408, 5.923729408, 5.923729408, 5.923729408, 5.923729408,
                                             5.923729408, 5.923729408, 5.923729408, 5.923729408, 5.923729408]
    }

    expected_output = (
        "| Metric                              | Mean                        | Std Dev                     |\n"
        "|-------------------------------------|-----------------------------|-----------------------------|\n"
        "| Inference speed in tokens/sec       | 31.26                       | 5.01                        |\n"
        "| Seconds to first token              | 0.09                        | 0.23                        |\n"
        "| Seconds total                       | 0.87                        | 0.23                        |\n"
        "| Tokens generated                    | 26.00                       | 0.00                        |\n"
        "| Total GPU memory allocated in GB    | 5.92                        | 0.00                        |\n"
    )

    assert benchmark_dict_to_markdown_table(bench_d_list) == expected_output


def test_state_dict(tmp_path):
    llm = LLM.load(
        model="EleutherAI/pythia-14m",
    )
    assert isinstance(llm.state_dict(), OrderedDict)
    assert llm.state_dict()['lm_head.weight'].shape == torch.Size([50304, 128])


def test_save_method(tmp_path):
    llm = LLM.load(
        model="EleutherAI/pythia-14m",
    )

    target_dir = "saved_model"
    llm.save(target_dir)

    expected_files = [
        "config.json",
        "generation_config.json",
        "lit_model.pth",
        "model_config.yaml",
        "prompt_style.yaml",
        "tokenizer_config.json",
        "tokenizer.json"
    ]

    files_in_directory = os.listdir(target_dir)
    for file_name in expected_files:
        assert file_name in files_in_directory, f"{file_name} is missing from {target_dir}"


def test_forward_method(tmp_path):
    llm = LLM.load(
        model="EleutherAI/pythia-14m",
    )
    inputs = torch.ones(6, 128, dtype=torch.int64).to(next(llm.model.parameters()).device)

    assert llm(inputs).shape == torch.Size([6, 128, 50304])
    logits, loss = llm(inputs, target_ids=inputs)
    assert logits.shape == torch.Size([6, 128, 50304])
    assert isinstance(loss.item(), float)<|MERGE_RESOLUTION|>--- conflicted
+++ resolved
@@ -10,16 +10,16 @@
 from unittest.mock import MagicMock
 from tests.conftest import RunIf
 
-<<<<<<< HEAD
+
 from litgpt.api import LLM, calculate_number_of_devices
-=======
+
 from lightning.fabric.accelerators import CUDAAccelerator
 from litgpt.api import (
     LLM,
     calculate_number_of_devices,
     benchmark_dict_to_markdown_table
 )
->>>>>>> 61773f98
+
 from litgpt.scripts.download import download_from_hub
 
 
