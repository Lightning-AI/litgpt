--- conflicted
+++ resolved
@@ -121,13 +121,7 @@
         call(ANY, tensor_like, 128, temperature=2.0, top_k=2, stop_tokens=([tokenizer_mock.return_value.eos_id],))
     ]
     # only the generated result is printed to stdout
-<<<<<<< HEAD
-    assert out.getvalue() == ">> Reply: foo bar baz\n"
-
-    assert "'padded_vocab_size': 512, 'n_layer': 2, 'n_head': 4" in err.getvalue()
-=======
     assert re.match("Now chatting with Llama 3.*>> .*Reply: foo bar baz", out.getvalue(), re.DOTALL)
->>>>>>> 43be9c8f
 
 
 @pytest.mark.parametrize("mode", ["file", "entrypoint"])
