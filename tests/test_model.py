# Copyright Lightning AI. Licensed under the Apache License 2.0, see LICENSE file.

from copy import deepcopy
from functools import partial
from unittest import mock

import pytest
import torch
from lightning import Fabric
from lightning.fabric.utilities.imports import _IS_WINDOWS
from lightning.fabric.utilities.init import _materialize_meta_tensors
from torch._dynamo.backends import debugging
from torch.backends.cuda import (
    SDPAParams,
    SDPBackend,
    can_use_efficient_attention,
    can_use_flash_attention,
    flash_sdp_enabled,
    math_sdp_enabled,
    mem_efficient_sdp_enabled,
)
from transformers import AutoConfig, AutoModelForCausalLM
from transformers.models.falcon import FalconConfig, FalconForCausalLM
from transformers.models.gemma import GemmaConfig, GemmaForCausalLM
from transformers.models.gemma2 import Gemma2Config, Gemma2ForCausalLM
from transformers.models.gpt_neox import GPTNeoXConfig, GPTNeoXForCausalLM
from transformers.models.llama import LlamaConfig, LlamaForCausalLM
from transformers.models.mistral import MistralConfig, MistralForCausalLM
from transformers.models.mixtral import MixtralConfig, MixtralForCausalLM
from transformers.models.olmo import OlmoConfig, OlmoForCausalLM
from transformers.models.qwen2 import Qwen2Config, Qwen2ForCausalLM

import litgpt.config as config_module
from litgpt import GPT, Config
from litgpt.model import CausalSelfAttention, batched_index_copy_
from litgpt.scripts.convert_hf_checkpoint import (
    copy_weights_falcon,
    copy_weights_gemma_2,
    copy_weights_gpt_neox,
    copy_weights_hf_llama,
    copy_weights_phi,
    copy_weights_qwen_2_5,
)
from litgpt.scripts.convert_lit_checkpoint import qkv_reassemble as make_qkv_interleaved
from litgpt.utils import _RunIf


@torch.inference_mode()
@pytest.mark.parametrize("rotary_pct", (0.25, 1))
@pytest.mark.parametrize("batch_size", (1, 3))
@pytest.mark.parametrize("n_embd", (16, 32))
@pytest.mark.parametrize("parallel_residual", (False, True))
@pytest.mark.parametrize(
    ("device", "dtype"),
    [
        (torch.device("cpu"), torch.float32),
        pytest.param(
            torch.device("cuda"),
            torch.float16,
            marks=[
                # the reference does softmax upscaled to fp32 during attention. additionally, the final layernorm input
                # is slightly different
                pytest.mark.xfail(raises=AssertionError, strict=False),
                _RunIf(min_cuda_gpus=1),
            ],
        ),
    ],
)
def test_against_gpt_neox_model(rotary_pct, batch_size, n_embd, parallel_residual, device, dtype) -> None:
    torch.set_default_dtype(dtype)

    ours_config = Config(
        block_size=64,
        vocab_size=100,
        n_layer=4,
        n_head=8,
        n_embd=n_embd,
        rotary_percentage=rotary_pct,
        parallel_residual=parallel_residual,
    )
    assert ours_config.padded_vocab_size == 512
    theirs_config = GPTNeoXConfig(
        hidden_act="gelu",
        hidden_size=ours_config.n_embd,
        num_attention_heads=ours_config.n_head,
        num_hidden_layers=ours_config.n_layer,
        initializer_range=0.02,
        intermediate_size=ours_config.intermediate_size,
        layer_norm_eps=ours_config.norm_eps,
        max_position_embeddings=ours_config.block_size,
        rotary_emb_base=10000,
        rotary_pct=ours_config.rotary_percentage,
        vocab_size=ours_config.padded_vocab_size,
        use_parallel_residual=ours_config.parallel_residual,
        attn_implementation="eager",
    )

    state_dict = {}
    theirs_model = GPTNeoXForCausalLM(theirs_config).to(device)
    # load the hf initialization into our model
    copy_weights_gpt_neox(ours_config, state_dict, theirs_model.state_dict())
    ours_model = GPT(ours_config).to(device)
    ours_model.load_state_dict(state_dict)

    token_sample = torch.randint(
        0, ours_config.padded_vocab_size, size=(batch_size, ours_config.block_size), dtype=torch.int64, device=device
    )

    theirs = theirs_model(token_sample)["logits"]
    ours = ours_model(token_sample)
    torch.testing.assert_close(ours, theirs)


@torch.inference_mode()
@pytest.mark.parametrize(
    "kwargs",
    [
        dict(name="falcon-180B", n_layer=2, n_head=8, n_query_groups=4, n_embd=32),
        dict(name="falcon-40b", n_layer=2, n_head=8, n_query_groups=4, n_embd=32),
    ],
)
@pytest.mark.parametrize(
    ("device", "dtype"),
    [
        (torch.device("cpu"), torch.float32),
        pytest.param(
            torch.device("cuda"),
            torch.float16,
            marks=[
                # the reference does softmax upscaled to fp32 during attention. additionally, the final layernorm input
                # is slightly different
                pytest.mark.xfail(raises=AssertionError, strict=False),
                _RunIf(min_cuda_gpus=1),
            ],
        ),
    ],
)
def test_against_hf_falcon(kwargs, device, dtype):
    torch.set_default_dtype(dtype)

    ours_config = Config.from_name(**kwargs)
    theirs_config = FalconConfig(
        hidden_size=ours_config.n_embd,
        num_attention_heads=ours_config.n_head,
        num_kv_heads=ours_config.n_query_groups,
        num_hidden_layers=ours_config.n_layer,
        parallel_attn=ours_config.parallel_residual,
        vocab_size=ours_config.padded_vocab_size,
        bias=ours_config.bias,
        new_decoder_architecture=True,
    )

    theirs_model = FalconForCausalLM(theirs_config).to(device)
    theirs_state_dict = theirs_model.state_dict()
    state_dict = {}
    copy_weights_falcon(ours_config, state_dict, theirs_state_dict)
    ours_model = GPT(ours_config).to(device)
    ours_model.load_state_dict(state_dict)

    # test end to end
    x = torch.tensor([[9856, 23, 491, 1536, 304]], dtype=torch.int32, device=device)
    ours_y = ours_model(x)
    theirs_y = theirs_model(x)["logits"]
    torch.testing.assert_close(ours_y, theirs_y)


@torch.inference_mode()
@pytest.mark.parametrize(
    ("device", "dtype"),
    [
        (torch.device("cpu"), torch.float32),
        pytest.param(
            torch.device("cuda"),
            torch.float16,
            marks=[
                # the reference does softmax upscaled to fp32 during attention. additionally, the final layernorm input
                # is slightly different
                pytest.mark.xfail(raises=AssertionError, strict=False),
                _RunIf(min_cuda_gpus=1),
            ],
        ),
    ],
)
def test_against_original_open_llama_3b(device, dtype):
    torch.set_default_dtype(dtype)

    ours_config = Config.from_name("open_llama_3b", n_layer=2, n_head=8, n_embd=32, intermediate_size=86)
    T = 5
    theirs_config = LlamaConfig(
        hidden_size=ours_config.n_embd,
        num_attention_heads=ours_config.n_head,
        num_hidden_layers=ours_config.n_layer,
        intermediate_size=ours_config.intermediate_size,
        max_position_embeddings=T,
    )
    assert ours_config.intermediate_size == theirs_config.intermediate_size

    theirs_model = LlamaForCausalLM(theirs_config).to(device)
    theirs_state_dict = theirs_model.state_dict()
    state_dict = {}
    copy_weights_hf_llama(ours_config, {}, state_dict, theirs_state_dict)
    ours_model = GPT(ours_config).to(device)
    ours_model.load_state_dict(state_dict)

    # test end to end
    x = torch.tensor([[9856, 23, 491, 1536, 304]], dtype=torch.int32, device=device)
    assert x.size(1) == T
    ours_y = ours_model(x)
    theirs_y = theirs_model(x)["logits"].to(dtype)  # HF converts logits to float
    torch.testing.assert_close(ours_y, theirs_y)


@torch.inference_mode()
@pytest.mark.parametrize(
    "ours_kwargs",
    [
        {"name": "Llama-2-7b-hf"},
        {"name": "CodeLlama-7b-hf"},
        {"name": "Llama-2-70b-chat-hf", "n_query_groups": 1},
        {"name": "Llama-3-8B"},
        {"name": "Llama-3-8B-Instruct"},
        {"name": "Llama-3.1-405B", "n_query_groups": 4},
        {"name": "Llama-3.1-8B"},
        {"name": "Llama-3.1-8B-Instruct"},
        {"name": "Llama-3.2-1B"},
        {"name": "Llama-3.2-3B"},
        {"name": "Llama-3.3-70B-Instruct"},
        {"name": "R1-Distill-Llama-8B"},
        {"name": "R1-Distill-Llama-70B"},
    ],
)
@pytest.mark.parametrize(
    ("device", "dtype"),
    [
        (torch.device("cpu"), torch.float32),
        pytest.param(
            torch.device("cuda"),
            torch.float16,
            marks=[
                # the reference does softmax upscaled to fp32 during attention. additionally, the final layernorm input
                # is slightly different
                pytest.mark.xfail(raises=AssertionError, strict=False),
                _RunIf(min_cuda_gpus=1),
            ],
        ),
    ],
)
def test_against_hf_llama_2_and_3(ours_kwargs, device, dtype):
    torch.set_default_dtype(dtype)

    ours_config = Config.from_name(
        padded_vocab_size=10000, n_layer=2, n_head=8, n_embd=32, intermediate_size=86, **ours_kwargs
    )
    T = 5
    theirs_config = LlamaConfig(
        vocab_size=ours_config.padded_vocab_size,
        hidden_size=ours_config.n_embd,
        num_attention_heads=ours_config.n_head,
        num_hidden_layers=ours_config.n_layer,
        intermediate_size=ours_config.intermediate_size,
        max_position_embeddings=T,
        rms_norm_eps=ours_config.norm_eps,
        num_key_value_heads=ours_config.n_query_groups,
        rope_theta=ours_config.rope_base,
        attention_bias=ours_config.bias,
    )
    assert ours_config.intermediate_size == theirs_config.intermediate_size

    theirs_model = LlamaForCausalLM(theirs_config).to(device)
    theirs_state_dict = theirs_model.state_dict()
    state_dict = {}
    copy_weights_hf_llama(ours_config, {}, state_dict, theirs_state_dict)
    ours_model = GPT(ours_config).to(device)
    ours_model.load_state_dict(state_dict)

    # test end to end
    x = torch.tensor([[9856, 23, 491, 1536, 304]], dtype=torch.int32, device=device)
    assert x.size(1) == T
    ours_y = ours_model(x)
    theirs_y = theirs_model(x)["logits"].to(dtype)  # HF converts logits to float
    torch.testing.assert_close(ours_y, theirs_y)


@torch.inference_mode()
@pytest.mark.parametrize("model_name", ("phi-1_5", "phi-2"))
@pytest.mark.parametrize(
    ("device", "dtype"),
    [
        (torch.device("cpu"), torch.float32),
        pytest.param(
            torch.device("cuda"),
            torch.float16,
            marks=[pytest.mark.xfail(raises=AssertionError, strict=False), _RunIf(min_cuda_gpus=1)],
        ),
    ],
)
def test_against_hf_phi(model_name, device, dtype):
    from transformers.models.phi.configuration_phi import PhiConfig
    from transformers.models.phi.modeling_phi import PhiForCausalLM

    torch.set_default_dtype(dtype)

    ours_config = Config.from_name(
        model_name, padded_vocab_size=10000, n_layer=2, n_head=4, n_embd=256, rotary_percentage=0.5
    )
    T = 5
    theirs_config = PhiConfig(
        vocab_size=ours_config.padded_vocab_size,
        max_position_embeddings=ours_config.block_size,
        hidden_size=ours_config.n_embd,
        intermediate_size=ours_config.intermediate_size,
        num_attention_heads=ours_config.n_head,
        num_hidden_layers=ours_config.n_layer,
        partial_rotary_factor=ours_config.rotary_percentage,
        torch_dtype=dtype,
    )

    theirs_model = PhiForCausalLM(theirs_config).to(device)
    theirs_state_dict = theirs_model.state_dict()
    state_dict = {}
    copy_weights_phi(ours_config, {}, state_dict, theirs_state_dict)
    ours_model = GPT(ours_config).to(device)
    ours_model.load_state_dict(state_dict)

    # test end to end
    x = torch.tensor([[9856, 23, 491, 1536, 304]], dtype=torch.int32, device=device)
    assert x.size(1) == T
    ours_y = ours_model(x)
    theirs_y = theirs_model(x)["logits"].to(dtype)  # HF converts logits to float
    torch.testing.assert_close(ours_y, theirs_y)


@torch.inference_mode()
@pytest.mark.parametrize("model_name", ("Phi-3-mini-4k-instruct", "Phi-3-mini-128k-instruct", "Phi-3.5-mini-instruct", "phi-4"))
@pytest.mark.parametrize(
    ("device", "dtype"),
    [
        (torch.device("cpu"), torch.float32),
        pytest.param(
            torch.device("cuda"),
            torch.float16,
            marks=[pytest.mark.xfail(raises=AssertionError, strict=False), _RunIf(min_cuda_gpus=1)],
        ),
    ],
)
def test_against_hf_phi_3(model_name, device, dtype):
    from transformers.models.phi3.configuration_phi3 import Phi3Config
    from transformers.models.phi3.modeling_phi3 import Phi3ForCausalLM

    torch.set_default_dtype(dtype)

    ours_config = Config.from_name(
        model_name,
        padded_vocab_size=10000,
        n_layer=2,
        n_head=4,
        n_query_groups=4,
        n_embd=256,
    )
    T = 5
    theirs_config = Phi3Config(
        attention_bias=ours_config.bias,
        head_dim=ours_config.head_size,
        hidden_size=ours_config.n_embd,
        intermediate_size=ours_config.intermediate_size,
        max_position_embeddings=T,
        num_attention_heads=ours_config.n_head,
        num_hidden_layers=ours_config.n_layer,
        num_key_value_heads=ours_config.n_query_groups,
        pad_token_id=ours_config.padded_vocab_size - 1,
        partial_rotary_factor=ours_config.rotary_percentage,
        rms_norm_eps=ours_config.norm_eps,
        rope_theta=ours_config.rope_base,
        torch_dtype=dtype,
        vocab_size=ours_config.padded_vocab_size,
    )

    theirs_model = Phi3ForCausalLM(theirs_config).to(device)
    theirs_state_dict = theirs_model.state_dict()
    state_dict = {}
    copy_weights_phi(ours_config, {}, state_dict, theirs_state_dict)
    ours_model = GPT(ours_config).to(device)
    ours_model.load_state_dict(state_dict)

    # test end to end
    x = torch.tensor([[9856, 23, 491, 1536, 304]], dtype=torch.int32, device=device)
    assert x.size(1) == T
    ours_y = ours_model(x)
    theirs_y = theirs_model(x)["logits"].to(dtype)  # HF converts logits to float
    torch.testing.assert_close(ours_y, theirs_y)


@torch.inference_mode()
@pytest.mark.parametrize(
    ("device", "dtype"),
    [
        (torch.device("cpu"), torch.float32),
        pytest.param(
            torch.device("cuda"),
            torch.float16,
            marks=[
                # the reference does softmax upscaled to fp32 during attention. additionally, the final layernorm input
                # is slightly different
                pytest.mark.xfail(raises=AssertionError, strict=False),
                _RunIf(min_cuda_gpus=1),
            ],
        ),
    ],
)
@pytest.mark.parametrize("model_name", ["Mistral-7B-Instruct-v0.1", "Mistral-7B-v0.1"])
def test_against_mistral_hf_models(device, dtype, model_name):
    torch.set_default_dtype(dtype)

    T = 20
    ours_config = Config.from_name(
        model_name,
        padded_vocab_size=10000,
        block_size=T,
        sliding_window_size=T // 2,
        sliding_window_layer_placing="all",
        n_layer=2,
        n_embd=32,
        n_head=8,
        n_query_groups=2,
        intermediate_size=86,
    )

    theirs_config = MistralConfig(
        vocab_size=ours_config.padded_vocab_size,
        hidden_size=ours_config.n_embd,
        num_attention_heads=ours_config.n_head,
        num_hidden_layers=ours_config.n_layer,
        intermediate_size=ours_config.intermediate_size,
        max_position_embeddings=ours_config.block_size,
        rms_norm_eps=ours_config.norm_eps,
        num_key_value_heads=ours_config.n_query_groups,
        rope_theta=ours_config.rope_base,
        attn_implementation="eager",
        sliding_window=ours_config.sliding_window_size,
    )

    assert ours_config.intermediate_size == theirs_config.intermediate_size

    theirs_model = MistralForCausalLM(theirs_config).to(device)
    theirs_state_dict = theirs_model.state_dict()
    state_dict = {}
    copy_weights_hf_llama(ours_config, {}, state_dict, theirs_state_dict)
    ours_model = GPT(ours_config).to(device)
    ours_model.load_state_dict(state_dict)

    # test end to end
    x = torch.randint(low=0, high=ours_config.padded_vocab_size, size=(T,), device=device).unsqueeze(0)
    assert x.size(1) == T
    ours_y = ours_model(x)
    theirs_y = theirs_model(x)["logits"].to(dtype)  # HF converts logits to float
    torch.testing.assert_close(ours_y, theirs_y)


@torch.inference_mode()
@pytest.mark.parametrize(
    ("device", "dtype"),
    [
        (torch.device("cpu"), torch.float32),
        pytest.param(
            torch.device("cuda"),
            torch.float16,
            marks=[
                # the reference does softmax upscaled to fp32 during attention. additionally, the final layernorm input
                # is slightly different
                pytest.mark.xfail(raises=AssertionError, strict=False),
                _RunIf(min_cuda_gpus=1),
            ],
        ),
    ],
)
def test_against_mathstral_hf_models(device, dtype):
    torch.set_default_dtype(dtype)

    ours_config = Config.from_name(
        "Mathstral-7B-v0.1",
        padded_vocab_size=10000,
        n_layer=2,
        n_embd=32,
        n_head=8,
        n_query_groups=2,
        intermediate_size=86,
    )

    T = 5
    theirs_config = MistralConfig(
        vocab_size=ours_config.padded_vocab_size,
        hidden_size=ours_config.n_embd,
        num_attention_heads=ours_config.n_head,
        num_hidden_layers=ours_config.n_layer,
        intermediate_size=ours_config.intermediate_size,
        max_position_embeddings=T,
        rms_norm_eps=ours_config.norm_eps,
        num_key_value_heads=ours_config.n_query_groups,
        rope_theta=ours_config.rope_base,
    )

    assert ours_config.intermediate_size == theirs_config.intermediate_size

    theirs_model = MistralForCausalLM(theirs_config).to(device)
    theirs_state_dict = theirs_model.state_dict()
    state_dict = {}
    copy_weights_hf_llama(ours_config, {}, state_dict, theirs_state_dict)
    ours_model = GPT(ours_config).to(device)
    ours_model.load_state_dict(state_dict)

    # test end to end
    x = torch.tensor([[9856, 23, 491, 1536, 304]], dtype=torch.int32, device=device)
    assert x.size(1) == T
    ours_y = ours_model(x)
    theirs_y = theirs_model(x)["logits"].to(dtype)  # HF converts logits to float
    torch.testing.assert_close(ours_y, theirs_y)


@torch.inference_mode()
@pytest.mark.parametrize("model_name", ("Mixtral-8x7B-Instruct-v0.1", "Mixtral-8x22B-Instruct-v0.1"))
def test_against_hf_mixtral(model_name):
    device = torch.device("cpu")
    dtype = torch.float32
    ours_config = Config.from_name(
        model_name,
        padded_vocab_size=10000,
        n_layer=2,
        n_embd=32,
        n_head=8,
        n_query_groups=2,
        intermediate_size=86,
        n_expert=4,
    )
    T = 5
    theirs_config = MixtralConfig(
        vocab_size=ours_config.padded_vocab_size,
        hidden_size=ours_config.n_embd,
        num_attention_heads=ours_config.n_head,
        num_hidden_layers=ours_config.n_layer,
        intermediate_size=ours_config.intermediate_size,
        max_position_embeddings=T,
        rms_norm_eps=ours_config.norm_eps,
        num_key_value_heads=ours_config.n_query_groups,
        rope_theta=ours_config.rope_base,
        num_local_experts=ours_config.n_expert,
    )
    assert ours_config.intermediate_size == theirs_config.intermediate_size

    theirs_model = MixtralForCausalLM(theirs_config).to(device)
    theirs_state_dict = theirs_model.state_dict()
    state_dict = {}
    copy_weights_hf_llama(ours_config, {}, state_dict, theirs_state_dict)
    ours_model = GPT(ours_config).to(device)
    ours_model.load_state_dict(state_dict)

    # test end to end
    x = torch.tensor([[9856, 23, 491, 1536, 304], [23, 345, 65, 123, 321]], dtype=torch.int32, device=device)
    assert x.size(1) == T
    ours_y = ours_model(x)
    theirs_y = theirs_model(x)["logits"].to(dtype)  # HF converts logits to float
    torch.testing.assert_close(ours_y, theirs_y)


@torch.inference_mode()
@pytest.mark.parametrize("model_name", ("OLMo-1B-hf", "OLMo-7B-hf"))
@pytest.mark.parametrize(
    ("device", "dtype"),
    [
        (torch.device("cpu"), torch.float32),
        pytest.param(
            torch.device("cuda"),
            torch.float16,
            marks=[
                # the reference does softmax upscaled to fp32 during attention. additionally, the final layernorm input
                # is slightly different
                pytest.mark.xfail(raises=AssertionError, strict=False),
                _RunIf(min_cuda_gpus=1),
            ],
        ),
    ],
)
def test_against_olmo(model_name, device, dtype):
    torch.set_default_dtype(dtype)

    ours_config = Config.from_name(
        model_name,
        padded_vocab_size=10000,
        n_layer=2,
        n_head=8,
        n_embd=32,
        intermediate_size=86,
    )
    T = 5
    theirs_config = OlmoConfig(
        vocab_size=ours_config.padded_vocab_size,
        hidden_size=ours_config.n_embd,
        intermediate_size=ours_config.intermediate_size,
        num_hidden_layers=ours_config.n_layer,
        num_attention_heads=ours_config.n_head,
        num_key_value_heads=ours_config.n_query_groups,
        max_positional_embeddings=T,
        attention_bias=ours_config.bias,
        rope_theta=ours_config.rope_base,
        tie_word_embeddings=(model_name == "OLMo-1B-hf"),
    )
    assert ours_config.intermediate_size == theirs_config.intermediate_size

    theirs_model = OlmoForCausalLM(theirs_config).to(device)
    theirs_state_dict = theirs_model.state_dict()
    state_dict = {}
    copy_weights_hf_llama(ours_config, {}, state_dict, theirs_state_dict)
    ours_model = GPT(ours_config).to(device)
    ours_model.load_state_dict(state_dict)

    # test end to end
    x = torch.tensor([[9856, 23, 491, 1536, 304]], dtype=torch.int32, device=device)
    assert x.size(1) == T
    ours_y = ours_model(x)
    theirs_y = theirs_model(x)["logits"].to(dtype)  # HF converts logits to float
    torch.testing.assert_close(ours_y, theirs_y)


@torch.inference_mode()
@pytest.mark.parametrize(
    ("device", "dtype"),
    [
        (torch.device("cpu"), torch.float32),
        pytest.param(
            torch.device("cuda"),
            torch.float16,
            marks=[
                # the reference does softmax upscaled to fp32 during attention. additionally, the final layernorm input
                # is slightly different
                pytest.mark.xfail(raises=AssertionError, strict=False),
                _RunIf(min_cuda_gpus=1),
            ],
        ),
    ],
)
def test_against_original_stablelm_zephyr_3b(device, dtype):
    torch.set_default_dtype(dtype)

    T = 5
    ours_config = Config.from_name("stablelm-zephyr-3b", n_layer=2, n_head=16, n_embd=32, intermediate_size=86)
    theirs_config = AutoConfig.from_pretrained(
        "stabilityai/stablelm-zephyr-3b",
        trust_remote_code=True,
        num_hidden_layers=ours_config.n_layer,
        num_attention_heads=ours_config.n_head,
        num_key_value_heads=ours_config.n_head,
        hidden_size=ours_config.n_embd,
        intermediate_size=ours_config.intermediate_size,
        max_position_embeddings=T,
        torch_dtype=dtype,
    )
    assert ours_config.intermediate_size == theirs_config.intermediate_size

    theirs_model = AutoModelForCausalLM.from_config(theirs_config, trust_remote_code=True).to(device)
    theirs_state_dict = theirs_model.state_dict()
    state_dict = {}
    copy_weights_hf_llama(ours_config, {}, state_dict, theirs_state_dict)
    ours_model = GPT(ours_config).to(device)
    ours_model.load_state_dict(state_dict)

    # test end to end
    x = torch.tensor([[9856, 23, 491, 1536, 304]], dtype=torch.int32, device=device)
    assert x.size(1) == T
    ours_y = ours_model(x)
    theirs_y = theirs_model(x)["logits"].to(dtype)  # HF converts logits to float
    torch.testing.assert_close(ours_y, theirs_y)


@torch.inference_mode()
@pytest.mark.parametrize("model_name", ["gemma-2b", "gemma-7b"])
@pytest.mark.parametrize(
    ("device", "dtype"),
    [
        (torch.device("cpu"), torch.float32),
        pytest.param(
            torch.device("cuda"),
            torch.float16,
            marks=[
                # the reference does softmax upscaled to fp32 during attention. additionally, the final layernorm input
                # is slightly different
                pytest.mark.xfail(raises=AssertionError, strict=False),
                _RunIf(min_cuda_gpus=1),
            ],
        ),
    ],
)
def test_against_original_gemma(model_name, device, dtype):
    torch.set_default_dtype(dtype)

    T = 5
    ours_config = Config.from_name(model_name, n_layer=2, n_head=16, n_embd=32, intermediate_size=86)
    theirs_config = GemmaConfig(
        vocab_size=ours_config.padded_vocab_size,
        hidden_size=ours_config.n_embd,
        head_dim=ours_config.head_size,
        num_attention_heads=ours_config.n_head,
        num_hidden_layers=ours_config.n_layer,
        intermediate_size=ours_config.intermediate_size,
        max_position_embeddings=T,
        rms_norm_eps=ours_config.norm_eps,
        num_key_value_heads=ours_config.n_query_groups,
        rope_theta=ours_config.rope_base,
        attention_bias=ours_config.bias,
        tie_word_embeddings=True,
        hidden_act="gelu_pytorch_tanh",
    )
    assert ours_config.intermediate_size == theirs_config.intermediate_size

    theirs_model = GemmaForCausalLM(theirs_config).to(device)
    theirs_state_dict = theirs_model.state_dict()
    # Gemma weights are shipped without `lm_head.weight`
    theirs_state_dict.pop("lm_head.weight")
    state_dict = {}
    copy_weights_hf_llama(ours_config, {}, state_dict, theirs_state_dict)
    ours_model = GPT(ours_config).to(device)
    ours_model.load_state_dict(state_dict)

    # test end to end
    x = torch.tensor([[9856, 23, 491, 1536, 304]], dtype=torch.int32, device=device)
    assert x.size(1) == T
    ours_y = ours_model(x)
    theirs_y = theirs_model(x)["logits"].to(dtype)  # HF converts logits to float
    torch.testing.assert_close(ours_y, theirs_y)


@torch.inference_mode()
@pytest.mark.parametrize("model_name", ("gemma-2-9b", "gemma-2-27b"))
@pytest.mark.parametrize(
    ("device", "dtype"),
    [
        (torch.device("cpu"), torch.float32),
        pytest.param(
            torch.device("cuda"),
            torch.float16,
            marks=[
                # the reference does softmax upscaled to fp32 during attention. additionally, the final layernorm input
                # is slightly different
                pytest.mark.xfail(raises=AssertionError, strict=False),
                _RunIf(min_cuda_gpus=1),
            ],
        ),
    ],
)
def test_against_original_gemma_2(model_name, device, dtype):
    torch.set_default_dtype(dtype)

    T = 20
    ours_config = Config.from_name(
        model_name,
        block_size=T,
        sliding_window_size=T // 2,
        n_layer=2,
        n_head=16,
        n_embd=32,
        intermediate_size=86,
    )
    theirs_config = Gemma2Config(
        vocab_size=ours_config.padded_vocab_size,
        hidden_size=ours_config.n_embd,
        head_dim=ours_config.head_size,
        num_attention_heads=ours_config.n_head,
        num_hidden_layers=ours_config.n_layer,
        intermediate_size=ours_config.intermediate_size,
        max_position_embeddings=ours_config.block_size,
        sliding_window=ours_config.sliding_window_size,
        rms_norm_eps=ours_config.norm_eps,
        num_key_value_heads=ours_config.n_query_groups,
        rope_theta=ours_config.rope_base,
        attention_bias=ours_config.bias,
        tie_word_embeddings=True,
        hidden_act="gelu_pytorch_tanh",
        attn_logit_softcapping=ours_config.attention_logit_softcapping,
        final_logit_softcapping=ours_config.final_logit_softcapping,
        initializer_range=1.0,  # to make the affect of attention_logit_softcapping more prominent
        attn_implementation="eager",
        query_pre_attn_scalar=ours_config.attention_scores_scalar,
    )

    theirs_model = Gemma2ForCausalLM(theirs_config).to(device)
    theirs_state_dict = theirs_model.state_dict()
    # Gemma weights are shipped without `lm_head.weight`
    theirs_state_dict.pop("lm_head.weight")
    state_dict = {}
    copy_weights_gemma_2({}, state_dict, theirs_state_dict)
    ours_model = GPT(ours_config).to(device)
    ours_model.load_state_dict(state_dict)

    # test end to end
    x = torch.randint(low=0, high=ours_config.padded_vocab_size, size=(T,), device=device).unsqueeze(0)
    assert x.size(1) == T
    ours_y = ours_model(x)
    theirs_y = theirs_model(x)["logits"].to(dtype)  # HF converts logits to float
    torch.testing.assert_close(ours_y, theirs_y, rtol=3e-5, atol=3e-5)


@torch.inference_mode()
@pytest.mark.parametrize("model_name", ("Qwen2.5-1.5B", "Qwen2.5-Coder-1.5B", "Qwen2.5-Math-1.5B", "QwQ-32B-Preview"))
@pytest.mark.parametrize(
    ("device", "dtype"),
    [
        (torch.device("cpu"), torch.float32),
        pytest.param(
            torch.device("cuda"),
            torch.float16,
            marks=[
                # the reference does softmax upscaled to fp32 during attention. additionally, the final layernorm input
                # is slightly different
                pytest.mark.xfail(raises=AssertionError, strict=False),
                _RunIf(min_cuda_gpus=1),
            ],
        ),
    ],
)
def test_against_original_qwen_2_5(model_name, device, dtype):
    torch.set_default_dtype(dtype)

    T = 20
    ours_config = Config.from_name(
        model_name,
        block_size=T,
        n_layer=2,
        n_head=16,
        n_embd=32,
        intermediate_size=86,
    )
    theirs_config = Qwen2Config(
        vocab_size=ours_config.padded_vocab_size,
        hidden_size=ours_config.n_embd,
        head_dim=ours_config.head_size,
        num_attention_heads=ours_config.n_head,
        num_hidden_layers=ours_config.n_layer,
        intermediate_size=ours_config.intermediate_size,
        max_position_embeddings=ours_config.block_size,
        rms_norm_eps=ours_config.norm_eps,
        num_key_value_heads=ours_config.n_query_groups,
        rope_theta=ours_config.rope_base,
        attention_bias=ours_config.attn_bias,
        tie_word_embeddings=True,
    )

    theirs_model = Qwen2ForCausalLM(theirs_config).to(device)
    theirs_state_dict = theirs_model.state_dict()
    # Gemma weights are shipped without `lm_head.weight`
    theirs_state_dict.pop("lm_head.weight")
    state_dict = {}
    copy_weights_qwen_2_5(ours_config, {}, state_dict, theirs_state_dict)
    ours_model = GPT(ours_config).to(device)
    ours_model.load_state_dict(state_dict)

    # test end to end
    x = torch.randint(low=0, high=ours_config.padded_vocab_size, size=(T,), device=device).unsqueeze(0)
    assert x.size(1) == T
    ours_y = ours_model(x)
    theirs_y = theirs_model(x)["logits"].to(dtype)  # HF converts logits to float
    torch.testing.assert_close(ours_y, theirs_y)


@torch.inference_mode()
@pytest.mark.parametrize("model_name", ("salamandra-2b", "salamandra-7b"))
@pytest.mark.parametrize(
    ("device", "dtype"),
    [
        (torch.device("cpu"), torch.float32),
        pytest.param(
            torch.device("cuda"),
            torch.float16,
            marks=[
                # the reference does softmax upscaled to fp32 during attention. additionally, the final layernorm input
                # is slightly different
                pytest.mark.xfail(raises=AssertionError, strict=False),
                _RunIf(min_cuda_gpus=1),
            ],
        ),
    ],
)
def test_against_original_salamandra(model_name, device, dtype):
    torch.set_default_dtype(dtype)

    ours_config = Config.from_name(
        model_name,
        padded_vocab_size=10000,
        n_layer=2,
        n_head=8,
        n_embd=32,
        n_query_groups=2,
        intermediate_size=86,
    )
    T = 5
    theirs_config = LlamaConfig(
        vocab_size=ours_config.padded_vocab_size,
        hidden_size=ours_config.n_embd,
        num_attention_heads=ours_config.n_head,
        num_hidden_layers=ours_config.n_layer,
        intermediate_size=ours_config.intermediate_size,
        max_position_embeddings=T,
        rms_norm_eps=ours_config.norm_eps,
        num_key_value_heads=ours_config.n_query_groups,
        rope_theta=ours_config.rope_base,
        attention_bias=ours_config.bias,
    )
    assert ours_config.intermediate_size == theirs_config.intermediate_size

    theirs_model = LlamaForCausalLM(theirs_config).to(device)
    theirs_state_dict = theirs_model.state_dict()
    state_dict = {}
    copy_weights_hf_llama(ours_config, {}, state_dict, theirs_state_dict)
    ours_model = GPT(ours_config).to(device)
    ours_model.load_state_dict(state_dict)

    # test end to end
    x = torch.tensor([[9856, 23, 491, 1536, 304]], dtype=torch.int32, device=device)
    assert x.size(1) == T
    ours_y = ours_model(x)
    theirs_y = theirs_model(x)["logits"].to(dtype)  # HF converts logits to float
    torch.testing.assert_close(ours_y, theirs_y)


@torch.inference_mode()
@pytest.mark.parametrize("model_name", ("SmolLM2-135M", "SmolLM2-360M", "SmolLM2-1.7B"))
@pytest.mark.parametrize(
    ("device", "dtype"),
    [
        (torch.device("cpu"), torch.float32),
        pytest.param(
            torch.device("cuda"),
            torch.float16,
            marks=[
                # the reference does softmax upscaled to fp32 during attention. additionally, the final layernorm input
                # is slightly different
                pytest.mark.xfail(raises=AssertionError, strict=False),
                _RunIf(min_cuda_gpus=1),
            ],
        ),
    ],
)
def test_against_original_smollm2(model_name, device, dtype):
    torch.set_default_dtype(dtype)

    ours_config = Config.from_name(
        model_name,
        padded_vocab_size=10000,
        n_layer=2,
        n_head=8,
        n_embd=32,
        n_query_groups=2,
        intermediate_size=86,
    )
    T = 5
    theirs_config = LlamaConfig(
        vocab_size=ours_config.padded_vocab_size,
        hidden_size=ours_config.n_embd,
        num_attention_heads=ours_config.n_head,
        num_hidden_layers=ours_config.n_layer,
        intermediate_size=ours_config.intermediate_size,
        max_position_embeddings=T,
        rms_norm_eps=ours_config.norm_eps,
        num_key_value_heads=ours_config.n_query_groups,
        rope_theta=ours_config.rope_base,
        attention_bias=ours_config.bias,
    )
    assert ours_config.intermediate_size == theirs_config.intermediate_size

    theirs_model = LlamaForCausalLM(theirs_config).to(device)
    theirs_state_dict = theirs_model.state_dict()
    state_dict = {}
    copy_weights_hf_llama(ours_config, {}, state_dict, theirs_state_dict)
    ours_model = GPT(ours_config).to(device)
    ours_model.load_state_dict(state_dict)

    # test end to end
    x = torch.tensor([[9856, 23, 491, 1536, 304]], dtype=torch.int32, device=device)
    assert x.size(1) == T
    ours_y = ours_model(x)
    theirs_y = theirs_model(x)["logits"].to(dtype)  # HF converts logits to float
    torch.testing.assert_close(ours_y, theirs_y)

@torch.inference_mode()
@pytest.mark.parametrize("model_name", ("Falcon3-1B-Base", "Falcon3-7B-Base"))
@pytest.mark.parametrize(
    ("device", "dtype"),
    [
        (torch.device("cpu"), torch.float32),
        pytest.param(
            torch.device("cuda"),
            torch.float16,
            marks=[
                # the reference does softmax upscaled to fp32 during attention. additionally, the final layernorm input
                # is slightly different
                pytest.mark.xfail(raises=AssertionError, strict=False),
                _RunIf(min_cuda_gpus=1),
            ],
        ),
    ],
)
def test_against_hf_falcon3(model_name, device, dtype):
    torch.set_default_dtype(dtype)

    ours_config = Config.from_name(
        model_name,
        padded_vocab_size=10000,
        n_layer=2,
        n_head=8,
        n_embd=32,
        n_query_groups=2,
        intermediate_size=86,
    )
    T = 5
    theirs_config = LlamaConfig(
        vocab_size=ours_config.padded_vocab_size,
        hidden_size=ours_config.n_embd,
        num_attention_heads=ours_config.n_head,
        num_hidden_layers=ours_config.n_layer,
        intermediate_size=ours_config.intermediate_size,
        max_position_embeddings=T,
        rms_norm_eps=ours_config.norm_eps,
        num_key_value_heads=ours_config.n_query_groups,
        rope_theta=ours_config.rope_base,
        attention_bias=ours_config.bias,
    )
    assert ours_config.intermediate_size == theirs_config.intermediate_size

    theirs_model = LlamaForCausalLM(theirs_config).to(device)
    theirs_state_dict = theirs_model.state_dict()
    state_dict = {}
    copy_weights_hf_llama(ours_config, {}, state_dict, theirs_state_dict)
    ours_model = GPT(ours_config).to(device)
    ours_model.load_state_dict(state_dict)

    # test end to end
    x = torch.tensor([[9856, 23, 491, 1536, 304]], dtype=torch.int32, device=device)
    assert x.size(1) == T
    ours_y = ours_model(x)
    theirs_y = theirs_model(x)["logits"].to(dtype)  # HF converts logits to float
    torch.testing.assert_close(ours_y, theirs_y)


<<<<<<< HEAD
@torch.inference_mode()
@pytest.mark.parametrize(
    "ours_kwargs",
    [
        {"name": "OpenCoder-1.5B-Base"},
        {"name": "OpenCoder-8B-Instruct"},
    ],
)
@pytest.mark.parametrize(
    ("device", "dtype"),
    [
        (torch.device("cpu"), torch.float32),
        pytest.param(
            torch.device("cuda"),
            torch.float16,
            marks=[
                # the reference does softmax upscaled to fp32 during attention. additionally, the final layernorm input
                # is slightly different
                pytest.mark.xfail(raises=AssertionError, strict=False),
                RunIf(min_cuda_gpus=1),
            ],
        ),
    ],
)
def test_against_original_opencoder(ours_kwargs, device, dtype):
    torch.set_default_dtype(dtype)

    ours_config = Config.from_name(
        padded_vocab_size=10000, n_query_groups=2, n_layer=2, n_head=8, n_embd=32, intermediate_size=86, **ours_kwargs
    )
    T = 5
    theirs_config = LlamaConfig(
        vocab_size=ours_config.padded_vocab_size,
        hidden_size=ours_config.n_embd,
        num_attention_heads=ours_config.n_head,
        num_hidden_layers=ours_config.n_layer,
        intermediate_size=ours_config.intermediate_size,
        max_position_embeddings=T,
        rms_norm_eps=ours_config.norm_eps,
        num_key_value_heads=ours_config.n_query_groups,
        rope_theta=ours_config.rope_base,
        attention_bias=ours_config.bias,
    )
    assert ours_config.intermediate_size == theirs_config.intermediate_size

    theirs_model = LlamaForCausalLM(theirs_config).to(device)
    theirs_state_dict = theirs_model.state_dict()
    state_dict = {}
    copy_weights_hf_llama(ours_config, {}, state_dict, theirs_state_dict)
    ours_model = GPT(ours_config).to(device)
    ours_model.load_state_dict(state_dict)

    # test end to end
    x = torch.tensor([[9856, 23, 491, 1536, 304]], dtype=torch.int32, device=device)
    assert x.size(1) == T
    ours_y = ours_model(x)
    theirs_y = theirs_model(x)["logits"].to(dtype)  # HF converts logits to float
    torch.testing.assert_close(ours_y, theirs_y)


@RunIf(dynamo=True)
=======
@_RunIf(dynamo=True)
>>>>>>> 1f3acef7
@torch.inference_mode()
def test_model_compile():
    model = GPT.from_name("pythia-14m", n_layer=3)
    x = torch.randint(model.config.vocab_size, size=(2, model.config.block_size), dtype=torch.int64)

    explanation = torch._dynamo.explain(model)(x)
    assert isinstance(explanation, debugging.ExplainOutput)
    assert explanation.graph_count == 1
    assert explanation.graph_break_count == 0

    model = GPT(model.config)
    model.set_kv_cache(2)
    input_pos = torch.arange(model.config.block_size)
    explanation = torch._dynamo.explain(model)(x, input_pos)
    assert isinstance(explanation, debugging.ExplainOutput)
    assert explanation.graph_count == 1
    assert explanation.graph_break_count == 0


@torch.inference_mode()
@pytest.mark.parametrize(
    "max_seq_length", (25, pytest.param(23, marks=pytest.mark.xfail(raises=IndexError, strict=True)))
)
@pytest.mark.flaky(reruns=5)
def test_kv_cache(max_seq_length):
    config = Config(block_size=25, padded_vocab_size=5, n_layer=2, n_head=2, n_embd=8)
    model = GPT(config)
    idx = torch.randint(0, model.config.padded_vocab_size, (1, 5))
    max_new_tokens = 20
    model.max_seq_length = max_seq_length
    model.set_kv_cache(1)

    def generate(logits):
        logits = logits[:, -1:]
        probs = torch.nn.functional.softmax(logits, dim=-1)
        return torch.argmax(probs).unsqueeze(0).unsqueeze(0)

    x_no_cache = idx
    x_cache = idx
    input_pos = torch.arange(0, 5)
    for _ in range(max_new_tokens):
        logits_no_cache = model(x_no_cache[:, -max_seq_length:])
        out_no_cache = generate(logits_no_cache)

        logits_cache = model(x_cache, input_pos)
        out_cache = generate(logits_cache)

        torch.testing.assert_close(out_no_cache, out_cache, rtol=0, atol=0)

        x_no_cache = torch.cat((x_no_cache, out_no_cache), dim=1)
        x_cache = out_cache
        input_pos = input_pos[-1:] + 1


@torch.inference_mode()
def test_model_kv_cache_amp():
    config = Config.from_name("pythia-14m", n_layer=2)
    model = GPT(config)
    encoded = torch.arange(45)
    model.set_kv_cache(batch_size=1)
    with torch.autocast("cpu", torch.bfloat16):
        output = model(encoded.unsqueeze(0), encoded)
    assert output.dtype is torch.bfloat16


# https://github.com/pytorch/pytorch/blob/ad3572a5d/torch/testing/_internal/common_cuda.py#L31-L34
SUPPORTS_FLASH_ATTENTION = (
    torch.cuda.is_available() and torch.cuda.get_device_capability() >= (8, 0) and not _IS_WINDOWS
)


@_RunIf(min_cuda_gpus=1)
@pytest.mark.parametrize("config", deepcopy(config_module.configs), ids=[c["name"] for c in config_module.configs])
@torch.inference_mode()
def test_sdpa_choice(config):
    if config["name"].startswith("Gemma-2-"):
        pytest.skip("Gemma 2 doesn't support SDPA")

    torch.set_default_dtype(torch.float16)

    def assert_sdpa_backend(original_fn, q, k, v, mask):
        # SDPAParams gained an additional argument in PyTorch 2.5
        args = []
        if hasattr(SDPAParams, "enable_gqa"):
            args.append(False)
        params = SDPAParams(q, k, v, mask, 0.0, True, *args)
        if expected is SDPBackend.FLASH_ATTENTION:
            assert flash_sdp_enabled(), "flash_sdp_enabled() is False"
            if config.sliding_window_size is None:
                assert can_use_flash_attention(params, True), "can_use_flash_attention(params, True) is False"
        elif expected is SDPBackend.EFFICIENT_ATTENTION:
            assert mem_efficient_sdp_enabled(), "mem_efficient_sdp_enabled() is False"
            assert can_use_efficient_attention(params, True), "can_use_efficient_attention(params, True) is False"
        elif expected is SDPBackend.MATH:
            assert math_sdp_enabled(), "math_sdp_enabled() is False"
        else:
            raise NotImplementedError
        return original_fn(q, k, v, mask)

    config["n_layer"] = 1
    config = config_module.Config(**config)

    try:
        with torch.device("cuda"):
            model = GPT(config)
            x = torch.randint(0, 10, (2, 16), dtype=torch.int32)
    except torch.cuda.OutOfMemoryError:
        # best effort, if the GPU can load it
        pytest.xfail()

    for h in model.transformer.h:
        h.attn.scaled_dot_product_attention = partial(assert_sdpa_backend, h.attn.scaled_dot_product_attention)

    if SUPPORTS_FLASH_ATTENTION:
        expected = SDPBackend.FLASH_ATTENTION
        with torch.backends.cuda.sdp_kernel(enable_mem_efficient=False):
            model(x)

    expected = SDPBackend.EFFICIENT_ATTENTION if config.head_size % 8 == 0 else SDPBackend.MATH
    with torch.backends.cuda.sdp_kernel(enable_flash=False):
        model(x)


@_RunIf(min_cuda_gpus=1)
@pytest.mark.parametrize("config", deepcopy(config_module.configs), ids=[c["name"] for c in config_module.configs])
@torch.inference_mode()
def test_sdpa_choice_kv_cache(config):
    torch.set_default_dtype(torch.float16)

    def assert_sdpa_backend(original_fn, q, k, v, mask):
        # SDPAParams gained an additional argument in PyTorch 2.5
        args = []
        if hasattr(SDPAParams, "enable_gqa"):
            args.append(False)
        params = SDPAParams(q, k, v, mask, 0.0, True, *args)
        if expected is SDPBackend.FLASH_ATTENTION:
            assert flash_sdp_enabled()
            assert can_use_flash_attention(params, True)
        elif expected is SDPBackend.EFFICIENT_ATTENTION:
            assert mem_efficient_sdp_enabled()
            assert can_use_efficient_attention(params, True)
        elif expected is SDPBackend.MATH:
            assert math_sdp_enabled()
        else:
            raise NotImplementedError
        return original_fn(q, k, v, mask)

    config["n_layer"] = 1
    config = config_module.Config(**config)

    try:
        with torch.device("cuda"):
            model = GPT(config)
            model.max_seq_length = 1
            model.set_kv_cache(2)
            x = torch.randint(0, 10, (2, 1), dtype=torch.int32)
            input_pos = torch.tensor([0], dtype=torch.long)
    except torch.cuda.OutOfMemoryError:
        # best effort, if the GPU can load it
        pytest.xfail()

    for h in model.transformer.h:
        h.attn.scaled_dot_product_attention = partial(assert_sdpa_backend, h.attn.scaled_dot_product_attention)

    if SUPPORTS_FLASH_ATTENTION:
        # flash attention does not support an attention mask
        expected = SDPBackend.MATH
        with torch.backends.cuda.sdp_kernel(enable_mem_efficient=False):
            model(x, input_pos)

    expected = (
        SDPBackend.EFFICIENT_ATTENTION if config.head_size % 8 == 0 and config.n_query_groups != 1 else SDPBackend.MATH
    )
    with torch.backends.cuda.sdp_kernel(enable_flash=False):
        model(x, input_pos)


@_RunIf(min_cuda_gpus=2, standalone=True)
def test_rope_init_under_fsdp():
    """Check that the rope cache is properly initialized"""
    fabric = Fabric(devices=2, strategy="fsdp", accelerator="cuda")
    fabric.launch()

    with fabric.init_module(empty_init=True):
        model = GPT.from_name("pythia-14m", n_layer=1)
    assert model.cos.device.type == "meta"
    assert model.sin.device.type == "meta"

    model = fabric.setup(model)
    assert model.cos.device.type == "cuda"
    assert model.sin.device.type == "cuda"
    cos, sin = model.rope_cache(device=fabric.device)
    torch.testing.assert_close(model.cos, cos)
    torch.testing.assert_close(model.sin, sin)


@_RunIf(min_cuda_gpus=1)
def test_reset_parameters_device():
    with torch.device("meta"):
        model = GPT.from_name("pythia-14m", n_layer=1)
    _materialize_meta_tensors(model, torch.device("cuda"))
    model.reset_parameters()
    assert model.cos.device.type == "cuda"


def test_batched_index_copy_modes():
    # Mock the torch.backends.mps.is_available() function to simulate MPS availability
    with mock.patch("torch.backends.mps.is_available", return_value=True):
        # Mock the device type to simulate the "mps" device
        with mock.patch("torch.Tensor.device", new_callable=mock.PropertyMock) as mock_device:
            mock_device.return_value = torch.device("mps")

            # Test case when idx.dim() == 1
            t_original_1 = torch.randn(3, 5)
            dim_1 = 0
            idx_1 = torch.tensor([0, 2])
            val_1 = torch.randn(2, 5)

            t1_cpu = t_original_1.clone()
            t1_mps = t_original_1.clone()

            # Perform the index copy on CPU
            batched_index_copy_(t1_cpu, dim_1, idx_1, val_1)

            # Simulate the MPS index copy
            idx_1_mps = idx_1
            val_1_mps = val_1
            batched_index_copy_(t1_mps, dim_1, idx_1_mps, val_1_mps)
            assert torch.allclose(t1_cpu, t1_mps), "Mismatch with idx.dim() == 1 on mocked MPS"

            # Test case when idx.dim() == 2
            t_original_2 = torch.randn(2, 5, 4)
            dim_2 = 1
            idx_2 = torch.tensor([[0, 2], [1, 3]])
            val_2 = torch.randn(2, 2, 4)

            t2_cpu = t_original_2.clone()
            t2_mps = t_original_2.clone()

            # Perform the index copy on CPU
            batched_index_copy_(t2_cpu, dim_2, idx_2, val_2)

            # Simulate the MPS index copy
            idx_2_mps = idx_2
            val_2_mps = val_2
            batched_index_copy_(t2_mps, dim_2, idx_2_mps, val_2_mps)
            assert torch.allclose(t2_cpu, t2_mps), "Mismatch with idx.dim() == 2 on mocked MPS"

            # Additional test with negative dimension
            t_original_3 = torch.randn(2, 3, 4)
            dim_3 = -2
            idx_3 = torch.tensor([[0, 1], [1, 2]])
            val_3 = torch.randn(2, 2, 4)

            t3_cpu = t_original_3.clone()
            t3_mps = t_original_3.clone()

            # Perform the index copy on CPU
            batched_index_copy_(t3_cpu, dim_3, idx_3, val_3)

            # Simulate the MPS index copy
            idx_3_mps = idx_3
            val_3_mps = val_3
            batched_index_copy_(t3_mps, dim_3, idx_3_mps, val_3_mps)
            assert torch.allclose(t3_cpu, t3_mps), "Mismatch with negative dimension on mocked MPS"

def test_load_legacy_state_dict():
    """Check that a legacy state dict (with an interleaved placement in QKV matrix) can be loaded into a model with CausalSelfAttention layers."""
    config = Config(
        n_embd=32,
        n_head=4,
        head_size=8,
        n_query_groups=4,
        bias=True,
    )

    attention_1 = CausalSelfAttention(config=config, block_idx=0)

    # make weights to be as-like in a legacy checkpoint, with `attn.attn.weight` instead of `attn.qkv.weight`
    # and make them interleaved
    state_dict = deepcopy(attention_1.state_dict())
    state_dict["attn.weight"] = make_qkv_interleaved(state_dict.pop("qkv.weight"), config)
    state_dict["attn.bias"] = make_qkv_interleaved(state_dict.pop("qkv.bias"), config)

    attention_2 = CausalSelfAttention(config=config, block_idx=0)
    attention_2.load_state_dict(state_dict)

@pytest.mark.parametrize("n_query_groups", (1, 2, 4, 8))
@torch.inference_mode()
def test_kv_cache_buffer_shape(n_query_groups):
    batch_size = 3
    max_seq_length = 23
    config = Config(
        block_size=25,
        padded_vocab_size=5,
        n_layer=2,
        n_head=8,
        n_embd=16,
        n_query_groups=n_query_groups,
    )
    model = GPT(config)
    model.max_seq_length = max_seq_length
    model.set_kv_cache(batch_size)
    required_shape = (batch_size, n_query_groups, max_seq_length, config.head_size)
    for block in model.transformer.h:
        kv_cache = block.attn.kv_cache
        assert kv_cache is not None
        assert kv_cache.k.shape == required_shape
        assert kv_cache.v.shape == required_shape


@pytest.mark.parametrize(
    ("rotary_percentage", "final_dim"),
    ((0.75, 3), (0.25, 2))
)
@torch.inference_mode()
def test_rope_cos_sin_shapes_if_rope_n_elem_is_odd(rotary_percentage, final_dim):
    batch_size = 3
    config = Config(
        block_size=25,
        padded_vocab_size=5,
        n_layer=2,
        n_head=4,
        n_embd=16,
        rotary_percentage=rotary_percentage,
    )
    model = GPT(config)
    required_shape = (config.block_size, final_dim)
    assert model.cos.shape == required_shape
    assert model.sin.shape == required_shape

def test_forward_with_without_input_pos_maxp1():
    batch_size = 3
    config = Config(
        block_size=25,
        padded_vocab_size=5,
        n_layer=2,
        n_head=8,
        n_embd=16,
    )
    model = GPT(config)
    model.set_kv_cache(batch_size)
    idx = torch.randint(0, config.padded_vocab_size, (1, 10))
    input_pos = torch.arange(1, 11)
    input_pos_maxp1 = torch.tensor(11)
    logits_with_maxp1 = model(idx, input_pos, input_pos_maxp1=input_pos_maxp1)
    logits_no_maxp1 = model(idx, input_pos)
    torch.testing.assert_close(logits_with_maxp1, logits_no_maxp1)<|MERGE_RESOLUTION|>--- conflicted
+++ resolved
@@ -978,6 +978,67 @@
     theirs_y = theirs_model(x)["logits"].to(dtype)  # HF converts logits to float
     torch.testing.assert_close(ours_y, theirs_y)
 
+
+@torch.inference_mode()
+@pytest.mark.parametrize(
+    "ours_kwargs",
+    [
+        {"name": "OpenCoder-1.5B-Base"},
+        {"name": "OpenCoder-8B-Instruct"},
+    ],
+)
+@pytest.mark.parametrize(
+    ("device", "dtype"),
+    [
+        (torch.device("cpu"), torch.float32),
+        pytest.param(
+            torch.device("cuda"),
+            torch.float16,
+            marks=[
+                # the reference does softmax upscaled to fp32 during attention. additionally, the final layernorm input
+                # is slightly different
+                pytest.mark.xfail(raises=AssertionError, strict=False),
+                _RunIf(min_cuda_gpus=1),
+            ],
+        ),
+    ],
+)
+def test_against_original_opencoder(ours_kwargs, device, dtype):
+    torch.set_default_dtype(dtype)
+
+    ours_config = Config.from_name(
+        padded_vocab_size=10000, n_query_groups=2, n_layer=2, n_head=8, n_embd=32, intermediate_size=86, **ours_kwargs
+    )
+    T = 5
+    theirs_config = LlamaConfig(
+        vocab_size=ours_config.padded_vocab_size,
+        hidden_size=ours_config.n_embd,
+        num_attention_heads=ours_config.n_head,
+        num_hidden_layers=ours_config.n_layer,
+        intermediate_size=ours_config.intermediate_size,
+        max_position_embeddings=T,
+        rms_norm_eps=ours_config.norm_eps,
+        num_key_value_heads=ours_config.n_query_groups,
+        rope_theta=ours_config.rope_base,
+        attention_bias=ours_config.bias,
+    )
+    assert ours_config.intermediate_size == theirs_config.intermediate_size
+
+    theirs_model = LlamaForCausalLM(theirs_config).to(device)
+    theirs_state_dict = theirs_model.state_dict()
+    state_dict = {}
+    copy_weights_hf_llama(ours_config, {}, state_dict, theirs_state_dict)
+    ours_model = GPT(ours_config).to(device)
+    ours_model.load_state_dict(state_dict)
+
+    # test end to end
+    x = torch.tensor([[9856, 23, 491, 1536, 304]], dtype=torch.int32, device=device)
+    assert x.size(1) == T
+    ours_y = ours_model(x)
+    theirs_y = theirs_model(x)["logits"].to(dtype)  # HF converts logits to float
+    torch.testing.assert_close(ours_y, theirs_y)
+
+
 @torch.inference_mode()
 @pytest.mark.parametrize("model_name", ("Falcon3-1B-Base", "Falcon3-7B-Base"))
 @pytest.mark.parametrize(
@@ -1038,71 +1099,7 @@
     torch.testing.assert_close(ours_y, theirs_y)
 
 
-<<<<<<< HEAD
-@torch.inference_mode()
-@pytest.mark.parametrize(
-    "ours_kwargs",
-    [
-        {"name": "OpenCoder-1.5B-Base"},
-        {"name": "OpenCoder-8B-Instruct"},
-    ],
-)
-@pytest.mark.parametrize(
-    ("device", "dtype"),
-    [
-        (torch.device("cpu"), torch.float32),
-        pytest.param(
-            torch.device("cuda"),
-            torch.float16,
-            marks=[
-                # the reference does softmax upscaled to fp32 during attention. additionally, the final layernorm input
-                # is slightly different
-                pytest.mark.xfail(raises=AssertionError, strict=False),
-                RunIf(min_cuda_gpus=1),
-            ],
-        ),
-    ],
-)
-def test_against_original_opencoder(ours_kwargs, device, dtype):
-    torch.set_default_dtype(dtype)
-
-    ours_config = Config.from_name(
-        padded_vocab_size=10000, n_query_groups=2, n_layer=2, n_head=8, n_embd=32, intermediate_size=86, **ours_kwargs
-    )
-    T = 5
-    theirs_config = LlamaConfig(
-        vocab_size=ours_config.padded_vocab_size,
-        hidden_size=ours_config.n_embd,
-        num_attention_heads=ours_config.n_head,
-        num_hidden_layers=ours_config.n_layer,
-        intermediate_size=ours_config.intermediate_size,
-        max_position_embeddings=T,
-        rms_norm_eps=ours_config.norm_eps,
-        num_key_value_heads=ours_config.n_query_groups,
-        rope_theta=ours_config.rope_base,
-        attention_bias=ours_config.bias,
-    )
-    assert ours_config.intermediate_size == theirs_config.intermediate_size
-
-    theirs_model = LlamaForCausalLM(theirs_config).to(device)
-    theirs_state_dict = theirs_model.state_dict()
-    state_dict = {}
-    copy_weights_hf_llama(ours_config, {}, state_dict, theirs_state_dict)
-    ours_model = GPT(ours_config).to(device)
-    ours_model.load_state_dict(state_dict)
-
-    # test end to end
-    x = torch.tensor([[9856, 23, 491, 1536, 304]], dtype=torch.int32, device=device)
-    assert x.size(1) == T
-    ours_y = ours_model(x)
-    theirs_y = theirs_model(x)["logits"].to(dtype)  # HF converts logits to float
-    torch.testing.assert_close(ours_y, theirs_y)
-
-
-@RunIf(dynamo=True)
-=======
 @_RunIf(dynamo=True)
->>>>>>> 1f3acef7
 @torch.inference_mode()
 def test_model_compile():
     model = GPT.from_name("pythia-14m", n_layer=3)
