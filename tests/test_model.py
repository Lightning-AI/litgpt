--- conflicted
+++ resolved
@@ -213,12 +213,9 @@
         {"name": "Llama-2-70b-chat-hf", "n_query_groups": 1},
         {"name": "Llama-3-8B"},
         {"name": "Llama-3-8B-Instruct"},
-<<<<<<< HEAD
         {"name": "Llama-3.1-405B", "n_query_groups": 4},
-=======
         {"name": "Llama-3.1-8B"},
         {"name": "Llama-3.1-8B-Instruct"},
->>>>>>> fd71063c
     ],
 )
 @pytest.mark.parametrize(
