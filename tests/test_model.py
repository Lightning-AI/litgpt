--- conflicted
+++ resolved
@@ -232,11 +232,8 @@
         rms_norm_eps=1e-5,
         num_key_value_heads=ours_config.n_query_groups,
         rope_theta=ours_config.rope_base,
-<<<<<<< HEAD
         attention_bias=ours_config.bias,
-=======
         torch_dtype=dtype,
->>>>>>> 6d80c1a7
     )
     assert ours_config.intermediate_size == theirs_config.intermediate_size
 
