--- conflicted
+++ resolved
@@ -132,12 +132,7 @@
 
         # Pad to multiple of 'pad_multiple_of'
         if pad_multiple_of is not None:
-<<<<<<< HEAD
-            pad_to = batched[key].shape[1] + pad_multiple_of - 1
-            pad_to -= pad_to % pad_multiple_of
-=======
             pad_to = find_multiple(batched[key].shape[1], pad_multiple_of)
->>>>>>> 8b83257a
             pad_to_add = pad_to - batched[key].shape[1]
             if pad_to_add > 0:
                 batched[key] = torch.cat(
