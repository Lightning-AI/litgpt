# Copyright Lightning AI. Licensed under the Apache License 2.0, see LICENSE file.
import dataclasses
import math
import os
import time
from pathlib import Path
from pprint import pprint
from typing import Dict, List, Literal, Optional, Tuple, Union
import warnings

import lightning as L
import torch
from lightning.fabric.plugins import BitsandbytesPrecision
from lightning.fabric.strategies import FSDPStrategy
from lightning.fabric.utilities import ThroughputMonitor
from lightning_utilities.core.imports import RequirementCache
from torch.utils.data import DataLoader, ConcatDataset
from torchmetrics import RunningMean

from litgpt.adapter_v2 import GPT, Block, Config, adapter_filter, mark_only_adapter_v2_as_trainable
from litgpt.args import EvalArgs, TrainArgs
from litgpt.data import Alpaca, DataModule
from litgpt.generate.base import generate
from litgpt.prompts import save_prompt_style
from litgpt.tokenizer import Tokenizer
from litgpt.utils import (
    auto_download_checkpoint,
    CycleIterator,
<<<<<<< HEAD
    load_checkpoint_update, 
=======
    check_nvlink_connectivity,
>>>>>>> 1f3acef7
    check_valid_checkpoint_dir,
    choose_logger,
    chunked_cross_entropy,
    copy_config_files,
    create_finetuning_performance_report,
    get_default_supported_precision,
    init_out_dir,
    instantiate_torch_optimizer,
    instantiate_bnb_optimizer,
    load_checkpoint,
    num_parameters,
    parse_devices,
    save_hyperparameters,
    select_sft_generate_example,
)


def setup(
    checkpoint_dir: Path,
    out_dir: Path = Path("out/finetune/adapter-v2"),
    precision: Optional[str] = None,
    quantize: Optional[Literal["bnb.nf4", "bnb.nf4-dq", "bnb.fp4", "bnb.fp4-dq", "bnb.int8-training"]] = None,
    devices: Union[int, str] = 1,
<<<<<<< HEAD
    resume: Optional[bool] = False,
=======
    num_nodes: int = 1,
>>>>>>> 1f3acef7
    data: Optional[DataModule] = None,
    train: TrainArgs = TrainArgs(
        save_interval=1000,
        log_interval=1,
        global_batch_size=16,
        micro_batch_size=1,
        lr_warmup_steps=100,
        epochs=5,
        max_seq_length=None,
    ),
    eval: EvalArgs = EvalArgs(interval=100, max_new_tokens=100, max_iters=100),
    optimizer: Union[str, Dict] = "AdamW",
    logger_name: Literal["wandb", "tensorboard", "csv"] = "csv",
    seed: int = 1337,
    access_token: Optional[str] = None,
) -> None:
    """Finetune a model using the Adapter V2 method.

    Arguments:
        checkpoint_dir: The path to the base model's checkpoint directory to load for finetuning.
        out_dir: Directory in which to save checkpoints and logs. If running in a Lightning Studio Job, look for it in
            /teamspace/jobs/<job-name>/share.
        precision: The precision to use for finetuning. Possible choices: "bf16-true", "bf16-mixed", "32-true".
        quantize: If set, quantize the model with this algorithm. See ``tutorials/quantize.md`` for more information.
        devices: How many devices/GPUs to use.
        num_nodes: How many nodes the code is being run on.
        data: Data-related arguments. If not provided, the default is ``litgpt.data.Alpaca``.
        train: Training-related arguments. See ``litgpt.args.TrainArgs`` for details.
        eval: Evaluation-related arguments. See ``litgpt.args.EvalArgs`` for details.
        optimizer: An optimizer name (such as "AdamW") or config.
        logger_name: The name of the logger to send metrics to.
        seed: The random seed to use for reproducibility.
        access_token: Optional API token to access models with restrictions.
    """
    checkpoint_dir = auto_download_checkpoint(model_name=checkpoint_dir, access_token=access_token)
    pprint(locals())
    data = Alpaca() if data is None else data
    devices = parse_devices(devices)
    out_dir = init_out_dir(out_dir)

    check_valid_checkpoint_dir(checkpoint_dir)
    config = Config.from_file(checkpoint_dir / "model_config.yaml")

    precision = precision or get_default_supported_precision(training=True)
    logger = choose_logger(logger_name, out_dir, name=f"finetune-{config.name}", log_interval=train.log_interval)

    plugins = None
    if quantize is not None and quantize.startswith("bnb."):
        if "mixed" in precision:
            raise ValueError("Quantization and mixed precision is not supported.")
        if RequirementCache("bitsandbytes != 0.42.0"):
            warnings.warn(
                "LitGPT only supports bitsandbytes v0.42.0. "
                "This may result in errors when using quantization."
            )
        dtype = {"16-true": torch.float16, "bf16-true": torch.bfloat16, "32-true": torch.float32}[precision]
        plugins = BitsandbytesPrecision(quantize[4:], dtype)
        precision = None

    if devices * num_nodes > 1:
        if quantize:
            raise NotImplementedError(
                "Quantization is currently not supported for multi-GPU training. Please set devices=1 and num_nodes=1"
                " when using the --quantize flag."
            )
        strategy = FSDPStrategy(
            auto_wrap_policy={Block},
            activation_checkpointing_policy={Block},
            state_dict_type="full",
            limit_all_gathers=True,
            cpu_offload=False,
        )
    else:
        strategy = "auto"

<<<<<<< HEAD
    fabric = L.Fabric(devices=devices, strategy=strategy, precision=precision, loggers=logger, plugins=plugins)
    fabric.launch(main, devices, seed, config, data, resume, checkpoint_dir, out_dir, train, eval)
=======
    fabric = L.Fabric(
        devices=devices,
        num_nodes=num_nodes,
        strategy=strategy,
        precision=precision,
        loggers=logger,
        plugins=plugins,
    )

    if torch.cuda.is_available() and devices > 1:
        check_nvlink_connectivity(fabric)

    fabric.launch(main, devices, seed, config, data, checkpoint_dir, out_dir, train, eval, optimizer, num_nodes)
>>>>>>> 1f3acef7


def main(
    fabric: L.Fabric,
    devices: int,
    seed: int,
    config: Config,
    data: DataModule,
    resume: bool,
    checkpoint_dir: Path,
    out_dir: Path,
    train: TrainArgs,
    eval: EvalArgs,
    optimizer: Union[str, Dict],
    num_nodes: int = 1,
) -> None:
    validate_args(train, eval)

    tokenizer = Tokenizer(checkpoint_dir)
    train_dataloader, val_dataloader = get_dataloaders(fabric, data, tokenizer, train)
    steps_per_epoch = len(train_dataloader) // train.gradient_accumulation_iters(devices, num_nodes)
    lr_max_steps = min(train.epochs * steps_per_epoch, (train.max_steps or float("inf")))

    fabric.seed_everything(seed)  # same seed for every process to init model (FSDP)

    if fabric.global_rank == 0:
        os.makedirs(out_dir, exist_ok=True)

    checkpoint_path = checkpoint_dir / "lit_model.pth"
    with fabric.init_module(empty_init=(fabric.world_size > 1)):
        model = GPT(config)
    mark_only_adapter_v2_as_trainable(model)

    fabric.print(f"Number of trainable parameters: {num_parameters(model, requires_grad=True):,}")
    fabric.print(f"Number of non-trainable parameters: {num_parameters(model, requires_grad=False):,}")

    model = fabric.setup_module(model)
    if isinstance(fabric.strategy.precision, BitsandbytesPrecision):
<<<<<<< HEAD
        import bitsandbytes as bnb
        optimizer_cls = bnb.optim.PagedAdamW
=======
        optimizer = instantiate_bnb_optimizer(optimizer, model.parameters())

        from bitsandbytes.nn import StableEmbedding
        old_embedding = model.transformer.wte
        model.transformer.wte = StableEmbedding(old_embedding.num_embeddings, old_embedding.embedding_dim)
        with torch.no_grad():
            model.transformer.wte.weight.copy_(old_embedding.weight)
        model.transformer.wte = model.transformer.wte.to(device=old_embedding.weight.device, dtype=old_embedding.weight.dtype)
>>>>>>> 1f3acef7
    else:
        optimizer = instantiate_torch_optimizer(optimizer, model.parameters())

    optimizer = fabric.setup_optimizers(optimizer)
    scheduler = get_lr_scheduler(optimizer, warmup_steps=train.lr_warmup_steps, max_steps=lr_max_steps)
    if resume == True:
        # Finding last trace of adapter training
        try:
            resume = max(out_dir.rglob("step-*/*.pth.adapter_v2"), key=(lambda p: int(p.parent.name.split("-")[1])))
            fabric.print(f"Resuming training from {resume}")
            load_checkpoint_update(fabric, resume, model, checkpoint_path, strict=False)
            resume = True
        except ValueError: 
            fabric.print("No previous adapter found. Finetune from start.")
            resume = False
            load_checkpoint(fabric, model, checkpoint_path, strict=False)
    else: 
    # strict=False because missing keys due to Adapter weights not contained in state dict
        load_checkpoint(fabric, model, checkpoint_path, strict=False)
    
    mark_only_adapter_v2_as_trainable(model)
    
    train_time = time.perf_counter()
<<<<<<< HEAD
    fit(
        fabric,
        model,
        optimizer,
        scheduler,
        train_dataloader,
        val_dataloader,
        devices,
        resume,
        checkpoint_dir,
        out_dir,
        train,
        eval,
        data,
=======
    token_counts = fit(
        fabric=fabric,
        model=model,
        optimizer=optimizer,
        scheduler=scheduler,
        train_dataloader=train_dataloader,
        val_dataloader=val_dataloader,
        devices=devices,
        num_nodes=num_nodes,
        checkpoint_dir=checkpoint_dir,
        out_dir=out_dir,
        train=train,
        eval=eval,
        data=data,
>>>>>>> 1f3acef7
    )
    training_time = time.perf_counter() - train_time
    output = create_finetuning_performance_report(training_time, token_counts, fabric.device.type)
    fabric.print(output)

    # Final evaluation
    if eval.final_validation:
        val_loss = validate(fabric, model, val_dataloader, dataclasses.replace(eval, max_iters=len(val_dataloader)))
        metrics = {"val_loss": val_loss, "val_ppl": math.exp(val_loss)}
        fabric.log_dict(metrics)
        fabric.print(f"Final evaluation | val loss: {val_loss.item():.3f} | val ppl: {math.exp(val_loss):.3f}")

    # Save the final Adapter checkpoint at the end of training
    save_path = out_dir / "final" / "lit_model.pth.adapter_v2"
    save_path.parent.mkdir(parents=True, exist_ok=True)
    save_adapter_v2_checkpoint(fabric, model, save_path)
    if fabric.global_rank == 0:
        # Copy checkpoint files from original checkpoint dir
        copy_config_files(checkpoint_dir, save_path.parent)
        save_hyperparameters(setup, save_path.parent)
        save_prompt_style(data.prompt_style, save_path.parent)


def fit(
    fabric: L.Fabric,
    model: GPT,
    optimizer: torch.optim.Optimizer,
    scheduler: torch.optim.lr_scheduler,
    train_dataloader: DataLoader,
    val_dataloader: DataLoader,
    devices: int,
    resume: bool,
    checkpoint_dir: Path,
    out_dir: Path,
    train: TrainArgs,
    eval: EvalArgs,
    data: DataModule,
    num_nodes: int = 1,
) -> None:
    tokenizer = Tokenizer(checkpoint_dir)
    longest_seq_length, longest_seq_ix = get_longest_seq_length(ConcatDataset([train_dataloader.dataset, val_dataloader.dataset]))
    model.max_seq_length = min(longest_seq_length, train.max_seq_length or float("inf"))
    fabric.print(
        f"The longest sequence length in the train data is {longest_seq_length}, the model's maximum sequence length is"
        f" {model.max_seq_length} and context length is {model.config.block_size}"
    )

    if eval.initial_validation:
        val_loss = validate(fabric, model, val_dataloader, dataclasses.replace(eval, max_iters=len(val_dataloader)))
        val_loss = f"{val_loss:.3f}"
    else:
        fabric.print("Verifying settings ...")
        validate(fabric, model, val_dataloader, dataclasses.replace(eval, max_iters=2), verbose=False)  # sanity check
        val_loss = "n/a"

    train_iterator = CycleIterator(train_dataloader)
    throughput = ThroughputMonitor(fabric, window_size=50)
    running_loss = RunningMean(window=train.gradient_accumulation_iters(devices, num_nodes), sync_on_compute=False).to(
        fabric.device
    )
    max_steps = train.max_steps or float("inf")
    step_count = 0
    iter_num = 0
    total_lengths = 0
    total_t0 = time.perf_counter()

<<<<<<< HEAD
    if resume != False:
        try:
            iter_match = max(out_dir.rglob("step-*/*.pth.adapter_v2"), key=lambda p: int(p.parent.name.split("-")[1]))
            step_count = int(iter_match.parent.name.split("-")[1]) if iter_match else 0
        except ValueError:
            step_count = 0

    fabric.print(f"Starting at step count {step_count}")
    while step_count < max_steps and train_iterator.epoch < train.epochs:
=======
    token_counts = {
        "raw_tokens": torch.tensor(0, device=fabric.device, dtype=torch.long),
        "raw_tokens_plus_prompt_template": torch.tensor(0, device=fabric.device, dtype=torch.long),
        "raw_tokens_plus_prompt_template_and_padding": torch.tensor(0, device=fabric.device, dtype=torch.long),
    }

    while step_count < max_steps:
>>>>>>> 1f3acef7
        iter_num += 1
        iter_t0 = time.perf_counter()
        batch = next(train_iterator)
        if train_iterator.epoch >= train.epochs:
            break

        input_ids, targets = batch["input_ids"], batch["labels"]

        is_accumulating = iter_num % train.gradient_accumulation_iters(devices, num_nodes) != 0
        with fabric.no_backward_sync(model, enabled=is_accumulating):
            logits = model(input_ids, lm_head_chunk_size=128)
            # shift the targets such that output n predicts token n+1
            logits[-1] = logits[-1][..., :-1, :]
            loss = chunked_cross_entropy(logits, targets[..., 1:])
            fabric.backward(loss / train.gradient_accumulation_iters(devices, num_nodes))

        running_loss.update(loss.detach())

        if not is_accumulating:
            optimizer.step()
            optimizer.zero_grad()
            scheduler.step()
            step_count += 1

        token_counts["raw_tokens"] += batch["token_counts"]["raw"].sum().item()
        token_counts["raw_tokens_plus_prompt_template"] += batch["token_counts"]["raw_plus_prompt_template"].sum().item()
        token_counts["raw_tokens_plus_prompt_template_and_padding"] += input_ids.numel()

        total_lengths += input_ids.numel()
        if iter_num % train.log_interval == 0:
            loss = running_loss.compute().item()  # expensive device-to-host synchronization
            t1 = time.perf_counter()
            throughput.update(
                time=t1 - total_t0, batches=iter_num, samples=iter_num * train.micro_batch_size, lengths=total_lengths
            )
            throughput.compute_and_log(step=iter_num)
            metrics = {
                "loss": loss,
                "iter": iter_num,
                "step": step_count,
                "epoch": train_iterator.epoch,
                "iter_time": t1 - iter_t0,
                "tokens": token_counts["raw_tokens_plus_prompt_template"],
                "total_tokens": token_counts["raw_tokens_plus_prompt_template"] * fabric.world_size,
                "learning_rate": scheduler.get_last_lr()[0],
            }
            if isinstance(val_loss, torch.Tensor):
                val_loss = f"{val_loss:.3f}"
            fabric.print(
                f"Epoch {metrics['epoch'] + 1} | iter {metrics['iter']} step {metrics['step']} |"
                f" loss train: {metrics['loss']:.3f},"
                f" val: {val_loss} |"
                f" iter time: {metrics['iter_time'] * 1000:.2f} ms"
                f"{' (step)' if not is_accumulating else ''}"
            )
            fabric.log_dict(metrics, step=iter_num)

        if not is_accumulating and step_count % eval.interval == 0:
            t0 = time.perf_counter()
            val_loss = validate(fabric, model, val_dataloader, eval)
            generate_example(fabric, model, tokenizer, eval, data)
            t1 = time.perf_counter() - t0
            fabric.print(f"iter {iter_num}: val loss {val_loss.item():.4f}, val time: {t1 * 1000:.2f} ms")
            metrics = {"val_loss": val_loss, "val_ppl": math.exp(val_loss)}
            fabric.log_dict(metrics, step=iter_num)
            fabric.barrier()

        if train.save_interval is not None and not is_accumulating and step_count % train.save_interval == 0:
            checkpoint_file = out_dir / f"step-{step_count:06d}" / "lit_model.pth.adapter_v2"
            checkpoint_file.parent.mkdir(parents=True, exist_ok=True)
            save_adapter_v2_checkpoint(fabric, model, checkpoint_file)
            if fabric.global_rank == 0:
                copy_config_files(checkpoint_dir, checkpoint_file.parent)
                save_hyperparameters(setup, checkpoint_file.parent)
                save_prompt_style(data.prompt_style, checkpoint_file.parent)

    total_token_counts = {}
    for key in token_counts:
        total = fabric.all_reduce(token_counts[key], reduce_op="sum")
        total_token_counts[key] = total.item()

    return total_token_counts


# FSDP has issues with `inference_mode`
@torch.no_grad()
def validate(fabric: L.Fabric, model: GPT, val_dataloader: DataLoader, eval: EvalArgs, verbose: bool = True) -> torch.Tensor:
    if verbose:
        fabric.print("Validating ...")
    model.eval()
    losses = torch.zeros(min(len(val_dataloader), eval.max_iters))
    for k, batch in enumerate(val_dataloader):
        if k >= eval.max_iters:
            break
        input_ids, targets = batch["input_ids"], batch["labels"]
        logits = model(input_ids)
        losses[k] = chunked_cross_entropy(logits[..., :-1, :], targets[..., 1:], chunk_size=0)

    val_loss = losses.mean()
    model.train()
    return val_loss


# the adapter "kv cache" cannot be initialized under `inference_mode`
@torch.no_grad()
def generate_example(fabric: L.Fabric, model: GPT, tokenizer: Tokenizer, eval: EvalArgs, data: DataModule):
    instruction = select_sft_generate_example(eval, data)
    fabric.print(instruction)
    prompt = data.prompt_style.apply(instruction)
    encoded = tokenizer.encode(prompt, device=fabric.device)
    model.eval()

    max_returned_tokens = len(encoded) + eval.max_new_tokens

    if max_returned_tokens < model.max_seq_length:
        with fabric.init_tensor():
            # do not set `max_seq_length=max_returned_token` because memory is not a concern here
            model.set_kv_cache(batch_size=1)
        output = generate(
            model, encoded, max_returned_tokens=max_returned_tokens, temperature=0.8, eos_id=tokenizer.eos_id
        )
        model.clear_kv_cache()
        model.train()
        output = tokenizer.decode(output)
        fabric.print(f"{output}\n")
    else:
        print(
            f"Length of encoded instruction ({len(encoded)}) and eval.max_new_tokens ({eval.max_new_tokens}) "
            f"exceeds model.max_seq_length ({model.max_seq_length}) used for training. Skipping example generation for efficiency. "
            f"The model's supported context size (post-training) is {model.config.block_size}."
        )


def get_lr_scheduler(optimizer, warmup_steps: int, max_steps: int):
    # linear warmup followed by cosine annealing
    scheduler1 = torch.optim.lr_scheduler.LambdaLR(optimizer, lambda step: step / warmup_steps)
    scheduler2 = torch.optim.lr_scheduler.CosineAnnealingLR(optimizer, T_max=(max_steps - warmup_steps))
    return torch.optim.lr_scheduler.SequentialLR(optimizer, [scheduler1, scheduler2], milestones=[warmup_steps])


def get_dataloaders(
    fabric: L.Fabric, data: DataModule, tokenizer: Tokenizer, train: TrainArgs
) -> Tuple[DataLoader, DataLoader]:
    data.connect(tokenizer=tokenizer, batch_size=train.micro_batch_size, max_seq_length=train.max_seq_length)
    with fabric.rank_zero_first():
        data.prepare_data()
    data.setup()
    train_dataloader = data.train_dataloader()
    val_dataloader = data.val_dataloader()
    train_dataloader, val_dataloader = fabric.setup_dataloaders(train_dataloader, val_dataloader)
    return train_dataloader, val_dataloader


def get_longest_seq_length(data: List[Dict]) -> Tuple[int, int]:
    # find out the minimum max_seq_length required during fine-tuning (saves memory!)
    lengths = [len(d["input_ids"]) for d in data]
    longest_seq_length = max(lengths)
    longest_seq_ix = lengths.index(longest_seq_length)
    return longest_seq_length, longest_seq_ix


def save_adapter_v2_checkpoint(fabric: L.Fabric, model: torch.nn.Module, file_path: Path) -> None:
    fabric.print(f"Saving adapter v2 weights to {str(file_path)!r}")
    fabric.save(file_path, {"model": model}, filter={"model": adapter_filter})


def validate_args(train: TrainArgs, eval: EvalArgs) -> None:
    issues = []
    unsupported = [(train, ["max_tokens", "max_norm", "tie_embeddings", "lr_warmup_fraction"])]
    for args, names in unsupported:
        for name in names:
            if getattr(args, name) is not None:
                issues.append(f"{__file__} doesn't support the {name!r} argument. This is set in {args}")
    required = [(train, ["epochs"]), (eval, ["max_new_tokens"])]
    for args, names in required:
        for name in names:
            if getattr(args, name) is None:
                issues.append(f"{__file__} requires the {name!r} argument. This is set in {args}")
    if not train.epochs and not train.max_steps:
        issues.append(f"{__file__} requires either epochs or max_steps to be set. This is set in {train}")
    if issues:
        raise ValueError("\n".join(issues))<|MERGE_RESOLUTION|>--- conflicted
+++ resolved
@@ -26,11 +26,8 @@
 from litgpt.utils import (
     auto_download_checkpoint,
     CycleIterator,
-<<<<<<< HEAD
-    load_checkpoint_update, 
-=======
     check_nvlink_connectivity,
->>>>>>> 1f3acef7
+    load_checkpoint_update,
     check_valid_checkpoint_dir,
     choose_logger,
     chunked_cross_entropy,
@@ -54,11 +51,8 @@
     precision: Optional[str] = None,
     quantize: Optional[Literal["bnb.nf4", "bnb.nf4-dq", "bnb.fp4", "bnb.fp4-dq", "bnb.int8-training"]] = None,
     devices: Union[int, str] = 1,
-<<<<<<< HEAD
+    num_nodes: int = 1,
     resume: Optional[bool] = False,
-=======
-    num_nodes: int = 1,
->>>>>>> 1f3acef7
     data: Optional[DataModule] = None,
     train: TrainArgs = TrainArgs(
         save_interval=1000,
@@ -134,10 +128,6 @@
     else:
         strategy = "auto"
 
-<<<<<<< HEAD
-    fabric = L.Fabric(devices=devices, strategy=strategy, precision=precision, loggers=logger, plugins=plugins)
-    fabric.launch(main, devices, seed, config, data, resume, checkpoint_dir, out_dir, train, eval)
-=======
     fabric = L.Fabric(
         devices=devices,
         num_nodes=num_nodes,
@@ -150,8 +140,7 @@
     if torch.cuda.is_available() and devices > 1:
         check_nvlink_connectivity(fabric)
 
-    fabric.launch(main, devices, seed, config, data, checkpoint_dir, out_dir, train, eval, optimizer, num_nodes)
->>>>>>> 1f3acef7
+    fabric.launch(main, devices, seed, config, data, resume, checkpoint_dir, out_dir, train, eval, optimizer, num_nodes)
 
 
 def main(
@@ -190,10 +179,6 @@
 
     model = fabric.setup_module(model)
     if isinstance(fabric.strategy.precision, BitsandbytesPrecision):
-<<<<<<< HEAD
-        import bitsandbytes as bnb
-        optimizer_cls = bnb.optim.PagedAdamW
-=======
         optimizer = instantiate_bnb_optimizer(optimizer, model.parameters())
 
         from bitsandbytes.nn import StableEmbedding
@@ -202,7 +187,6 @@
         with torch.no_grad():
             model.transformer.wte.weight.copy_(old_embedding.weight)
         model.transformer.wte = model.transformer.wte.to(device=old_embedding.weight.device, dtype=old_embedding.weight.dtype)
->>>>>>> 1f3acef7
     else:
         optimizer = instantiate_torch_optimizer(optimizer, model.parameters())
 
@@ -215,33 +199,17 @@
             fabric.print(f"Resuming training from {resume}")
             load_checkpoint_update(fabric, resume, model, checkpoint_path, strict=False)
             resume = True
-        except ValueError: 
+        except ValueError:
             fabric.print("No previous adapter found. Finetune from start.")
             resume = False
             load_checkpoint(fabric, model, checkpoint_path, strict=False)
-    else: 
+    else:
     # strict=False because missing keys due to Adapter weights not contained in state dict
         load_checkpoint(fabric, model, checkpoint_path, strict=False)
-    
+
     mark_only_adapter_v2_as_trainable(model)
-    
+
     train_time = time.perf_counter()
-<<<<<<< HEAD
-    fit(
-        fabric,
-        model,
-        optimizer,
-        scheduler,
-        train_dataloader,
-        val_dataloader,
-        devices,
-        resume,
-        checkpoint_dir,
-        out_dir,
-        train,
-        eval,
-        data,
-=======
     token_counts = fit(
         fabric=fabric,
         model=model,
@@ -250,13 +218,13 @@
         train_dataloader=train_dataloader,
         val_dataloader=val_dataloader,
         devices=devices,
+        resume=resume,
         num_nodes=num_nodes,
         checkpoint_dir=checkpoint_dir,
         out_dir=out_dir,
         train=train,
         eval=eval,
         data=data,
->>>>>>> 1f3acef7
     )
     training_time = time.perf_counter() - train_time
     output = create_finetuning_performance_report(training_time, token_counts, fabric.device.type)
@@ -323,7 +291,12 @@
     total_lengths = 0
     total_t0 = time.perf_counter()
 
-<<<<<<< HEAD
+    token_counts = {
+        "raw_tokens": torch.tensor(0, device=fabric.device, dtype=torch.long),
+        "raw_tokens_plus_prompt_template": torch.tensor(0, device=fabric.device, dtype=torch.long),
+        "raw_tokens_plus_prompt_template_and_padding": torch.tensor(0, device=fabric.device, dtype=torch.long),
+    }
+
     if resume != False:
         try:
             iter_match = max(out_dir.rglob("step-*/*.pth.adapter_v2"), key=lambda p: int(p.parent.name.split("-")[1]))
@@ -333,15 +306,6 @@
 
     fabric.print(f"Starting at step count {step_count}")
     while step_count < max_steps and train_iterator.epoch < train.epochs:
-=======
-    token_counts = {
-        "raw_tokens": torch.tensor(0, device=fabric.device, dtype=torch.long),
-        "raw_tokens_plus_prompt_template": torch.tensor(0, device=fabric.device, dtype=torch.long),
-        "raw_tokens_plus_prompt_template_and_padding": torch.tensor(0, device=fabric.device, dtype=torch.long),
-    }
-
-    while step_count < max_steps:
->>>>>>> 1f3acef7
         iter_num += 1
         iter_t0 = time.perf_counter()
         batch = next(train_iterator)
