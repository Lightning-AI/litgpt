# Copyright Lightning AI. Licensed under the Apache License 2.0, see LICENSE file.
<<<<<<< HEAD
import json
=======
import sys
>>>>>>> 3d66f32b
from pathlib import Path
from pprint import pprint
from typing import Any, Dict, List, Literal, Optional

import torch
from lightning_utilities.core.imports import RequirementCache

from litgpt.api import LLM
from litgpt.utils import auto_download_checkpoint

_LITSERVE_AVAILABLE = RequirementCache("litserve")
_JINJA2_AVAILABLE = RequirementCache("jinja2")
if _LITSERVE_AVAILABLE:
    from litserve import LitAPI, LitServer
    from litserve.specs.openai import ChatCompletionRequest, ChatMessage, OpenAISpec
else:
    LitAPI, LitServer = object, object


class BaseLitAPI(LitAPI):
    def __init__(
        self,
        checkpoint_dir: Path,
        quantize: Optional[Literal["bnb.nf4", "bnb.nf4-dq", "bnb.fp4", "bnb.fp4-dq", "bnb.int8"]] = None,
        precision: Optional[str] = None,
        temperature: float = 0.8,
        top_k: int = 50,
        top_p: float = 1.0,
        max_new_tokens: int = 50,
        devices: int = 1,
    ) -> None:
        if not _LITSERVE_AVAILABLE:
            raise ImportError(str(_LITSERVE_AVAILABLE))

        super().__init__()
        self.checkpoint_dir = checkpoint_dir
        self.quantize = quantize
        self.precision = precision
        self.temperature = temperature
        self.top_k = top_k
        self.max_new_tokens = max_new_tokens
        self.top_p = top_p
        self.devices = devices

    def setup(self, device: str) -> None:
        if ":" in device:
            accelerator, device = device.split(":")
            device = f"[{int(device)}]"
        else:
            accelerator = device
            device = 1

        print("Initializing model...", file=sys.stderr)
        self.llm = LLM.load(model=self.checkpoint_dir, distribute=None)

        self.llm.distribute(
            devices=self.devices,
            accelerator=accelerator,
            quantize=self.quantize,
            precision=self.precision,
            generate_strategy="sequential" if self.devices is not None and self.devices > 1 else None,
        )
        print("Model successfully initialized.", file=sys.stderr)

    def decode_request(self, request: Dict[str, Any]) -> Any:
        # Convert the request payload to your model input.
        prompt = str(request["prompt"])
        return prompt


class SimpleLitAPI(BaseLitAPI):
    def __init__(
        self,
        checkpoint_dir: Path,
        quantize: Optional[str] = None,
        precision: Optional[str] = None,
        temperature: float = 0.8,
        top_k: int = 50,
        top_p: float = 1.0,
        max_new_tokens: int = 50,
        devices: int = 1,
    ):
        super().__init__(checkpoint_dir, quantize, precision, temperature, top_k, top_p, max_new_tokens, devices)

    def setup(self, device: str):
        super().setup(device)

    def predict(self, inputs: str) -> Any:
        output = self.llm.generate(
            inputs, temperature=self.temperature, top_k=self.top_k, top_p=self.top_p, max_new_tokens=self.max_new_tokens
        )
        return output

    def encode_response(self, output: str) -> Dict[str, Any]:
        # Convert the model output to a response payload.
        return {"output": output}


class StreamLitAPI(BaseLitAPI):
    def __init__(
        self,
        checkpoint_dir: Path,
        quantize: Optional[str] = None,
        precision: Optional[str] = None,
        temperature: float = 0.8,
        top_k: int = 50,
        top_p: float = 1.0,
        max_new_tokens: int = 50,
        devices: int = 1,
    ):
        super().__init__(checkpoint_dir, quantize, precision, temperature, top_k, top_p, max_new_tokens, devices)

    def setup(self, device: str):
        super().setup(device)

    def predict(self, inputs: torch.Tensor) -> Any:
        # Run the model on the input and return the output.
        yield from self.llm.generate(
            inputs,
            temperature=self.temperature,
            top_k=self.top_k,
            top_p=self.top_p,
            max_new_tokens=self.max_new_tokens,
            stream=True,
        )

    def encode_response(self, output):
        for out in output:
            yield {"output": out}


class OpenAISpecLitAPI(BaseLitAPI):
    def __init__(
        self,
        checkpoint_dir: Path,
        quantize: Optional[str] = None,
        precision: Optional[str] = None,
        temperature: float = 0.8,
        top_k: int = 50,
        top_p: float = 1.0,
        max_new_tokens: int = 50,
        devices: int = 1,
    ):
        super().__init__(checkpoint_dir, quantize, precision, temperature, top_k, top_p, max_new_tokens, devices)

    def setup(self, device: str):
        super().setup(device)

        config_path = self.checkpoint_dir / "tokenizer_config.json"
        if not config_path.is_file():
            raise FileNotFoundError(f"Tokenizer config file not found at {config_path}")

        with open(config_path, encoding="utf-8") as fp:
            config = json.load(fp)
            chat_template = config.get("chat_template", None)
            if chat_template is None:
                raise ValueError("chat_template not found in tokenizer config file.")
            self.chat_template = chat_template

    def decode_request(self, request: "ChatCompletionRequest") -> Any:
        prompt = self.apply_chat_template(request.messages)
        return prompt

    def predict(self, inputs: str, context: dict) -> Any:
        # Extract parameters from context with fallback to instance attributes
        temperature = context.get("temperature") or self.temperature
        top_p = context.get("top_p", self.top_p) or self.top_p
        max_new_tokens = context.get("max_completion_tokens") or self.max_new_tokens

        # Run the model on the input and return the output.
        yield from self.llm.generate(
            inputs, temperature=temperature, top_k=self.top_k, top_p=top_p, max_new_tokens=max_new_tokens, stream=True
        )

    def apply_chat_template(self, messages: List["ChatMessage"]) -> str:
        if not _JINJA2_AVAILABLE:
            raise ImportError(
                "apply_chat_template requires jinja2 to be installed. Please install it using `pip install jinja2`."
            )

        from jinja2 import Template

        template = Template(self.chat_template)
        return template.render(messages=messages)


def run_server(
    checkpoint_dir: Path,
    quantize: Optional[Literal["bnb.nf4", "bnb.nf4-dq", "bnb.fp4", "bnb.fp4-dq", "bnb.int8"]] = None,
    precision: Optional[str] = None,
    temperature: float = 0.8,
    top_k: int = 50,
    top_p: float = 1.0,
    max_new_tokens: int = 50,
    devices: int = 1,
    accelerator: str = "auto",
    port: int = 8000,
    stream: bool = False,
    openai_spec: bool = False,
    access_token: Optional[str] = None,
) -> None:
    """Serve a LitGPT model using LitServe.

    Evaluate a model with the LM Evaluation Harness.

    Arguments:
        checkpoint_dir: The checkpoint directory to load the model from.
        quantize: Whether to quantize the model and using which method:
            - bnb.nf4, bnb.nf4-dq, bnb.fp4, bnb.fp4-dq: 4-bit quantization from bitsandbytes
            - bnb.int8: 8-bit quantization from bitsandbytes
            for more details, see https://github.com/Lightning-AI/litgpt/blob/main/tutorials/quantize.md
        precision: Optional precision setting to instantiate the model weights in. By default, this will
            automatically be inferred from the metadata in the given ``checkpoint_dir`` directory.
        temperature: Temperature setting for the text generation. Value above 1 increase randomness.
            Values below 1 decrease randomness.
        top_k: The size of the pool of potential next tokens. Values larger than 1 result in more novel
            generated text but can also lead to more incoherent texts.
        top_p: If specified, it represents the cumulative probability threshold to consider in the sampling process.
            In top-p sampling, the next token is sampled from the highest probability tokens
            whose cumulative probability exceeds the threshold `top_p`. When specified,
            it must be `0 <= top_p <= 1`. Here, `top_p=0` is equivalent
            to sampling the most probable token, while `top_p=1` samples from the whole distribution.
            It can be used in conjunction with `top_k` and `temperature` with the following order
            of application:

            1. `top_k` sampling
            2. `temperature` scaling
            3. `top_p` sampling

            For more details, see https://arxiv.org/abs/1904.09751
            or https://huyenchip.com/2024/01/16/sampling.html#top_p
        max_new_tokens: The number of generation steps to take.
        devices: How many devices/GPUs to use.
        accelerator: The type of accelerator to use. For example, "auto", "cuda", "cpu", or "mps".
            The "auto" setting (default) chooses a GPU if available, and otherwise uses a CPU.
        port: The network port number on which the model is configured to be served.
        stream: Whether to stream the responses.
        openai_spec: Whether to use the OpenAISpec.
        access_token: Optional API token to access models with restrictions.
    """
    checkpoint_dir = auto_download_checkpoint(model_name=checkpoint_dir, access_token=access_token)
    pprint(locals())

    api_class = OpenAISpecLitAPI if openai_spec else StreamLitAPI if stream else SimpleLitAPI
    server = LitServer(
        api_class(
            checkpoint_dir=checkpoint_dir,
            quantize=quantize,
            precision=precision,
            temperature=temperature,
            top_k=top_k,
            top_p=top_p,
            max_new_tokens=max_new_tokens,
            devices=devices,
        ),
        spec=OpenAISpec() if openai_spec else None,
        accelerator=accelerator,
        devices=1,
        stream=stream,
    )

    server.run(port=port, generate_client_file=False)<|MERGE_RESOLUTION|>--- conflicted
+++ resolved
@@ -1,9 +1,6 @@
 # Copyright Lightning AI. Licensed under the Apache License 2.0, see LICENSE file.
-<<<<<<< HEAD
 import json
-=======
 import sys
->>>>>>> 3d66f32b
 from pathlib import Path
 from pprint import pprint
 from typing import Any, Dict, List, Literal, Optional
