# Copyright Lightning AI. Licensed under the Apache License 2.0, see LICENSE file.

"""Full definition of a decoder-only transformer-based language model, all of it in this single file.

Based on the nanoGPT implementation: https://github.com/karpathy/nanoGPT and
https://github.com/EleutherAI/gpt-neox/tree/main/megatron/model.
"""

import math
from functools import partial
from typing import Any, List, Optional, Tuple, Union

import torch
import torch.nn as nn
import torch.nn.functional as F
from typing_extensions import Self

from litgpt.config import Config
from litgpt.scripts.convert_hf_checkpoint import qkv_reassemble


class GPT(nn.Module):
    def __init__(self, config: Config) -> None:
        super().__init__()
        assert config.padded_vocab_size is not None
        self.config = config

        self.lm_head = nn.Linear(config.n_embd, config.padded_vocab_size, bias=config.lm_head_bias)
        self.transformer = nn.ModuleDict(
            dict(
                wte=nn.Embedding(config.padded_vocab_size, config.n_embd),
                h=nn.ModuleList(Block(config, block_idx) for block_idx in range(config.n_layer)),
                ln_f=config.norm_class(config.n_embd, eps=config.norm_eps),
            )
        )
        self.mask_cache: Optional[torch.Tensor] = None
        self.max_seq_length = self.config.block_size

    @property
    def max_seq_length(self) -> int:
        return self._max_seq_length

    @max_seq_length.setter
    def max_seq_length(self, value: int) -> None:
        """
        When doing inference, the sequences used might be shorter than the model's context length.
        This allows setting a smaller number to avoid allocating unused memory
        """
        if value > self.config.block_size:
            raise ValueError(
                f"Cannot attend to {value}, block size is only {self.config.block_size}."
                " This is likely because the input text exceeds the supported context length of this model."
            )
        self._max_seq_length = value
        if not hasattr(self, "cos"):
            # first call
            cos, sin = self.rope_cache()
            self.register_buffer("cos", cos, persistent=False)
            self.register_buffer("sin", sin, persistent=False)
        # override
        elif value != self.cos.size(0):
            self.cos, self.sin = self.rope_cache(device=self.cos.device)
        # the mask and kv cache size will get updated on `set_kv_cache`. we cannot update it here because we don't know
        # if the kv cache is expected
        if self.mask_cache is not None and self.mask_cache.shape[-1] < value:
            print(
                f"Warning: KV cache has length {self.mask_cache.shape[-1]} < {value} = max_seq_length. Call 'set_kv_cache' before doing any forwards!"
            )

    def reset_parameters(self) -> None:
        # Trigger resetting the rope-cache
        self.cos, self.sin = self.rope_cache(device=self.cos.device)

    def _init_weights(self, module: nn.Module) -> None:
        """Meant to be used with `gpt.apply(gpt._init_weights)`."""
        if isinstance(module, nn.Linear):
            torch.nn.init.normal_(module.weight, mean=0.0, std=0.02)
            if module.bias is not None:
                torch.nn.init.zeros_(module.bias)
        elif isinstance(module, nn.Embedding):
            torch.nn.init.normal_(module.weight, mean=0.0, std=0.02)

    def forward(
        self,
        idx: torch.Tensor,
        input_pos: Optional[torch.Tensor] = None,
        input_pos_maxp1: Optional[torch.Tensor] = None,
        lm_head_chunk_size: int = 0,
    ) -> Union[torch.Tensor, List[torch.Tensor]]:
        """
        If `input_pos` is provided, the KV cache uses K and V vectors for
        positions smaller than entries in `input_pos`. For efficiency, pass
        `input_pos_maxp1` as `max(input_pos) + 1` if already available from
        your forward algorithm. This slices the KV cache buffers and speeds
        up multi-head attention.

        Without `input_pos_maxp1`, the computation uses the full KV cache
        (`max_seq_length`) with masking applied. Note that inferring
        `input_pos_maxp1` from `input_pos` causes graph breaks and prevents
        compilation.

        Args:
            idx: Token indices of input sequences, shape `(B, T)`, where `B`
                is batch size.
            input_pos: Optional. Positions of input tokens. The default is
                `arange(T)`. Can have shape `(T,)` or `(B, T)` (batched index).
            input_pos_maxp1: Optional. See above.
            lm_head_chunk_size: Optional. If `lm_head_chunk_size > 0`, the final
                `lm_head` computation is done in chunks of this size.

        Returns:
            Logit outputs, shape `(B, T, config.padded_vocab_size)`. If
            `lm_head_chunk_size > 0`, this is a list of chunks of shape
            `(B, lm_head_chunk_size, config.padded_vocab_size)`, the final
            entry can be shorter.

        """
        T = idx.size(1)
        if self.max_seq_length < T:
            raise ValueError(f"Cannot forward sequence of length {T}, max seq length is only {self.max_seq_length}.")

        if input_pos is not None:  # use the kv cache
            if input_pos.dim() > 2:
                # otherwise, things go wrong in `apply_rope`
                raise ValueError(f"input_pos must have 1 or 2 dimensions, input_pos.shape = {input_pos.shape}")
            if input_pos.shape[-1] != T:
                raise ValueError(f"input_pos.shape[-1] = {input_pos.shape[-1]} != {T} = idx.shape[1], must be the same")
            cos = batched_index_select(self.cos, 0, input_pos)
            sin = batched_index_select(self.sin, 0, input_pos)
            if input_pos.dim() == 1:
                cos = cos.unsqueeze(0)
                sin = sin.unsqueeze(0)
            if self.mask_cache is None:
                raise TypeError("You need to call `gpt.set_kv_cache()`")
            mask = batched_index_select(self.mask_cache, 2, input_pos)
            if mask.dim() > 4:
                # the mask cache has a batch dim of 1 in addition to the one
                # we get if input_pos has a batch dimension
                mask = mask.view(*(mask.shape[0:1] + mask.shape[2:]))
            if input_pos_maxp1 is not None:
                # Shorten final dimension so it just covers all `input_pos` entries
                if input_pos_maxp1 > self.max_seq_length:
                    raise ValueError(f"Positions in 'input_pos' must be in [0,{self.max_seq_length})")
                mask = mask[..., :input_pos_maxp1]
        else:
            # unsqueeze to have a batch dimension
            cos = self.cos[:T].unsqueeze(0)
            sin = self.sin[:T].unsqueeze(0)
            # `cos`, `sin` have shape (1, T, config.rope_n_elem)
            mask = None  # defaults to causal mask
            input_pos_maxp1 = None

        x = self.transformer.wte(idx)  # token embeddings of shape (B, T, n_embd)
        if self.config.scale_embeddings:
            x = x * torch.tensor(self.config.n_embd**0.5, dtype=x.dtype)

        for block_idx, block in enumerate(self.transformer.h):
            if self.config.rope_indices is not None:
                x = block(
                    x,
                    cos[..., self.config.rope_indices[block_idx]],
                    sin[..., self.config.rope_indices[block_idx]],
                    mask,
                    input_pos,
                    input_pos_maxp1,
                )
            else:
                x = block(x, cos, sin, mask, input_pos, input_pos_maxp1)

        x = self.transformer.ln_f(x)
        clamp_head = (
            partial(do_softcapping, thresh=self.config.final_logit_softcapping)
            if self.config.final_logit_softcapping is not None
            else nn.Identity()
        )
        if lm_head_chunk_size > 0:
            # chunk the lm head logits to reduce the peak memory used by autograd
            return [clamp_head(self.lm_head(x_i)) for x_i in x.split(lm_head_chunk_size, dim=1)]
        else:
            return clamp_head(self.lm_head(x))  # (B, T, padded_vocab_size)

    @classmethod
    def from_name(cls, name: str, **kwargs: Any) -> Self:
        return cls(Config.from_name(name, **kwargs))

    def rope_cache(self, device: Optional[torch.device] = None) -> Tuple[torch.Tensor, torch.Tensor]:
        if self.config.rope_adjustments is None:
            extra_config = None

        else:
            adjusted_params_required = ["factor", "low_freq_factor", "high_freq_factor", "original_max_seq_len"]
            params_present = [param in self.config.rope_adjustments for param in adjusted_params_required]
            num_params_present = sum(params_present)

            if num_params_present == 0:
                extra_config = None  # uses standard RoPE
            elif num_params_present == 4:
                # These parameters should always be used together so that we don't interfere with standard rope
                extra_config = {name: self.config.rope_adjustments[name] for name in adjusted_params_required}
            elif "factor" in self.config.rope_adjustments:
                # linear RoPE
                adjusted_params_required = ["factor"]
                extra_config = {name: self.config.rope_adjustments[name] for name in adjusted_params_required}
            else:
                # Some but not all parameters are specified; raise an error
                missing_params = [
                    param for param, present in zip(adjusted_params_required, params_present) if not present
                ]
                raise ValueError(
                    f"The following adjusted RoPE parameters are missing in rope_adjustments: {', '.join(missing_params)}. "
                    "All adjusted RoPE parameters must be specified together."
                )

        return build_rope_cache(
            seq_len=self.max_seq_length,
            n_elem=self.config.rope_n_elem,
            device=device,
            condense_ratio=self.config.rope_condense_ratio,
            base=self.config.rope_base,
            extra_config=extra_config,
            rope_local_base_freq=self.config.rope_local_base_freq,
        )

    def set_kv_cache(
        self,
        batch_size: int,
        max_seq_length: Optional[int] = None,
        rope_cache_length: Optional[int] = None,
        device: Optional[torch.device] = None,
        dtype: Optional[torch.dtype] = None,
    ) -> None:
        if rope_cache_length is None:
            if len(self.cos.shape) == 2:
                rope_cache_length = self.cos.size(-1)
            else:
<<<<<<< HEAD
                rope_cache_length = self.cos[..., 0].size(-1)
=======
                rope_cache_length = self.cos.size(-2)
>>>>>>> 5bf8d00e

        if max_seq_length is None:
            max_seq_length = self.max_seq_length

        # initialize the kv cache for all blocks
        for block in self.transformer.h:
            block.attn.kv_cache = block.attn.build_kv_cache(
                batch_size,
                max_seq_length,
                rope_cache_length,
                device,
                dtype,
            )

        if self.mask_cache is None or self.mask_cache.size(3) != max_seq_length:
            # passing `attn_mask` to SDPA disables the flash implementation. since we only need the mask
            # for the kv-cache support (only during inference), we only create it in that situation
            self.mask_cache = build_mask_cache(max_seq_length, device)

    def clear_kv_cache(self) -> None:
        self.mask_cache = None
        for block in self.transformer.h:
            block.attn.kv_cache = None


class Block(nn.Module):
    def __init__(
        self,
        config: Config,
        block_idx: int,
    ) -> None:
        super().__init__()
        if not config.parallel_residual and config.shared_attention_norm:
            raise NotImplementedError(
                "No checkpoint amongst the ones we support uses this configuration"
                " (non-parallel residual and shared attention norm)."
            )

        self.norm_1 = config.norm_class(config.n_embd, eps=config.norm_eps)
        self.attn = CausalSelfAttention(config, block_idx)
        self.post_attention_norm = (
            config.norm_class(config.n_embd, eps=config.norm_eps) if config.post_attention_norm else nn.Identity()
        )
        self.norm_2 = None if config.shared_attention_norm else config.norm_class(config.n_embd, eps=config.norm_eps)
        self.mlp = config.mlp_class(config)
        self.post_mlp_norm = (
            config.norm_class(config.n_embd, eps=config.norm_eps) if config.post_mlp_norm else nn.Identity()
        )

        self.config = config

    def forward(
        self,
        x: torch.Tensor,
        cos: torch.Tensor,
        sin: torch.Tensor,
        mask: Optional[torch.Tensor] = None,
        input_pos: Optional[torch.Tensor] = None,
        input_pos_maxp1: Optional[torch.Tensor] = None,
    ) -> torch.Tensor:
        """
        Non-parallel residual       Parallel residual
           ┌─ x                     ┌─ x ──────────────────┐             Note: if `shared_attention_norm` is True,
           │  ↓                     │  ↓                   ↓                   the output from `norm_1` is reused
           │  norm_1                │  norm_1  ───────►    norm_2
           │  ↓                     │  ↓                   ↓
           │  attn                  │  attn                MLP
           │  ↓                     │  ↓                   ↓
           |  post_attn_norm        |  post_attn_norm      post_mlp_norm
           |  ↓                     |  ↓                   ↓
        ┌─ └► +                     └► + ◄─────────────────┘
        |     ↓
        │     norm_2
        │     ↓
        │     MLP
        │     ↓
        |     post_mlp_norm
        |     ↓
        └───► +
        """

        x_normed = self.norm_1(x)
        attention_output = self.attn(x_normed, cos, sin, mask, input_pos, input_pos_maxp1)
        attention_output = self.post_attention_norm(attention_output)

        if self.config.parallel_residual:
            if not self.config.shared_attention_norm:
                x_normed = self.norm_2(x)
            x = attention_output + x
        else:
            x = attention_output + x
            x_normed = self.norm_2(x)
        return self.post_mlp_norm(self.mlp(x_normed)) + x


class CausalSelfAttention(nn.Module):
    def __init__(self, config: Config, block_idx: int) -> None:
        super().__init__()
        # key, query and value projections for all heads, but in a batch
        self.qkv = nn.Linear(
            config.n_embd,
            (config.n_head + 2 * config.n_query_groups) * config.head_size,  # support for grouped/multi queries
            bias=config.bias or config.attn_bias,
        )
        # output projection
        self.proj = nn.Linear(config.head_size * config.n_head, config.n_embd, bias=config.bias)
        # disabled by default
        self.kv_cache: Optional[KVCache] = None
        self.apply_sliding_window_attention = False
        if config.sliding_window_size is not None and config.sliding_window_indices is not None:
            self.apply_sliding_window_attention = config.sliding_window_indices[block_idx]

        if config.norm_qk:
            self.norm_q = config.norm_class(config.head_size, eps=config.norm_eps)
            self.norm_k = config.norm_class(config.head_size, eps=config.norm_eps)
        else:
            self.norm_q = self.norm_k = None

        self.config = config
        self.block_idx = block_idx

    def forward(
        self,
        x: torch.Tensor,
        cos: torch.Tensor,
        sin: torch.Tensor,
        mask: Optional[torch.Tensor] = None,
        input_pos: Optional[torch.Tensor] = None,
        input_pos_maxp1: Optional[torch.Tensor] = None,
    ) -> torch.Tensor:
        # Notation:
        # - B          | batch size
        # - T          | time-step (sequence length)
        # - C          | model's embeddings size (n_embd)
        # - C*         | attentions's embeddings size
        # - nh_(q,k,v) | number of heads for query, key and value
        # - hs         | head size
        head_size = self.config.head_size
        n_head = self.config.n_head
        n_query_groups = self.config.n_query_groups
        rope_n_elem = self.config.rope_n_elem
        B, T, C = x.size()  # batch size, sequence length, embedding dimensionality (n_embd)

        # Perform a single multiplication operation using a combined QKV matrix to calculate `query`, `key`, and `value`
        # instead of individually multiplying the input `x` with the respective weight matrices.
        qkv = self.qkv(x)  # (B, T, 3xC*)

        # Define query, key and value sizes.
        # If grouped/multi query is enabled, these sizes are not equal (see the diagram in `lit_gpt/config.py::Config`).
        query_size = n_head * head_size
        key_size = value_size = n_query_groups * head_size
        # Split qkv into query, key and value matrices.
        q, k, v = qkv.split((query_size, key_size, value_size), dim=-1)  # 3x(B, T, C*)

        # To place the num_heads (nh) dimension right after the batch (B) dimension, the first step is to decouple the
        # embedding size (C) into num_heads (nh) and head_size (hs).
        q = q.view(B, T, n_head, head_size)  # (B, T, nh_q, hs)
        k = k.view(B, T, n_query_groups, head_size)  # (B, T, nh_k, hs)
        v = v.view(B, T, n_query_groups, head_size)  # (B, T, nh_v, hs)

        # The tensors `query`, `key`, and `value` are now accurately structured: within each batch element (B), there are
        # multiple heads (nh), and within each head, there is a sequence of elements (T), each represented by a vector
        # of size `hs`.
        q = q.transpose(1, 2)  # (B, nh_q, T, hs)
        k = k.transpose(1, 2)  # (B, nh_k, T, hs)
        v = v.transpose(1, 2)  # (B, nh_v, T, hs)

        if self.config.norm_qk:
            q = self.norm_q(q)
            k = self.norm_k(k)

        # Unlike standard positional embeddings rotary embeddings must be applied at every layer.
        q_roped = apply_rope(q[..., :rope_n_elem], cos, sin)
        k_roped = apply_rope(k[..., :rope_n_elem], cos, sin)
        q = torch.cat((q_roped, q[..., rope_n_elem:]), dim=-1)  # (B, nh_q, T, hs)
        k = torch.cat((k_roped, k[..., rope_n_elem:]), dim=-1)  # (B, nh_k, T, hs)

        # Apply kv-cache during inference.
        if input_pos is not None:
            if not isinstance(self.kv_cache, KVCache):
                raise TypeError("You need to call `gpt.set_kv_cache()`")
            k, v = self.kv_cache(input_pos, k, v)
            if input_pos_maxp1 is not None:
                # Subselect along sequence dimension
                k = k[..., :input_pos_maxp1, :]
                v = v[..., :input_pos_maxp1, :]
            # k, v: (B, nh_k, input_pos_maxp1, hs)
            # If input_pos_maxp1 is None -> max_seq_length

        # Grouped queries: balance the number of heads across all three matrices.
        # NOTE: flash attention requires it in training mode.
        # Multi-query: this step can be skipped since there is only 1 head, allowing us to use broadcasting.
        if n_query_groups != n_head and (input_pos is None or n_query_groups != 1):
            q_per_kv = n_head // n_query_groups
            k = k.repeat_interleave(q_per_kv, dim=1)  # (B, nh_q, T, hs)
            v = v.repeat_interleave(q_per_kv, dim=1)  # (B, nh_q, T, hs)

        if self.apply_sliding_window_attention:
            """
                  Global Window              Sliding window             Sliding window
                  attention mask      +            bias          =      attention mask
            ┌────────────────────────┐  ┌───────────────────────┐  ┌─────────────────────────┐
            │ True False False False │  │ True  True  True True │  │ True  False False False │
            │ True True  False False │  │ True  True  True True │  │ True  True  False False │
            │ True True  True  False │  │ False True  True True │  │ False True  True  False │
            │ True True  True  True  │  │ False False True True │  │ False False True  True  │
            └────────────────────────┘  └───────────────────────┘  └─────────────────────────┘
            """
            if mask is None:
                mask = torch.ones(T, T, dtype=q.dtype, device=q.device).triu(diagonal=1)
                mask.masked_fill_(mask.bool(), float("-inf"))
                mask = mask.view(1, 1, *mask.shape)
            sliding_window_bias = torch.ones_like(mask).tril(diagonal=-self.config.sliding_window_size)
            sliding_window_bias.masked_fill_(sliding_window_bias.bool(), float("-inf"))
            mask += sliding_window_bias

        # Efficient attention using Flash Attention CUDA kernels.
        # NOTE: efficient implementation is disabled if `mask` is not None or softcapping is enabled.
        # ↓ (B, nh, T, hs) @ (B, nh, T, hs).mT --> (B, nh, T, T) @ (B, nh, T, hs) --> (B, nh, T, hs)
        y = self.scaled_dot_product_attention(q, k, v, mask)

        # Re-assemble all head outputs side by side.
        y = y.reshape(B, T, head_size * n_head)

        # Output projection.
        return self.proj(y)  # (B, T, C)

    def scaled_dot_product_attention(
        self, q: torch.Tensor, k: torch.Tensor, v: torch.Tensor, mask: Optional[torch.Tensor] = None
    ) -> torch.Tensor:
        scale = 1.0 / math.sqrt(self.config.attention_scores_scalar or self.config.head_size)

        # with softcapping we cannot use SDPA
        if self.config.attention_logit_softcapping is not None:
            scores = q @ k.mT * scale
            scores = do_softcapping(scores, self.config.attention_logit_softcapping)
            if mask is None:
                mask = torch.ones(q.size(2), q.size(2), dtype=q.dtype, device=q.device).triu(diagonal=1)
                mask.masked_fill_(mask.bool(), torch.finfo(q.dtype).min)
            scores = scores + mask
            scores = F.softmax(scores, dim=-1, dtype=torch.float).to(dtype=q.dtype)
            y = scores @ v
        else:
            y = F.scaled_dot_product_attention(
                q, k, v, attn_mask=mask, dropout_p=0.0, scale=scale, is_causal=mask is None
            )
        return y.transpose(1, 2)

    def build_kv_cache(
        self,
        batch_size: int,
        max_seq_length: int,
        rope_cache_length: Optional[int] = None,
        device: Optional[torch.device] = None,
        dtype: Optional[torch.dtype] = None,
    ) -> "KVCache":
        v_shape = (batch_size, self.config.n_query_groups, max_seq_length, self.config.head_size)
        if rope_cache_length is None:
            if self.config.rotary_percentage != 1.0:
                raise TypeError("Please pass the `rope_cache_length=gpt.cos.size(-1)` value")
            k_shape = v_shape
        else:
            k_shape = (
                batch_size,
                self.config.n_query_groups,
                max_seq_length,
                rope_cache_length + self.config.head_size - self.config.rope_n_elem,
            )
        return KVCache(k_shape, v_shape, device=device, dtype=dtype)

    def _load_from_state_dict(self, state_dict: dict, prefix: str, *args: Any, **kwargs: Any) -> None:
        """For compatibility with legacy checkpoints."""

        for attr in ("weight", "bias"):
            legacy_key = f"{prefix}attn.{attr}"
            current_key = f"{prefix}qkv.{attr}"
            if legacy_key in state_dict:
                state_dict[current_key] = qkv_reassemble(state_dict.pop(legacy_key), self.config)

        super()._load_from_state_dict(state_dict, prefix, *args, **kwargs)


class GptNeoxMLP(nn.Module):
    def __init__(self, config: Config) -> None:
        super().__init__()
        self.fc = nn.Linear(config.n_embd, config.intermediate_size, bias=config.bias)
        self.proj = nn.Linear(config.intermediate_size, config.n_embd, bias=config.bias)
        self.config = config

    def forward(self, x: torch.Tensor) -> torch.Tensor:
        x = self.fc(x)
        x = F.gelu(x, approximate=self.config.gelu_approximate)
        return self.proj(x)


class LLaMAMLP(nn.Module):
    def __init__(self, config: Config) -> None:
        super().__init__()
        self.fc_1 = nn.Linear(config.n_embd, config.intermediate_size, bias=config.bias)
        self.fc_2 = nn.Linear(config.n_embd, config.intermediate_size, bias=config.bias)
        self.proj = nn.Linear(config.intermediate_size, config.n_embd, bias=config.bias)
        self.config = config

    def forward(self, x: torch.Tensor) -> torch.Tensor:
        x_fc_1 = self.fc_1(x)
        x_fc_2 = self.fc_2(x)
        x = F.silu(x_fc_1) * x_fc_2
        return self.proj(x)


class GemmaMLP(LLaMAMLP):
    def forward(self, x: torch.Tensor) -> torch.Tensor:
        x_fc_1 = self.fc_1(x)
        x_fc_2 = self.fc_2(x)
        x = F.gelu(x_fc_1, approximate=self.config.gelu_approximate) * x_fc_2
        return self.proj(x)


class LLaMAMoE(nn.Module):
    def __init__(self, config: Config) -> None:
        super().__init__()
        self.gate = nn.Linear(config.n_embd, config.n_expert, bias=False)
        self.experts = nn.ModuleList(LLaMAMLP(config) for _ in range(config.n_expert))
        self.config = config

    def forward(self, x: torch.Tensor) -> torch.Tensor:
        """
        Derived from: https://github.com/mistralai/mistral-src/blob/b46d6/moe_one_file_ref.py#L203-L219
        See also figure 1 in https://arxiv.org/abs/2211.15841
        """
        B, T, C = x.size()  # batch size, sequence length, embedding dimensionality (n_embd)
        x = x.view(-1, C)  # (B*T, C)
        router = self.gate(x)  # (B*T, n_expert)
        probs, indices = torch.topk(router, self.config.n_expert_per_token)  # (B*T, n_expert_per_token)
        probs = probs.softmax(dim=1, dtype=torch.float).to(dtype=x.dtype)
        masks = indices.unsqueeze(-1) == torch.arange(self.config.n_expert, device=x.device)
        masks = masks.permute(2, 0, 1)  # (n_expert, B*T, n_expert_per_token)
        y = torch.zeros_like(x)  # (B*T, C)
        for mask, expert in zip(masks, self.experts):
            token_idx, expert_idx = torch.where(mask)
            y[token_idx] += probs[token_idx, expert_idx, None] * expert(x[token_idx])
        return y.view(B, T, C)


def build_rope_cache(
    seq_len: int,
    n_elem: int,
    device: Optional[torch.device] = None,
    base: int = 10000,
    condense_ratio: int = 1,
    extra_config: Optional[dict] = None,
    rope_local_base_freq: Optional[float] = None,
) -> Tuple[torch.Tensor, torch.Tensor]:
    """
    Enhanced Transformer with Rotary Position Embedding.

    Args:
        seq_len (int): Sequence length.
        n_elem (int): Number of elements (head dimension).
        device (torch.device, optional): Device for tensor allocations.
        base (int, optional): Base for computing inverse frequencies.
        condense_ratio (int, optional): Ratio to condense the position indices.
        extra_config (dict, optional): Configuration parameters for frequency adjustments (used by Llama 3.1 and 3.2)

    Returns:
        Tuple[torch.Tensor, torch.Tensor]: Cosine and sine caches for RoPE.
            Shapes are `(seq_len, n_elem)`.
    """

    # Compute the inverse frequencies theta
    theta = 1.0 / (base ** (torch.arange(0, n_elem, 2, device=device).float() / n_elem))

    if extra_config is not None:
        factor = extra_config["factor"]
        if "original_max_seq_len" in extra_config:
            orig_context_len = extra_config["original_max_seq_len"]
            low_freq_factor = extra_config["low_freq_factor"]
            high_freq_factor = extra_config["high_freq_factor"]

            wavelen = 2 * torch.pi / theta
            ratio = orig_context_len / wavelen
            smooth_factor = (ratio - low_freq_factor) / (high_freq_factor - low_freq_factor)
            smooth_factor = torch.clamp(smooth_factor, min=0.0, max=1.0)

            # Compute adjusted_theta without masked indexing
            adjusted_theta = (1 - smooth_factor) * (theta / factor) + smooth_factor * theta
            theta = adjusted_theta
        else:
            theta = theta / factor

    # Create position indices `[0, 1, ..., seq_len - 1]`
    seq_idx = torch.arange(seq_len, device=device) / condense_ratio

    # Calculate the product of position index and $\theta_i$
    idx_theta = torch.outer(seq_idx, theta).repeat(1, 2)
    # If `n_elem` is odd, the final dimension of `idx_theta` has size
    # `n_elem + 1`, so need to cut something off.
    # Due to a current bug in Hugging Face, in the case `n_elem == 1`, we leave
    # `idx_theta`, `cos`, `sin` as is. Things work out in `apply_rope` due to
    # broadcasting. If we shorten `idx_theta`, unit tests comparing to
    # Hugging Face fail.
    # https://github.com/huggingface/transformers/issues/35233
    if idx_theta.shape[-1] > n_elem > 1:
        idx_theta = idx_theta[..., :n_elem]

    # if rope_local_base_freq is given, have a separate rope value for local embedding
    # For now, we use default RoPE for local embedding
    if rope_local_base_freq is not None:
        local_theta = 1.0 / (rope_local_base_freq ** (torch.arange(0, n_elem, 2, device=device).float() / n_elem))
        local_idx_theta = torch.outer(seq_idx, local_theta)
        local_idx_theta = local_idx_theta.repeat(1, 2)
        if local_idx_theta.shape[-1] > n_elem > 1:
            local_idx_theta = local_idx_theta[..., :n_elem]

        idx_theta = torch.stack((idx_theta, local_idx_theta), dim=-1)

    return torch.cos(idx_theta), torch.sin(idx_theta)


def batched_index_select(t, dim, idx):
    """index_select for batched index and unbatched t"""
    if idx.dim() == 1:
        return torch.index_select(t, dim, idx)

    *batch_shape, idx_size = idx.shape
    res = torch.index_select(t, dim, idx.reshape(-1))  # flat index
    # split out single batch idx
    res = res.view(*t.shape[:dim], -1, idx_size, *t.shape[dim + 1 :])
    if dim > 0:
        # move batch dim to front, this is np.rollaxis(res, dim, 0) for tensors
        dims = [dim] + list(range(res.dim()))
        del dims[dim + 1]
        res = res.permute(dims)
    # unflatten batch dims
    res = res.view(*batch_shape, *res.shape[1:])
    return res


def batched_index_copy_(t, dim, idx, val):
    """Index copy for batched t, idx, val"""

    if t.device.type == "mps":
        # Normalize negative dimensions
        if dim < 0:
            dim = t.dim() + dim
        if idx.dim() == 1:
            idx_shape = [1] * val.dim()
            idx_shape[dim] = -1
            idx_expanded = idx.view(*idx_shape)
            idx_expanded = idx_expanded.expand_as(val)
            t.scatter_(dim, idx_expanded, val)
            return t

        elif idx.dim() == 2:
            assert dim != 0, "Cannot index the batch dimension"
            batch_size = idx.size(0)
            idx_size = idx.size(1)
            assert batch_size == t.size(0) == val.size(0)

            idx_shape = [batch_size] + [1] * (val.dim() - 1)
            idx_shape[dim] = idx_size
            idx_expanded = idx.view(*idx_shape)
            idx_expanded = idx_expanded.expand_as(val)

            t.scatter_(dim, idx_expanded, val)
            return t
        else:
            raise NotImplementedError(f"idx.dim() == {idx.dim()} not supported")

    else:
        if idx.dim() == 1:
            return t.index_copy_(dim, idx, val)

        assert idx.dim() == 2, f"multiple batch dims not yet {idx.shape=}"
        assert dim != 0, f"cannot index batch dim {dim=}"
        batch_size, idx_size = idx.shape
        assert batch_size == t.size(0)
        assert batch_size == val.size(0)

        # if we can view the batch and indexed dimensions together, we could
        # do index trickery. This is, sadly, not the case for kvcache so we
        # fall back to for loop
        for i in range(batch_size):
            unbatched_dim = dim if dim < 0 else dim - 1
            t[i].index_copy_(unbatched_dim, idx[i], val[i])
        return t


def apply_rope(x: torch.Tensor, cos: torch.Tensor, sin: torch.Tensor) -> torch.Tensor:
    """
    Applies RoPE transform to `x`. Note that `cos`, `sin` need to have a batch
    dimension.

    Args:
        x: Input tensor, `(B, ..., T, head_size)`
        cos: Cached cosines, `(B, T, head_size)` or `(1, T, head_size)`
        sin: Cached sines, `(B, T, head_size)` or `(1, T, head_size)`

    Returns:
        Encoded tensor, `(B, ..., T, head_size)`
    """
    if cos.dim() != 3:
        raise ValueError(f"cos must be three-dimensional, but shape is {cos.shape}")
    if cos.shape != sin.shape:
        raise ValueError(f"cos, sin must have same shape, but cos.shape={cos.shape}, sin.shape={sin.shape}")
    head_size_half = x.size(-1) // 2
    x1 = x[..., :head_size_half]  # (B, ..., T, head_size/2)
    x2 = x[..., head_size_half:]  # (B, ..., T, head_size/2)
    rotated = torch.cat((-x2, x1), dim=-1)  # (B, ..., T, head_size)
    dims_diff = x.dim() - cos.dim()
    if dims_diff > 0:
        # Ensure that shapes of `x`, `cos`, `sin` align
        new_shape = cos.shape[0:1] + (1,) * dims_diff + cos.shape[1:]
        cos = cos.view(*new_shape)
        sin = sin.view(*new_shape)

    roped = (x * cos) + (rotated * sin)
    return roped.to(dtype=x.dtype)


def do_softcapping(x: torch.Tensor, thresh: float) -> torch.Tensor:
    return torch.tanh(x / thresh) * thresh


class KVCache(nn.Module):
    """
    Buffers `k`, `v` have shape
    `(batch_size, n_query_groups, max_seq_length, head_size)`.
    """

    def __init__(
        self,
        k_shape: Tuple[int, int, int, int],
        v_shape: Tuple[int, int, int, int],
        device: Optional[torch.device] = None,
        dtype: Optional[torch.dtype] = None,
    ) -> None:
        super().__init__()
        self.register_buffer("k", torch.zeros(k_shape, device=device, dtype=dtype), persistent=False)
        self.register_buffer("v", torch.zeros(v_shape, device=device, dtype=dtype), persistent=False)

    def forward(self, input_pos: torch.Tensor, k: torch.Tensor, v: torch.Tensor) -> Tuple[torch.Tensor, torch.Tensor]:
        """
        Writes new values `k` and `v` into the cache at the positions specified
        by `input_pos` along the sequence dimension (`max_seq_length`). The batch
        size of `k` and `v` (`bs`) must be smaller or equal to `KVCache` batch
        size. Returns the full buffers, adjusted to the batch size `bs`.

        Args:
            input_pos: Position index, `(bs, T)` or `(T,)`
            k: New values, `(bs, n_query_groups, T, head_size)`
            v: New values, `(bs, n_query_groups, T, head_size)`

        Returns:
            k_full, v_full, `(bs, n_query_groups, max_seq_length, head_size)`

        """
        # move the buffer to the activation dtype for when AMP is used
        self.k = self.k.to(k.dtype)
        self.v = self.v.to(v.dtype)
        # update the cache
        bs = k.size(0)
        k = batched_index_copy_(self.k[:bs, ...], -2, input_pos, k)
        v = batched_index_copy_(self.v[:bs, ...], -2, input_pos, v)
        return k, v

    def reset_parameters(self) -> None:
        torch.nn.init.zeros_(self.k)
        torch.nn.init.zeros_(self.v)


def build_mask_cache(max_seq_length: int, device: Optional[torch.device] = None) -> torch.Tensor:
    ones = torch.ones((max_seq_length, max_seq_length), device=device, dtype=torch.bool)
    return torch.tril(ones).unsqueeze(0).unsqueeze(0)


class RMSNorm(torch.nn.Module):
    """Root Mean Square Layer Normalization.

    Derived from https://github.com/bzhangGo/rmsnorm/blob/master/rmsnorm_torch.py. BSD 3-Clause License:
    https://github.com/bzhangGo/rmsnorm/blob/master/LICENSE.
    """

    def __init__(self, size: int, dim: int = -1, eps: float = 1e-6, add_unit_offset: bool = False) -> None:
        super().__init__()
        self.weight = torch.nn.Parameter(torch.ones(size))
        self.eps = eps
        self.dim = dim
        self.add_unit_offset = add_unit_offset

    def forward(self, x: torch.Tensor) -> torch.Tensor:
        dtype = x.dtype
        x = x.float()
        # NOTE: the original RMSNorm paper implementation is not equivalent
        norm_x = torch.mean(x * x, dim=self.dim, keepdim=True)
        x_normed = x * torch.rsqrt(norm_x + self.eps)
        weight = (1 + self.weight) if self.add_unit_offset else self.weight
        return (x_normed * weight.float()).to(dtype=dtype)

    def reset_parameters(self) -> None:
        torch.nn.init.ones_(self.weight)<|MERGE_RESOLUTION|>--- conflicted
+++ resolved
@@ -233,11 +233,7 @@
             if len(self.cos.shape) == 2:
                 rope_cache_length = self.cos.size(-1)
             else:
-<<<<<<< HEAD
-                rope_cache_length = self.cos[..., 0].size(-1)
-=======
                 rope_cache_length = self.cos.size(-2)
->>>>>>> 5bf8d00e
 
         if max_seq_length is None:
             max_seq_length = self.max_seq_length
