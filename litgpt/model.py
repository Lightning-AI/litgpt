--- conflicted
+++ resolved
@@ -297,14 +297,7 @@
         """
 
         x_normed = self.norm_1(x)
-<<<<<<< HEAD
-
-        attention_output = self.attn(
-            x_normed, cos, sin, mask, input_pos, input_pos_maxp1
-        )
-=======
         attention_output = self.attn(x_normed, cos, sin, mask, input_pos, input_pos_maxp1)
->>>>>>> b91d2076
         attention_output = self.post_attention_norm(attention_output)
 
         if self.config.parallel_residual:
