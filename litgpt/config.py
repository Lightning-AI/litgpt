--- conflicted
+++ resolved
@@ -1090,38 +1090,54 @@
         # 5 local layers for every global layer
         rope_indices=[0 if (i + 1) % 6 == 0 else 1 for i in range(26)],
     ),
-<<<<<<< HEAD
     # https://huggingface.co/google/gemma-3-4b-it/blob/main/config.json
     dict(
         name="Gemma-3-4b-it",
         hf_config=dict(org="google", name="gemma-3-4b-it"),
-=======
-    # https://huggingface.co/google/gemma-3-12b-it/blob/main/config.json
-    dict(
-        name="Gemma-3-12b-it",
-        hf_config=dict(org="google", name="gemma-3-12b-it"),
->>>>>>> 05d83a76
         scale_embeddings=True,
         attention_scores_scalar=256,
         vocab_size=262144,
         block_size=131072,
         sliding_window_size=1024,
         # 5 local layers for every global layer
-<<<<<<< HEAD
         sliding_window_indices=[0 if (i + 1) % 6 == 0 else 1 for i in range(34)],
         intermediate_size=10240,
         n_embd=2560,
         n_layer=34,
         n_head=8,
         n_query_groups=4,
-=======
+        head_size=256,
+        rotary_percentage=1.0,
+        rope_adjustments=dict(factor=8.0),
+        parallel_residual=False,
+        bias=False,
+        norm_class_name="RMSNorm",
+        mlp_class_name="GemmaMLP",
+        gelu_approximate="tanh",
+        post_attention_norm=True,
+        post_mlp_norm=True,
+        norm_qk=True,
+        rope_base=1000000,
+        rope_local_base_freq=10000,
+        # 5 local layers for every global layer
+        rope_indices=[0 if (i + 1) % 6 == 0 else 1 for i in range(34)],
+    ),
+    # https://huggingface.co/google/gemma-3-12b-it/blob/main/config.json
+    dict(
+        name="Gemma-3-12b-it",
+        hf_config=dict(org="google", name="gemma-3-12b-it"),
+        scale_embeddings=True,
+        attention_scores_scalar=256,
+        vocab_size=262144,
+        block_size=131072,
+        sliding_window_size=1024,
+        # 5 local layers for every global layer
         sliding_window_indices=[0 if (i + 1) % 6 == 0 else 1 for i in range(48)],
         intermediate_size=15360,
         n_embd=3840,
         n_layer=48,
         n_head=16,
         n_query_groups=8,
->>>>>>> 05d83a76
         head_size=256,
         rotary_percentage=1.0,
         rope_adjustments=dict(factor=8.0),
@@ -1136,11 +1152,7 @@
         rope_base=1000000,
         rope_local_base_freq=10000,
         # 5 local layers for every global layer
-<<<<<<< HEAD
-        rope_indices=[0 if (i + 1) % 6 == 0 else 1 for i in range(34)],
-=======
         rope_indices=[0 if (i + 1) % 6 == 0 else 1 for i in range(48)],
->>>>>>> 05d83a76
     ),
     # https://huggingface.co/google/gemma-3-27b-it/blob/main/config.json
     dict(
