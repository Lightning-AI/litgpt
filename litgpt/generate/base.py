# Copyright Lightning AI. Licensed under the Apache License 2.0, see LICENSE file.

import sys
import time
import warnings
from pathlib import Path
from pprint import pprint
<<<<<<< HEAD
from typing import Any, Literal, Optional
=======
from typing import Any, Literal, Optional, Tuple, List, Union, Iterator
import warnings
>>>>>>> ea01fbc5

import lightning as L
import torch
import torch._dynamo.config
import torch._inductor.config
from lightning.fabric.plugins import BitsandbytesPrecision
from lightning_utilities.core.imports import RequirementCache

from litgpt.config import Config
from litgpt.model import GPT
from litgpt.prompts import PromptStyle, has_prompt_style, load_prompt_style
from litgpt.tokenizer import Tokenizer
from litgpt.utils import (
    check_file_size_on_cpu_and_warn,
    check_valid_checkpoint_dir,
    extend_checkpoint_dir,
    get_default_supported_precision,
    load_checkpoint,
)


def multinomial_num_samples_1(probs: torch.Tensor) -> torch.Tensor:
    if torch._dynamo.is_compiling():
        # Faster alternative to `torch.multinomial(probs, num_samples=1)` that is also CUDAGraph friendly
        distribution = torch.empty_like(probs).exponential_(1)
        return torch.argmax(probs / distribution, dim=-1, keepdim=True)
    return torch.multinomial(probs, num_samples=1)


def sample_top_p(logits: torch.Tensor, top_p: float) -> torch.Tensor:
    sorted_logits, sorted_indices = torch.sort(logits, descending=False)
    cumulative_probs = sorted_logits.softmax(dim=-1).cumsum(dim=-1)
    # Example:
    # sorted_probs=[0.1, 0.15, 0.2, 0.25, 0.3] -> sorted_cumprobs=[0.1, 0.25, 0.45, 0.7, 1.0]
    # sorted_indices_to_remove = [1, 1, 0, 0, 0] if top_p=0.7
    sorted_indices_to_remove = cumulative_probs <= (1 - top_p)
    # Keep at least 1 token always to prevent the case where no token is selected
    # In this case the most probable one is always kept
    sorted_indices_to_remove[-1:] = 0
    indices_to_remove = sorted_indices_to_remove.scatter(0, sorted_indices, sorted_indices_to_remove)
    logits = logits.masked_fill(indices_to_remove, float("-inf"))
    return logits


def sample(
    logits: torch.Tensor, temperature: float = 1.0, top_k: Optional[int] = None, top_p: float = 1.0
) -> torch.Tensor:
    if top_p < 0.0 or top_p > 1.0:
        raise ValueError(f"top_p must be in [0, 1], got {top_p}")
    logits = logits[0, -1]
    # optionally crop the logits to only the top k options
    if top_k is not None:
        v, i = torch.topk(logits, min(top_k, logits.size(-1)))
        # do not use `torch.where` as in nanogpt because it will repeat top-k collisions
        logits = torch.full_like(logits, float("-inf")).scatter_(-1, i, v)
    # optionally scale the logits and sample from a probability distribution
    if temperature > 0.0 or top_p > 0.0:
        if temperature > 0.0:
            logits = logits / temperature
        # optionally crop the logits to smallest set of logits with a cumulative probability above top_p
        if top_p < 1.0:
            logits = sample_top_p(logits, top_p)
        probs = torch.nn.functional.softmax(logits, dim=-1)
        return multinomial_num_samples_1(probs)
    return torch.argmax(logits, dim=-1, keepdim=True)


def next_token(model: GPT, input_pos: torch.Tensor, x: torch.Tensor, use_mask: bool = True, **kwargs: Any) -> torch.Tensor:
    logits = model(x, input_pos, use_mask)
    next = sample(logits, **kwargs)
    return next.to(dtype=x.dtype)


@torch.inference_mode()
def generate_fn(
    model: GPT,
    prompt: torch.Tensor,
    max_returned_tokens: int,
    *,
    temperature: float = 1.0,
    top_k: Optional[int] = None,
    top_p: float = 1.0,
    stop_tokens: Tuple[List[int], ...] = (),
    include_prompt: bool,
    include_eos: bool,
) -> Iterator[torch.Tensor]:
    prompt_size = prompt.size(0)
    device = prompt.device

    assert max_returned_tokens > prompt_size, f"Not enough space for {prompt_size} prompt tokens in a context length of {max_returned_tokens}."
    if model.max_seq_length < max_returned_tokens - 1:
        raise NotImplementedError(f"max_seq_length {model.max_seq_length} needs to be >= {max_returned_tokens - 1}")

    # Yield the prompt if include_prompt is True
    if include_prompt:
        yield prompt

    stop_progress = [0] * len(stop_tokens)
    yielded_idx = 0

    # Generate output tokens.
    # The first token generated is the prefill token.
    # The input_pos for this token is the width of the entire prompt.
    # For subsequent iterations, it's the index in the context for the token that we're generating.
    tokens = []
    token = prompt
    prefill_token = True
    input_pos = torch.arange(0, prompt_size, device=device, dtype=torch.int64)
    for current_idx in range(max_returned_tokens - prompt_size):

        # Generate the token
        token = next_token(model, input_pos, token.view(1, -1), temperature=temperature, top_k=top_k, top_p=top_p)
        tokens.append(token)
        int_token = token.item()

        # Check for stop sequences
        # For each stop sequence, we keep a running total of how many are matched in stop_progress.
        # If the current token matches the next token in the stop sequence, we increment the
        # running total and hold off on yielding the token.
        for i, seq in enumerate(stop_tokens):
            if int_token == seq[stop_progress[i]]:
                stop_progress[i] += 1
                if stop_progress[i] == len(seq):
                    if include_eos:
                        yield from tokens[yielded_idx:]
                    return
            else:
                stop_progress[i] = 0

        # Yield tokens that are not part of a stop sequence in progress.
        # If there are no stop sequences, then that's all of them.
        if stop_tokens:
            safe_idx = len(tokens) - max(stop_progress)
        else:
            safe_idx = current_idx + 1 # include the token just generated

        if yielded_idx < safe_idx:
            y_tokens = tokens[yielded_idx : safe_idx]
            yield from y_tokens
            yielded_idx = safe_idx

        # Update input_pos for the next iteration.
        if prefill_token:
            prefill_token = False
            input_pos = torch.tensor([prompt_size], device=device, dtype=torch.int64)
        else:
            input_pos.add_(1)

    # Yield any remaining tokens
    if yielded_idx < len(tokens):
        yield from tokens[yielded_idx:]


@torch.inference_mode()
def generate(
    model: GPT,
    prompt: torch.Tensor,
    max_returned_tokens: int,
    *,
    temperature: float = 1.0,
    top_k: Optional[int] = None,
    top_p: float = 1.0,
    eos_id: Optional[int] = None,
    include_prompt: bool = True,
) -> torch.Tensor:
    """
    Takes a conditioning sequence (prompt) as input and continues to generate as many tokens as requested.
    The implementation of this function is modified from A. Karpathy's nanoGPT.

    Args:
        model: The model to use.
        prompt: Tensor of shape (T) with indices of the prompt sequence.
        max_returned_tokens: The maximum number of tokens to return (given plus generated).
        temperature: Scales the predicted logits by 1 / temperature.
        top_k: If specified, only sample among the tokens with the k highest probabilities.
        top_p: If specified, it represents the cumulative probability threshold to consider in the sampling process.
            In top-p sampling, the next token is sampled from the highest probability tokens
            whose cumulative probability exceeds the threshold `top_p`. When specified,
            it must be `0 <= top_p <= 1`. Here, `top_p=0` is equivalent
            to sampling the most probable token, while `top_p=1` samples from the whole distribution.
            It can be used in conjunction with `top_k` and `temperature` with the following order
            of application:

            1. `top_k` sampling
            2. `temperature` scaling
            3. `top_p` sampling

            For more details, see https://arxiv.org/abs/1904.09751
            or https://huyenchip.com/2024/01/16/sampling.html#top_p
        eos_id: If specified, stop generating any more token once the <eos> token is triggered.
        include_prompt: If true (default) prepends the prompt (after applying the prompt style) to the output.
    """

<<<<<<< HEAD
    device = prompt.device
    if include_prompt:
        tokens = [prompt]
    else:
        tokens = []
    input_pos = torch.tensor([T], device=device)
    token = next_token(
        model, torch.arange(0, T, device=device), prompt.view(1, -1), temperature=temperature, top_k=top_k, top_p=top_p
    ).clone()
    tokens.append(token)
    for _ in range(2, max_returned_tokens - T + 1):
        token = next_token(
            model, input_pos, token.view(1, -1), temperature=temperature, top_k=top_k, top_p=top_p, use_mask=False,
        ).clone()
        tokens.append(token)
        if token == eos_id:
            break
        input_pos = input_pos.add_(1)
    return torch.cat(tokens)
=======
    token_list = list(generate_fn(
        include_prompt=include_prompt,
        include_eos=True,
        model=model,
        prompt=prompt,
        max_returned_tokens=max_returned_tokens,
        temperature=temperature,
        top_k=top_k,
        top_p=top_p,
        stop_tokens=(([eos_id],) if eos_id is not None else ())
    ))

    return torch.cat(token_list) if not len(token_list) == 0 else torch.Tensor()
>>>>>>> ea01fbc5


@torch.inference_mode()
def main(
    checkpoint_dir: Path,
    prompt: str = "What food do llamas eat?",
    *,
    num_samples: int = 1,
    max_new_tokens: int = 50,
    top_k: Optional[int] = 50,
    top_p: float = 1.0,
    temperature: float = 0.8,
    quantize: Optional[Literal["bnb.nf4", "bnb.nf4-dq", "bnb.fp4", "bnb.fp4-dq", "bnb.int8"]] = None,
    precision: Optional[str] = None,
    compile: bool = False,
) -> None:
    """Default generation option.

    Generates text samples based on a pre-trained model and tokenizer.

    Args:
        checkpoint_dir: The checkpoint directory to load.
        prompt: The prompt string to use for generating the samples.
        num_samples: The number of text samples to generate.
        max_new_tokens: The number of generation steps to take.
        top_k: The number of top most probable tokens to consider in the sampling process.
        top_p: If specified, it represents the cumulative probability threshold to consider in the sampling process.
            In top-p sampling, the next token is sampled from the highest probability tokens
            whose cumulative probability exceeds the threshold `top_p`. When specified,
            it must be `0 <= top_p <= 1`. Here, `top_p=0` is equivalent
            to sampling the most probable token, while `top_p=1` samples from the whole distribution.
            It can be used in conjunction with `top_k` and `temperature` with the following order
            of application:

            1. `top_k` sampling
            2. `temperature` scaling
            3. `top_p` sampling

            For more details, see https://arxiv.org/abs/1904.09751
            or https://huyenchip.com/2024/01/16/sampling.html#top_p
        temperature: A value controlling the randomness of the sampling process. Higher values result in more random
            samples.
        quantize: Whether to quantize the model and using which method:
            - bnb.nf4, bnb.nf4-dq, bnb.fp4, bnb.fp4-dq: 4-bit quantization from bitsandbytes
            - bnb.int8: 8-bit quantization from bitsandbytes
            for more details, see https://github.com/Lightning-AI/litgpt/blob/main/tutorials/quantize.md
        precision: Indicates the Fabric precision setting to use.
        compile: Whether to compile the model.
    """
    checkpoint_dir = extend_checkpoint_dir(checkpoint_dir)
    pprint(locals())

    precision = precision or get_default_supported_precision(training=False)

    plugins = None
    if quantize is not None and quantize.startswith("bnb."):
        if "mixed" in precision:
            raise ValueError("Quantization and mixed precision is not supported.")
        if RequirementCache("bitsandbytes != 0.42.0"):
            warnings.warn(
                "LitGPT only supports bitsandbytes v0.42.0. "
                "This may result in errors when using quantization."
            )
        dtype = {"16-true": torch.float16, "bf16-true": torch.bfloat16, "32-true": torch.float32}[precision]
        plugins = BitsandbytesPrecision(quantize[4:], dtype)
        precision = None

    fabric = L.Fabric(devices=1, precision=precision, plugins=plugins)

    check_valid_checkpoint_dir(checkpoint_dir)
    config = Config.from_file(checkpoint_dir / "model_config.yaml")

    checkpoint_path = checkpoint_dir / "lit_model.pth"
    check_file_size_on_cpu_and_warn(checkpoint_path, fabric.device)

    tokenizer = Tokenizer(checkpoint_dir)
    prompt_style = (
        load_prompt_style(checkpoint_dir) if has_prompt_style(checkpoint_dir) else PromptStyle.from_config(config)
    )

    prompt = prompt_style.apply(prompt)
    encoded = tokenizer.encode(prompt, device=fabric.device)
    prompt_length = encoded.size(0)
    max_returned_tokens = prompt_length + max_new_tokens

    fabric.print(f"Loading model {str(checkpoint_path)!r} with {config.__dict__}", file=sys.stderr)
    t0 = time.perf_counter()
    with fabric.init_module(empty_init=True):
        model = GPT(config)
    fabric.print(f"Time to instantiate model: {time.perf_counter() - t0:.02f} seconds.", file=sys.stderr)
    with fabric.init_tensor():
        # set the max_seq_length to limit the memory usage to what we need
        model.max_seq_length = max_returned_tokens
        # enable the kv cache
        model.set_kv_cache(batch_size=1)
    model.eval()

    if compile:
        torch._dynamo.config.automatic_dynamic_shapes = True
        torch._inductor.config.triton.unique_kernel_names = True
        torch._inductor.config.coordinate_descent_tuning = True
        global next_token
        next_token = torch.compile(next_token, mode="reduce-overhead")

    model = fabric.setup_module(model)

    t0 = time.perf_counter()
    load_checkpoint(fabric, model, checkpoint_path)
    fabric.print(f"Time to load the model weights: {time.perf_counter() - t0:.02f} seconds.", file=sys.stderr)

    L.seed_everything(1234)
    for i in range(num_samples):
        t0 = time.perf_counter()
        y = generate(model, encoded, max_returned_tokens, temperature=temperature, top_k=top_k, top_p=top_p, eos_id=tokenizer.eos_id)
        t = time.perf_counter() - t0
        for block in model.transformer.h:
            block.attn.kv_cache.reset_parameters()
        fabric.print(tokenizer.decode(y))
        tokens_generated = y.size(0) - prompt_length
        fabric.print(
            f"Time for inference {i + 1}: {t:.02f} sec total, {tokens_generated / t:.02f} tokens/sec", file=sys.stderr
        )
    if fabric.device.type == "cuda":
        fabric.print(f"Memory used: {torch.cuda.max_memory_allocated() / 1e9:.02f} GB", file=sys.stderr)<|MERGE_RESOLUTION|>--- conflicted
+++ resolved
@@ -5,12 +5,8 @@
 import warnings
 from pathlib import Path
 from pprint import pprint
-<<<<<<< HEAD
-from typing import Any, Literal, Optional
-=======
 from typing import Any, Literal, Optional, Tuple, List, Union, Iterator
 import warnings
->>>>>>> ea01fbc5
 
 import lightning as L
 import torch
@@ -204,27 +200,6 @@
         include_prompt: If true (default) prepends the prompt (after applying the prompt style) to the output.
     """
 
-<<<<<<< HEAD
-    device = prompt.device
-    if include_prompt:
-        tokens = [prompt]
-    else:
-        tokens = []
-    input_pos = torch.tensor([T], device=device)
-    token = next_token(
-        model, torch.arange(0, T, device=device), prompt.view(1, -1), temperature=temperature, top_k=top_k, top_p=top_p
-    ).clone()
-    tokens.append(token)
-    for _ in range(2, max_returned_tokens - T + 1):
-        token = next_token(
-            model, input_pos, token.view(1, -1), temperature=temperature, top_k=top_k, top_p=top_p, use_mask=False,
-        ).clone()
-        tokens.append(token)
-        if token == eos_id:
-            break
-        input_pos = input_pos.add_(1)
-    return torch.cat(tokens)
-=======
     token_list = list(generate_fn(
         include_prompt=include_prompt,
         include_eos=True,
@@ -238,7 +213,6 @@
     ))
 
     return torch.cat(token_list) if not len(token_list) == 0 else torch.Tensor()
->>>>>>> ea01fbc5
 
 
 @torch.inference_mode()
