--- conflicted
+++ resolved
@@ -79,7 +79,9 @@
     """Number of tokens to generate"""
     max_iters: int = 100
     """Number of iterations"""
-<<<<<<< HEAD
+    initial_validation: bool = False
+    """Whether to evaluate on the validation set at the beginning of the training"""
+
 
 
 @dataclass
@@ -98,7 +100,3 @@
     """GaLore scale factor"""
     galore_proj_type: Literal["std", "reverse_std"] = "std"
     """GaLore projection type"""
-=======
-    initial_validation: bool = False
-    """Whether to evaluate on the validation set at the beginning of the training"""
->>>>>>> f3343784
