# Copyright Lightning AI. Licensed under the Apache License 2.0, see LICENSE file.
import math
from dataclasses import dataclass
from typing import Optional


@dataclass
class TrainArgs:
    """Training-related arguments"""

    save_interval: Optional[int] = 1000
    """Number of optimizer steps between saving checkpoints"""
    log_interval: int = 1
    """Number of iterations between logging calls"""
    global_batch_size: int = 64
    """Number of samples between optimizer steps across data-parallel ranks"""
    micro_batch_size: int = 4
    """Number of samples per data-parallel rank"""
    lr_warmup_steps: Optional[int] = 100
    """Number of iterations with learning rate warmup active"""
    lr_warmup_fraction: Optional[float] = None
    """The fraction of an epoch to use for learning rate warmup"""
    epochs: Optional[int] = None
    """Number of epochs to train on"""
    # TODO: `pretrain` is the only script using `max_tokens` explicitly. replace it with epoch_size*epochs?
    max_tokens: Optional[int] = None
    """Total number of tokens to train on"""
    max_steps: Optional[int] = None
    """Limits the number of optimizer steps to run"""
    max_seq_length: Optional[int] = None
    """Limits the length of samples"""
    tie_embeddings: Optional[bool] = None
    """Whether to tie the embedding weights with the language modeling head weights"""

    # Optimization args
    learning_rate: float = 1e-3
    weight_decay: float = 0.02
    beta1: float = 0.9
    beta2: float = 0.95
    max_norm: Optional[float] = None
    min_lr: float = 6e-5

<<<<<<< HEAD
    # Misc args
    remove_last_perc_layers: Optional[float] = None
    """Remove the last 'perc'% layers, excluding the output layer"""
    trainable_params: Optional[str] = None
    """Trainable parameters, specified as a list of layer names comma-separated"""
    get_longest_seq_length: bool = False
    """Whether to compute the longest sequence length in the dataset"""
=======
    def __post_init__(self) -> None:
        if self.lr_warmup_fraction and self.lr_warmup_steps:
            raise ValueError(
                "Can't provide both `--train.lr_warmup_fraction` and `--train.lr_warmup_steps`. Choose one."
            )
        if self.lr_warmup_fraction and not (0 <= self.lr_warmup_fraction <= 1):
            raise ValueError("`--train.lr_warmup_fraction` must be between 0 and 1.")
>>>>>>> 7b10be44

    def gradient_accumulation_iters(self, devices: int) -> int:
        """Number of iterations between gradient synchronizations"""
        gradient_accumulation_iters = self.batch_size(devices) // self.micro_batch_size
        assert gradient_accumulation_iters > 0
        return gradient_accumulation_iters

    def batch_size(self, devices: int) -> int:
        """Number of samples between optimizer steps per data-parallel rank"""
        batch_size = self.global_batch_size // devices
        assert batch_size > 0
        return batch_size

    def warmup_iters(self, devices: int, max_iters: int, train_dataloader) -> int:
        """Number of iterations to warm up the learning rate."""
        if self.lr_warmup_fraction:
            return min(max_iters, math.ceil(self.lr_warmup_fraction * len(train_dataloader)))
        if self.lr_warmup_steps:
            return min(max_iters, self.lr_warmup_steps * self.gradient_accumulation_iters(devices))
        return 0


@dataclass
class EvalArgs:
    """Evaluation-related arguments"""

    interval: int = 600
    """Number of optimizer steps between evaluation calls"""
    max_new_tokens: Optional[int] = None
    """Number of tokens to generate"""
    max_iters: int = 100
    """Number of iterations"""<|MERGE_RESOLUTION|>--- conflicted
+++ resolved
@@ -40,7 +40,6 @@
     max_norm: Optional[float] = None
     min_lr: float = 6e-5
 
-<<<<<<< HEAD
     # Misc args
     remove_last_perc_layers: Optional[float] = None
     """Remove the last 'perc'% layers, excluding the output layer"""
@@ -48,15 +47,6 @@
     """Trainable parameters, specified as a list of layer names comma-separated"""
     get_longest_seq_length: bool = False
     """Whether to compute the longest sequence length in the dataset"""
-=======
-    def __post_init__(self) -> None:
-        if self.lr_warmup_fraction and self.lr_warmup_steps:
-            raise ValueError(
-                "Can't provide both `--train.lr_warmup_fraction` and `--train.lr_warmup_steps`. Choose one."
-            )
-        if self.lr_warmup_fraction and not (0 <= self.lr_warmup_fraction <= 1):
-            raise ValueError("`--train.lr_warmup_fraction` must be between 0 and 1.")
->>>>>>> 7b10be44
 
     def gradient_accumulation_iters(self, devices: int) -> int:
         """Number of iterations between gradient synchronizations"""
