# Copyright Lightning AI. Licensed under the Apache License 2.0, see LICENSE file.

import gc
from collections import defaultdict
from functools import partial
from pathlib import Path
from pprint import pprint
from typing import Dict, Optional, Union

import torch
from lightning.fabric.utilities.load import _NotYetLoadedTensor as NotYetLoadedTensor

from litgpt import Config
from litgpt.scripts.convert_hf_checkpoint import layer_template, load_param
from litgpt.utils import extend_checkpoint_dir, incremental_save, lazy_load


def copy_weights_falcon(
    config: Config,
    state_dict: Dict[str, torch.Tensor],
    lit_weights: Dict[str, Union[torch.Tensor, NotYetLoadedTensor]],
    saver: Optional[incremental_save] = None,
) -> None:
    weight_map = {
        "transformer.wte.weight": "transformer.word_embeddings.weight",
        "transformer.h.{}.attn.qkv.weight": "transformer.h.{}.self_attention.query_key_value.weight",
        "transformer.h.{}.attn.proj.weight": "transformer.h.{}.self_attention.dense.weight",
        "transformer.h.{}.mlp.fc.weight": "transformer.h.{}.mlp.dense_h_to_4h.weight",
        "transformer.h.{}.mlp.proj.weight": "transformer.h.{}.mlp.dense_4h_to_h.weight",
        "transformer.ln_f.bias": "transformer.ln_f.bias",
        "transformer.ln_f.weight": "transformer.ln_f.weight",
        "lm_head.weight": "lm_head.weight",
    }
    # the original model definition is different for each size
    if "7b" in config.name:
        weight_map.update(
            {
                "transformer.h.{}.norm_1.bias": "transformer.h.{}.input_layernorm.bias",
                "transformer.h.{}.norm_1.weight": "transformer.h.{}.input_layernorm.weight",
            }
        )
    elif "40b" in config.name or "180B" in config.name:
        weight_map.update(
            {
                "transformer.h.{}.norm_1.bias": "transformer.h.{}.ln_attn.bias",
                "transformer.h.{}.norm_1.weight": "transformer.h.{}.ln_attn.weight",
                "transformer.h.{}.norm_2.bias": "transformer.h.{}.ln_mlp.bias",
                "transformer.h.{}.norm_2.weight": "transformer.h.{}.ln_mlp.weight",
            }
        )
    else:
        raise NotImplementedError

    for from_name, param in lit_weights.items():
        name_template, layer_idx = layer_template(from_name)
        to_name = weight_map[name_template].format(layer_idx)
        param = load_param(param, from_name, None)
        if from_name.endswith((".attn.qkv.weight", ".attn.qkv.bias")):
            # Reassemble [q, q, ..., k, k, ..., v, v, ...] --> [q, k, v, q, k, v, ...]
            param = qkv_reassemble(param, config)
        if saver is not None:
            param = saver.store_early(param)
        state_dict[to_name] = param


def copy_weights_gpt_neox(
    config: Config,
    state_dict: Dict[str, torch.Tensor],
    lit_weights: Dict[str, Union[torch.Tensor, NotYetLoadedTensor]],
    saver: Optional[incremental_save] = None,
) -> None:
    weight_map = {
        "transformer.wte.weight": "gpt_neox.embed_in.weight",
        "transformer.h.{}.norm_1.bias": "gpt_neox.layers.{}.input_layernorm.bias",
        "transformer.h.{}.norm_1.weight": "gpt_neox.layers.{}.input_layernorm.weight",
        "transformer.h.{}.attn.qkv.bias": "gpt_neox.layers.{}.attention.query_key_value.bias",
        "transformer.h.{}.attn.qkv.weight": "gpt_neox.layers.{}.attention.query_key_value.weight",
        "transformer.h.{}.attn.proj.bias": "gpt_neox.layers.{}.attention.dense.bias",
        "transformer.h.{}.attn.proj.weight": "gpt_neox.layers.{}.attention.dense.weight",
        "transformer.h.{}.norm_2.bias": "gpt_neox.layers.{}.post_attention_layernorm.bias",
        "transformer.h.{}.norm_2.weight": "gpt_neox.layers.{}.post_attention_layernorm.weight",
        "transformer.h.{}.mlp.fc.bias": "gpt_neox.layers.{}.mlp.dense_h_to_4h.bias",
        "transformer.h.{}.mlp.fc.weight": "gpt_neox.layers.{}.mlp.dense_h_to_4h.weight",
        "transformer.h.{}.mlp.proj.bias": "gpt_neox.layers.{}.mlp.dense_4h_to_h.bias",
        "transformer.h.{}.mlp.proj.weight": "gpt_neox.layers.{}.mlp.dense_4h_to_h.weight",
        "transformer.ln_f.bias": "gpt_neox.final_layer_norm.bias",
        "transformer.ln_f.weight": "gpt_neox.final_layer_norm.weight",
        "lm_head.weight": "embed_out.weight",
    }

    for from_name, param in lit_weights.items():
        name_template, layer_idx = layer_template(from_name)
        to_name = weight_map[name_template].format(layer_idx)
        param = load_param(param, from_name, None)
        if from_name.endswith((".attn.qkv.weight", ".attn.qkv.bias")):
            # Reassemble [q, q, ..., k, k, ..., v, v, ...] --> [q, k, v, q, k, v, ...]
            param = qkv_reassemble(param, config)
        if saver is not None:
            param = saver.store_early(param)
        state_dict[to_name] = param


def copy_weights_llama(
    config: Config,
    state_dict: Dict[str, torch.Tensor],
    lit_weights: Dict[str, Union[torch.Tensor, NotYetLoadedTensor]],
    untie_weights: bool = False,
    saver: Optional[incremental_save] = None,
) -> None:
    weight_map = {
        "transformer.wte.weight": "model.embed_tokens.weight",
        "transformer.h.{}.norm_1.weight": "model.layers.{}.input_layernorm.weight",
        "transformer.h.{}.norm_1.bias": "model.layers.{}.input_layernorm.bias",
        "transformer.h.{}.attn.proj.weight": "model.layers.{}.self_attn.o_proj.weight",
        "transformer.h.{}.norm_2.weight": "model.layers.{}.post_attention_layernorm.weight",
        "transformer.h.{}.norm_2.bias": "model.layers.{}.post_attention_layernorm.bias",
        "transformer.ln_f.weight": "model.norm.weight",
        "transformer.ln_f.bias": "model.norm.bias",
        "lm_head.weight": "lm_head.weight",
    }
    if config.mlp_class_name == "LLaMAMoE":
        weight_map.update(
            {
                "transformer.h.{}.mlp.gate.weight": "model.layers.{}.block_sparse_moe.gate.weight",
                "transformer.h.{}.mlp.experts.{}.fc_1.weight": "model.layers.{}.block_sparse_moe.experts.{}.w1.weight",
                "transformer.h.{}.mlp.experts.{}.fc_2.weight": "model.layers.{}.block_sparse_moe.experts.{}.w3.weight",
                "transformer.h.{}.mlp.experts.{}.proj.weight": "model.layers.{}.block_sparse_moe.experts.{}.w2.weight",
            }
        )
    elif config.mlp_class_name in ("LLaMAMLP", "GemmaMLP"):
        weight_map.update(
            {
                "transformer.h.{}.mlp.fc_1.weight": "model.layers.{}.mlp.gate_proj.weight",
                "transformer.h.{}.mlp.fc_2.weight": "model.layers.{}.mlp.up_proj.weight",
                "transformer.h.{}.mlp.proj.weight": "model.layers.{}.mlp.down_proj.weight",
            }
        )
    else:
        raise NotImplementedError

    for from_name, param in lit_weights.items():
        if from_name == "lm_head.weight" and untie_weights:
            continue
        name_template, *ids = layer_template(from_name, num_matches=2)
        param = load_param(param, from_name, None)
        if from_name.endswith(".attn.qkv.weight"):
            to_names = (
                "model.layers.{}.self_attn.q_proj.weight".format(*ids),
                "model.layers.{}.self_attn.k_proj.weight".format(*ids),
                "model.layers.{}.self_attn.v_proj.weight".format(*ids),
            )
            params = param.split(
                (
                    config.n_head * config.head_size,
                    config.n_query_groups * config.head_size,
                    config.n_query_groups * config.head_size,
                )
            )
        else:
            to_names = (weight_map[name_template].format(*ids),)
            params = (param,)

        for to_name, param in zip(to_names, params):
            if saver is not None:
                param = saver.store_early(param)
            state_dict[to_name] = param


def copy_weights_gemma_2(
    config: Config,
    state_dict: Dict[str, torch.Tensor],
    lit_weights: Dict[str, Union[torch.Tensor, NotYetLoadedTensor]],
    untie_weights: bool = False,
    saver: Optional[incremental_save] = None,
) -> None:
    weight_map = {
        "transformer.wte.weight": "model.embed_tokens.weight",
        "transformer.h.{}.attn.proj.weight": "model.layers.{}.self_attn.o_proj.weight",
        "transformer.h.{}.mlp.fc_1.weight": "model.layers.{}.mlp.gate_proj.weight",
        "transformer.h.{}.mlp.fc_2.weight": "model.layers.{}.mlp.up_proj.weight",
        "transformer.h.{}.mlp.proj.weight": "model.layers.{}.mlp.down_proj.weight",
        "transformer.h.{}.norm_1.weight": "model.layers.{}.input_layernorm.weight",
        "transformer.h.{}.post_attention_norm.weight": "model.layers.{}.post_attention_layernorm.weight",
        "transformer.h.{}.norm_2.weight": "model.layers.{}.pre_feedforward_layernorm.weight",
        "transformer.h.{}.post_mlp_norm.weight": "model.layers.{}.post_feedforward_layernorm.weight",
        "transformer.ln_f.weight": "model.norm.weight",
        "lm_head.weight": "lm_head.weight",
    }

    for from_name, param in lit_weights.items():
        if from_name == "lm_head.weight" and untie_weights:
            continue
        name_template, *ids = layer_template(from_name, num_matches=2)
        param = load_param(param, from_name, None)
        if from_name.endswith(".attn.qkv.weight"):
            to_names = (
                "model.layers.{}.self_attn.q_proj.weight".format(*ids),
                "model.layers.{}.self_attn.k_proj.weight".format(*ids),
                "model.layers.{}.self_attn.v_proj.weight".format(*ids),
            )
            params = param.split(
                (
                    config.n_head * config.head_size,
                    config.n_query_groups * config.head_size,
                    config.n_query_groups * config.head_size,
                )
            )
        else:
            to_names = (weight_map[name_template].format(*ids),)
            params = (param,)

        for to_name, param in zip(to_names, params):
            if saver is not None:
                param = saver.store_early(param)
            state_dict[to_name] = param


def copy_weights_gemma_3(
    config: Config,
    state_dict: Dict[str, torch.Tensor],
    lit_weights: Dict[str, Union[torch.Tensor, NotYetLoadedTensor]],
    untie_weights: bool = False,
    saver: Optional[incremental_save] = None,
) -> None:
    weight_map = {
        "transformer.wte.weight": "model.embed_tokens.weight",
        "transformer.h.{}.attn.proj.weight": "model.layers.{}.self_attn.o_proj.weight",
        "transformer.h.{}.mlp.fc_1.weight": "model.layers.{}.mlp.gate_proj.weight",
        "transformer.h.{}.mlp.fc_2.weight": "model.layers.{}.mlp.up_proj.weight",
        "transformer.h.{}.mlp.proj.weight": "model.layers.{}.mlp.down_proj.weight",
        "transformer.h.{}.norm_1.weight": "model.layers.{}.input_layernorm.weight",
        "transformer.h.{}.post_attention_norm.weight": "model.layers.{}.post_attention_layernorm.weight",
        "transformer.h.{}.norm_2.weight": "model.layers.{}.pre_feedforward_layernorm.weight",
        "transformer.h.{}.post_mlp_norm.weight": "model.layers.{}.post_feedforward_layernorm.weight",
        "transformer.ln_f.weight": "model.norm.weight",
        "lm_head.weight": "lm_head.weight",
        "transformer.h.{}.attn.norm_q.weight": "model.layers.{}.self_attn.q_norm.weight",
        "transformer.h.{}.attn.norm_k.weight": "model.layers.{}.self_attn.k_norm.weight",
    }

    for from_name, param in lit_weights.items():
        if from_name == "lm_head.weight" and untie_weights:
            continue
        name_template, *ids = layer_template(from_name, num_matches=2)
        param = load_param(param, from_name, None)
        if from_name.endswith(".attn.qkv.weight"):
            to_names = (
                "model.layers.{}.self_attn.q_proj.weight".format(*ids),
                "model.layers.{}.self_attn.k_proj.weight".format(*ids),
                "model.layers.{}.self_attn.v_proj.weight".format(*ids),
            )
            params = param.split(
                (
                    config.n_head * config.head_size,
                    config.n_query_groups * config.head_size,
                    config.n_query_groups * config.head_size,
                )
            )
        else:
            to_names = (weight_map[name_template].format(*ids),)
            params = (param,)

        for to_name, param in zip(to_names, params):
            if saver is not None:
                param = saver.store_early(param)
            state_dict[to_name] = param


def copy_weights_phi(
    config: Config,
    state_dict: Dict[str, torch.Tensor],
    lit_weights: Dict[str, Union[torch.Tensor, NotYetLoadedTensor]],
    saver: Optional[incremental_save] = None,
) -> None:
    weight_map = {
        "transformer.wte.weight": "model.embed_tokens.weight",
        "transformer.h.{}.norm_1.weight": "model.layers.{}.input_layernorm.weight",
        "transformer.h.{}.norm_1.bias": "model.layers.{}.input_layernorm.bias",
        "transformer.h.{}.attn.proj.weight": "model.layers.{}.self_attn.dense.weight",
        "transformer.h.{}.attn.proj.bias": "model.layers.{}.self_attn.dense.bias",
        "transformer.h.{}.mlp.fc.weight": "model.layers.{}.mlp.fc1.weight",
        "transformer.h.{}.mlp.fc.bias": "model.layers.{}.mlp.fc1.bias",
        "transformer.h.{}.mlp.proj.weight": "model.layers.{}.mlp.fc2.weight",
        "transformer.h.{}.mlp.proj.bias": "model.layers.{}.mlp.fc2.bias",
        "transformer.ln_f.weight": "model.final_layernorm.weight",
        "transformer.ln_f.bias": "model.final_layernorm.bias",
        "lm_head.weight": "lm_head.weight",
        "lm_head.bias": "lm_head.bias",
    }
    if config.name.lower().startswith(("phi-3", "phi-4")):
        weight_map.update(
            {
                "transformer.h.{}.attn.qkv.weight": "model.layers.{}.self_attn.qkv_proj.weight",
                "transformer.h.{}.attn.proj.weight": "model.layers.{}.self_attn.o_proj.weight",
                "transformer.h.{}.norm_2.weight": "model.layers.{}.post_attention_layernorm.weight",
                "transformer.h.{}.mlp.proj.weight": "model.layers.{}.mlp.down_proj.weight",
                "transformer.ln_f.weight": "model.norm.weight",
            }
        )
        gate_up_proj_weights = defaultdict(dict)

    for from_name, param in lit_weights.items():
        if from_name == "lm_head.weight" and config.name.startswith("Phi-4"):
            continue
        name_template, layer_idx = layer_template(from_name)
        param = load_param(param, from_name, None)
        if from_name.endswith((".attn.qkv.weight", ".attn.qkv.bias")):
            if config.name.lower().startswith(("phi-3", "phi-4")):
                to_names = (weight_map[name_template].format(layer_idx),)
                params = (param,)
            else:
                weight_type = from_name.split(".")[-1]  # weight or bias
                to_names = (
                    f"model.layers.{{}}.self_attn.q_proj.{weight_type}".format(layer_idx),
                    f"model.layers.{{}}.self_attn.k_proj.{weight_type}".format(layer_idx),
                    f"model.layers.{{}}.self_attn.v_proj.{weight_type}".format(layer_idx),
                )
                params = param.split(
                    (
                        config.n_head * config.head_size,
                        config.n_query_groups * config.head_size,
                        config.n_query_groups * config.head_size,
                    )
                )
        elif from_name.endswith((".fc_1.weight", ".fc_2.weight")):
            weight = load_param(param, from_name, None)
            weight_name = from_name.split(".")[-2]
            gate_up_proj_weights[layer_idx][weight_name] = weight
        else:
            to_names = (weight_map[name_template].format(layer_idx),)
            params = (param,)

        for to_name, param in zip(to_names, params):
            if saver is not None:
                param = saver.store_early(param)
            state_dict[to_name] = param

    if config.name.lower().startswith(("phi-3", "phi-4")):
        for layer_idx in list(gate_up_proj_weights):
            fc_1_weight = gate_up_proj_weights[layer_idx]["fc_1"]
            fc_2_weight = gate_up_proj_weights[layer_idx]["fc_2"]
            weight = torch.concat([fc_1_weight, fc_2_weight], dim=0)
            layer_name = f"model.layers.{layer_idx}.mlp.gate_up_proj.weight"
            state_dict[layer_name] = weight
            del gate_up_proj_weights[layer_idx]


def copy_weights_qwen_2_5(
    config: Config,
    state_dict: Dict[str, torch.Tensor],
    lit_weights: Dict[str, Union[torch.Tensor, NotYetLoadedTensor]],
    untie_weights: bool = False,
    saver: Optional[incremental_save] = None,
) -> None:
    weight_map = {
        "transformer.wte.weight": "model.embed_tokens.weight",
        "transformer.h.{}.norm_1.weight": "model.layers.{}.input_layernorm.weight",
        "transformer.h.{}.norm_2.weight": "model.layers.{}.post_attention_layernorm.weight",
        "transformer.h.{}.attn.proj.weight": "model.layers.{}.self_attn.o_proj.weight",
        "transformer.h.{}.mlp.fc_1.weight": "model.layers.{}.mlp.gate_proj.weight",
        "transformer.h.{}.mlp.fc_2.weight": "model.layers.{}.mlp.up_proj.weight",
        "transformer.h.{}.mlp.proj.weight": "model.layers.{}.mlp.down_proj.weight",
        "transformer.ln_f.weight": "model.norm.weight",
        "lm_head.weight": "lm_head.weight",
    }

    for from_name, param in lit_weights.items():
        if from_name == "lm_head.weight" and untie_weights:
            continue
        name_template, *ids = layer_template(from_name, num_matches=2)
        param = load_param(param, from_name, None)
        if from_name.endswith((".attn.qkv.weight", ".attn.qkv.bias")):
            weight_type = from_name.split(".")[-1]  # weight or bias
            to_names = (
                "model.layers.{}.self_attn.q_proj.{}".format(*ids, weight_type),
                "model.layers.{}.self_attn.k_proj.{}".format(*ids, weight_type),
                "model.layers.{}.self_attn.v_proj.{}".format(*ids, weight_type),
            )
            params = param.split(
                (
                    config.n_head * config.head_size,
                    config.n_query_groups * config.head_size,
                    config.n_query_groups * config.head_size,
                )
            )
        else:
            to_names = (weight_map[name_template].format(*ids),)
            params = (param,)

        for to_name, param in zip(to_names, params):
            if saver is not None:
                param = saver.store_early(param)
            state_dict[to_name] = param


<<<<<<< HEAD
def copy_weights_olmo2(
=======
def copy_weights_qwen_3(
>>>>>>> f99ca4ec
    config: Config,
    state_dict: Dict[str, torch.Tensor],
    lit_weights: Dict[str, Union[torch.Tensor, NotYetLoadedTensor]],
    untie_weights: bool = False,
    saver: Optional[incremental_save] = None,
) -> None:
    weight_map = {
        "transformer.wte.weight": "model.embed_tokens.weight",
<<<<<<< HEAD
        "transformer.h.{}.attn.proj.weight": "model.layers.{}.self_attn.o_proj.weight",
        "transformer.h.{}.attn.q_norm.weight": "model.layers.{}.self_attn.q_norm.weight",
        "transformer.h.{}.attn.k_norm.weight": "model.layers.{}.self_attn.k_norm.weight",
        "transformer.h.{}.norm_2.weight": "model.layers.{}.post_attention_layernorm.weight",
        "transformer.h.{}.norm_2.bias": "model.layers.{}.post_attention_layernorm.bias",
        "transformer.h.{}.post_mlp_norm.weight": "model.layers.{}.post_feedforward_layernorm.weight",
        "transformer.ln_f.weight": "model.norm.weight",
        "transformer.ln_f.bias": "model.norm.bias",
        "lm_head.weight": "lm_head.weight",
    }
    if config.mlp_class_name in ("LLaMAMLP", "GemmaMLP"):
        weight_map.update(
            {
                "transformer.h.{}.mlp.fc_1.weight": "model.layers.{}.mlp.gate_proj.weight",
                "transformer.h.{}.mlp.fc_2.weight": "model.layers.{}.mlp.up_proj.weight",
                "transformer.h.{}.mlp.proj.weight": "model.layers.{}.mlp.down_proj.weight",
            }
        )
    else:
        raise NotImplementedError
=======
        "transformer.h.{}.norm_1.weight": "model.layers.{}.input_layernorm.weight",
        "transformer.h.{}.norm_2.weight": "model.layers.{}.post_attention_layernorm.weight",
        "transformer.h.{}.attn.proj.weight": "model.layers.{}.self_attn.o_proj.weight",
        "transformer.h.{}.attn.norm_q.weight": "model.layers.{}.self_attn.q_norm.weight",
        "transformer.h.{}.attn.norm_k.weight": "model.layers.{}.self_attn.k_norm.weight",
        "transformer.h.{}.mlp.fc_1.weight": "model.layers.{}.mlp.gate_proj.weight",
        "transformer.h.{}.mlp.fc_2.weight": "model.layers.{}.mlp.up_proj.weight",
        "transformer.h.{}.mlp.proj.weight": "model.layers.{}.mlp.down_proj.weight",
        "transformer.ln_f.weight": "model.norm.weight",
        "lm_head.weight": "lm_head.weight",
    }
>>>>>>> f99ca4ec

    for from_name, param in lit_weights.items():
        if from_name == "lm_head.weight" and untie_weights:
            continue
        name_template, *ids = layer_template(from_name, num_matches=2)
        param = load_param(param, from_name, None)
        if from_name.endswith(".attn.qkv.weight"):
<<<<<<< HEAD
            to_names = (
                "model.layers.{}.self_attn.q_proj.weight".format(*ids),
                "model.layers.{}.self_attn.k_proj.weight".format(*ids),
                "model.layers.{}.self_attn.v_proj.weight".format(*ids),
=======
            weight_type = from_name.split(".")[-1]  # weight or bias
            to_names = (
                "model.layers.{}.self_attn.q_proj.{}".format(*ids, weight_type),
                "model.layers.{}.self_attn.k_proj.{}".format(*ids, weight_type),
                "model.layers.{}.self_attn.v_proj.{}".format(*ids, weight_type),
>>>>>>> f99ca4ec
            )
            params = param.split(
                (
                    config.n_head * config.head_size,
                    config.n_query_groups * config.head_size,
                    config.n_query_groups * config.head_size,
                )
            )
        else:
            to_names = (weight_map[name_template].format(*ids),)
            params = (param,)

        for to_name, param in zip(to_names, params):
            if saver is not None:
                param = saver.store_early(param)
            state_dict[to_name] = param


def qkv_reassemble(param: Union[torch.Tensor, NotYetLoadedTensor], config: Config) -> torch.Tensor:
    """Reassemble from a normal to an interleaved placement in a QKV matrix.
    [Q, Q, ..., K, K, ..., V, V, ...] --> [Q, K, V, Q, K, V, ...]
    """
    q, k, v = param.split(
        (
            config.n_head * config.head_size,
            config.n_query_groups * config.head_size,
            config.n_query_groups * config.head_size,
        )
    )
    qs = q.split(config.n_head // config.n_query_groups * config.head_size)
    ks = k.split(config.head_size)
    vs = v.split(config.head_size)
    interleaved = [t for group in zip(qs, ks, vs) for t in group]
    return torch.cat(interleaved)


def check_conversion_supported(lit_weights: Dict[str, torch.Tensor]) -> None:
    if any("lora" in wn for wn in lit_weights):
        raise ValueError("Checkpoints with LoRA weights cannot be converted. Call `scripts/merge_lora.py` first.")
    if any("adapter" in wn or "gating_factor" in wn for wn in lit_weights):
        raise NotImplementedError("Converting adapter models is not supported.")


@torch.inference_mode()
def convert_lit_checkpoint(checkpoint_dir: Path, output_dir: Path) -> None:
    """Convert a LitGPT trained checkpoint into a Hugging Face Transformers checkpoint."""
    checkpoint_dir = extend_checkpoint_dir(checkpoint_dir)
    pprint(locals())

    config = Config.from_file(checkpoint_dir / "model_config.yaml")

    output_dir.mkdir(parents=True, exist_ok=True)
    output_path = output_dir / "model.pth"

    if "falcon" in config.name:
        copy_fn = partial(copy_weights_falcon, config)
    elif config.name.startswith("Gemma-2"):
        copy_fn = partial(copy_weights_gemma_2, config)
    elif config.name.lower().startswith("phi"):
        copy_fn = partial(copy_weights_phi, config)
    elif config.name.lower().startswith(("qwen2.5", "qwq")):
        copy_fn = partial(copy_weights_qwen_2_5, config)
<<<<<<< HEAD
    elif config.name.lower().startswith("olmo-2-"):
        copy_fn = partial(copy_weights_olmo2, config)
=======
    elif config.name.lower().startswith("qwen3"):
        copy_fn = partial(copy_weights_qwen_3, config)
>>>>>>> f99ca4ec
    elif config.mlp_class_name in ("LLaMAMLP", "GemmaMLP", "LLaMAMoE"):
        untie_weights = "Gemma" in config.name
        copy_fn = partial(copy_weights_llama, config, untie_weights=untie_weights)
    else:
        copy_fn = partial(copy_weights_gpt_neox, config)

    # initialize a new empty state dict to hold our new weights
    sd = {}
    with incremental_save(output_path) as saver:
        lit_weights = lazy_load(checkpoint_dir / "lit_model.pth")
        lit_weights = lit_weights.get("model", lit_weights)
        check_conversion_supported(lit_weights)
        copy_fn(sd, lit_weights, saver=saver)
        gc.collect()
        saver.save(sd)<|MERGE_RESOLUTION|>--- conflicted
+++ resolved
@@ -393,11 +393,7 @@
             state_dict[to_name] = param
 
 
-<<<<<<< HEAD
 def copy_weights_olmo2(
-=======
-def copy_weights_qwen_3(
->>>>>>> f99ca4ec
     config: Config,
     state_dict: Dict[str, torch.Tensor],
     lit_weights: Dict[str, Union[torch.Tensor, NotYetLoadedTensor]],
@@ -406,10 +402,9 @@
 ) -> None:
     weight_map = {
         "transformer.wte.weight": "model.embed_tokens.weight",
-<<<<<<< HEAD
         "transformer.h.{}.attn.proj.weight": "model.layers.{}.self_attn.o_proj.weight",
-        "transformer.h.{}.attn.q_norm.weight": "model.layers.{}.self_attn.q_norm.weight",
-        "transformer.h.{}.attn.k_norm.weight": "model.layers.{}.self_attn.k_norm.weight",
+        "transformer.h.{}.attn.norm_q.weight": "model.layers.{}.self_attn.q_norm.weight",
+        "transformer.h.{}.attn.norm_k.weight": "model.layers.{}.self_attn.k_norm.weight",
         "transformer.h.{}.norm_2.weight": "model.layers.{}.post_attention_layernorm.weight",
         "transformer.h.{}.norm_2.bias": "model.layers.{}.post_attention_layernorm.bias",
         "transformer.h.{}.post_mlp_norm.weight": "model.layers.{}.post_feedforward_layernorm.weight",
@@ -427,7 +422,44 @@
         )
     else:
         raise NotImplementedError
-=======
+
+    for from_name, param in lit_weights.items():
+        if from_name == "lm_head.weight" and untie_weights:
+            continue
+        name_template, *ids = layer_template(from_name, num_matches=2)
+        param = load_param(param, from_name, None)
+        if from_name.endswith(".attn.qkv.weight"):
+            to_names = (
+                "model.layers.{}.self_attn.q_proj.weight".format(*ids),
+                "model.layers.{}.self_attn.k_proj.weight".format(*ids),
+                "model.layers.{}.self_attn.v_proj.weight".format(*ids),
+            )
+            params = param.split(
+                (
+                    config.n_head * config.head_size,
+                    config.n_query_groups * config.head_size,
+                    config.n_query_groups * config.head_size,
+                )
+            )
+        else:
+            to_names = (weight_map[name_template].format(*ids),)
+            params = (param,)
+
+        for to_name, param in zip(to_names, params):
+            if saver is not None:
+                param = saver.store_early(param)
+            state_dict[to_name] = param
+
+
+def copy_weights_qwen_3(
+    config: Config,
+    state_dict: Dict[str, torch.Tensor],
+    lit_weights: Dict[str, Union[torch.Tensor, NotYetLoadedTensor]],
+    untie_weights: bool = False,
+    saver: Optional[incremental_save] = None,
+) -> None:
+    weight_map = {
+        "transformer.wte.weight": "model.embed_tokens.weight",
         "transformer.h.{}.norm_1.weight": "model.layers.{}.input_layernorm.weight",
         "transformer.h.{}.norm_2.weight": "model.layers.{}.post_attention_layernorm.weight",
         "transformer.h.{}.attn.proj.weight": "model.layers.{}.self_attn.o_proj.weight",
@@ -439,7 +471,6 @@
         "transformer.ln_f.weight": "model.norm.weight",
         "lm_head.weight": "lm_head.weight",
     }
->>>>>>> f99ca4ec
 
     for from_name, param in lit_weights.items():
         if from_name == "lm_head.weight" and untie_weights:
@@ -447,18 +478,11 @@
         name_template, *ids = layer_template(from_name, num_matches=2)
         param = load_param(param, from_name, None)
         if from_name.endswith(".attn.qkv.weight"):
-<<<<<<< HEAD
-            to_names = (
-                "model.layers.{}.self_attn.q_proj.weight".format(*ids),
-                "model.layers.{}.self_attn.k_proj.weight".format(*ids),
-                "model.layers.{}.self_attn.v_proj.weight".format(*ids),
-=======
             weight_type = from_name.split(".")[-1]  # weight or bias
             to_names = (
                 "model.layers.{}.self_attn.q_proj.{}".format(*ids, weight_type),
                 "model.layers.{}.self_attn.k_proj.{}".format(*ids, weight_type),
                 "model.layers.{}.self_attn.v_proj.{}".format(*ids, weight_type),
->>>>>>> f99ca4ec
             )
             params = param.split(
                 (
@@ -474,7 +498,7 @@
         for to_name, param in zip(to_names, params):
             if saver is not None:
                 param = saver.store_early(param)
-            state_dict[to_name] = param
+            state_dict[to_name] = param            
 
 
 def qkv_reassemble(param: Union[torch.Tensor, NotYetLoadedTensor], config: Config) -> torch.Tensor:
@@ -521,13 +545,10 @@
         copy_fn = partial(copy_weights_phi, config)
     elif config.name.lower().startswith(("qwen2.5", "qwq")):
         copy_fn = partial(copy_weights_qwen_2_5, config)
-<<<<<<< HEAD
     elif config.name.lower().startswith("olmo-2-"):
         copy_fn = partial(copy_weights_olmo2, config)
-=======
     elif config.name.lower().startswith("qwen3"):
         copy_fn = partial(copy_weights_qwen_3, config)
->>>>>>> f99ca4ec
     elif config.mlp_class_name in ("LLaMAMLP", "GemmaMLP", "LLaMAMoE"):
         untie_weights = "Gemma" in config.name
         copy_fn = partial(copy_weights_llama, config, untie_weights=untie_weights)
