--- conflicted
+++ resolved
@@ -4,12 +4,8 @@
 from collections import defaultdict
 from functools import partial
 from pathlib import Path
-<<<<<<< HEAD
+from pprint import pprint
 from typing import Dict, Optional, Union
-=======
-from pprint import pprint
-from typing import Dict, Optional, Tuple, Union
->>>>>>> 22528bf2
 
 import torch
 from lightning.fabric.utilities.load import _NotYetLoadedTensor as NotYetLoadedTensor
@@ -191,31 +187,29 @@
         "lm_head.weight": "lm_head.weight",
     }
 
-    for name, param in lit_weights.items():
-        if name == "lm_head.weight" and untie_weights:
+    for from_name, param in lit_weights.items():
+        if from_name == "lm_head.weight" and untie_weights:
             continue
-        if name.endswith(".attn.attn.weight"):
-            from_name, layer_idx = layer_template(name, 2)
-            q = "model.layers.{}.self_attn.q_proj.weight".format(layer_idx)
-            k = "model.layers.{}.self_attn.k_proj.weight".format(layer_idx)
-            v = "model.layers.{}.self_attn.v_proj.weight".format(layer_idx)
-            qkv = load_param(param, name, None)
-            qp, kp, vp = qkv_split(qkv, config)
-            for to_name, param in zip((q, k, v), (qp, kp, vp)):
-                if saver is not None:
-                    param = saver.store_early(param)
-                state_dict[to_name] = param
+        name_template, *ids = layer_template(from_name, num_matches=2)
+        param = load_param(param, from_name, None)
+        if from_name.endswith(".attn.attn.weight"):
+            to_names = (
+                "model.layers.{}.self_attn.q_proj.weight".format(*ids),
+                "model.layers.{}.self_attn.k_proj.weight".format(*ids),
+                "model.layers.{}.self_attn.v_proj.weight".format(*ids),
+            )
+            params = param.split(
+                (
+                    config.n_head * config.head_size,
+                    config.n_query_groups * config.head_size,
+                    config.n_query_groups * config.head_size,
+                )
+            )
         else:
-            if "transformer.h" in name:
-                from_name, layer_idx = layer_template(name, 2)
-                e = None
-                if "mlp.experts" in name:
-                    from_name, e = layer_template(from_name, 5)
-                to_name = weight_map[from_name]
-                to_name = to_name.format(layer_idx)
-            else:
-                to_name = weight_map[name]
-            param = load_param(param, name, None)
+            to_names = (weight_map[name_template].format(*ids),)
+            params = (param,)
+
+        for to_name, param in zip(to_names, params):
             if saver is not None:
                 param = saver.store_early(param)
             state_dict[to_name] = param
@@ -242,31 +236,6 @@
         "lm_head.weight": "lm_head.weight",
         "lm_head.bias": "lm_head.bias",
     }
-<<<<<<< HEAD
-    for from_name, param in lit_weights.items():
-        name_template, layer_idx = layer_template(from_name)
-        param = load_param(param, from_name, None)
-        if from_name.endswith((".attn.attn.weight", ".attn.attn.bias")):
-            weight_type = from_name.split(".")[-1]  # weight or bias
-            to_names = (
-                f"model.layers.{{}}.self_attn.q_proj.{weight_type}".format(layer_idx),
-                f"model.layers.{{}}.self_attn.k_proj.{weight_type}".format(layer_idx),
-                f"model.layers.{{}}.self_attn.v_proj.{weight_type}".format(layer_idx),
-            )
-            params = param.split(
-                (
-                    config.n_head * config.head_size,
-                    config.n_query_groups * config.head_size,
-                    config.n_query_groups * config.head_size,
-                )
-            )
-        else:
-            to_names = (weight_map[name_template].format(layer_idx),)
-            params = (param,)
-
-        for to_name, param in zip(to_names, params):
-=======
-
     if config.name.startswith("Phi-3"):
         weight_map.update(
             {
@@ -279,52 +248,48 @@
         )
         gate_up_proj_weights = defaultdict(dict)
 
-    for name, param in lit_weights.items():
-        if name.endswith((".attn.attn.weight", ".attn.attn.bias")):
-            from_name, l_idx = layer_template(name, 2)
-            qkv = load_param(param, name, None)
-            qp, kp, vp = qkv_split(qkv, config)
+    for from_name, param in lit_weights.items():
+        name_template, layer_idx = layer_template(from_name)
+        param = load_param(param, from_name, None)
+        if from_name.endswith((".attn.attn.weight", ".attn.attn.bias")):
             if config.name.startswith("Phi-3"):
-                qkv_reassembled = torch.concat([qp, kp, vp], dim=0)
-                to_name = weight_map[from_name].format(l_idx)
-                if saver is not None:
-                    qkv_reassembled = saver.store_early(qkv_reassembled)
-                state_dict[to_name] = qkv_reassembled
+                to_names = (weight_map[name_template].format(layer_idx),)
+                params = (param,)
             else:
-                weight_type = name.split(".")[-1]  # weight or bias
-                q = f"model.layers.{l_idx}.self_attn.q_proj.{weight_type}"
-                k = f"model.layers.{l_idx}.self_attn.k_proj.{weight_type}"
-                v = f"model.layers.{l_idx}.self_attn.v_proj.{weight_type}"
-                for to_name, param in zip((q, k, v), (qp, kp, vp)):
-                    if saver is not None:
-                        param = saver.store_early(param)
-                    state_dict[to_name] = param
-        elif name.endswith((".fc_1.weight", ".fc_2.weight")):
-            from_name, l_idx = layer_template(name, 2)
-            weight = load_param(param, name, None)
-            weight_name = name.split(".")[-2]
-            gate_up_proj_weights[l_idx][weight_name] = weight
+                weight_type = from_name.split(".")[-1]  # weight or bias
+                to_names = (
+                    f"model.layers.{{}}.self_attn.q_proj.{weight_type}".format(layer_idx),
+                    f"model.layers.{{}}.self_attn.k_proj.{weight_type}".format(layer_idx),
+                    f"model.layers.{{}}.self_attn.v_proj.{weight_type}".format(layer_idx),
+                )
+                params = param.split(
+                    (
+                        config.n_head * config.head_size,
+                        config.n_query_groups * config.head_size,
+                        config.n_query_groups * config.head_size,
+                    )
+                )
+        elif from_name.endswith((".fc_1.weight", ".fc_2.weight")):
+            weight = load_param(param, from_name, None)
+            weight_name = from_name.split(".")[-2]
+            gate_up_proj_weights[layer_idx][weight_name] = weight
         else:
-            if "transformer.h" in name:
-                from_name, l_idx = layer_template(name, 2)
-                to_name = weight_map[from_name]
-                to_name = to_name.format(l_idx)
-            else:
-                to_name = weight_map[name]
-            param = load_param(param, name, None)
->>>>>>> 22528bf2
+            to_names = (weight_map[name_template].format(layer_idx),)
+            params = (param,)
+
+        for to_name, param in zip(to_names, params):
             if saver is not None:
                 param = saver.store_early(param)
             state_dict[to_name] = param
 
     if config.name.startswith("Phi-3"):
-        for i in list(gate_up_proj_weights):
-            fc_1_weight = gate_up_proj_weights[i]["fc_1"]
-            fc_2_weight = gate_up_proj_weights[i]["fc_2"]
+        for layer_idx in list(gate_up_proj_weights):
+            fc_1_weight = gate_up_proj_weights[layer_idx]["fc_1"]
+            fc_2_weight = gate_up_proj_weights[layer_idx]["fc_2"]
             weight = torch.concat([fc_1_weight, fc_2_weight], dim=0)
-            layer_name = f"model.layers.{i}.mlp.gate_up_proj.weight"
+            layer_name = f"model.layers.{layer_idx}.mlp.gate_up_proj.weight"
             state_dict[layer_name] = weight
-            del gate_up_proj_weights[i]
+            del gate_up_proj_weights[layer_idx]
 
 
 def qkv_reassemble(param: Union[torch.Tensor, NotYetLoadedTensor], config: Config) -> torch.Tensor:
@@ -361,15 +326,11 @@
     output_path = output_dir / "model.pth"
 
     if "falcon" in config.name:
-<<<<<<< HEAD
         copy_fn = partial(copy_weights_falcon, config)
-=======
-        copy_fn = partial(copy_weights_falcon, config.name)
     elif config.name.startswith("Gemma-2"):
         copy_fn = partial(copy_weights_gemma_2, config)
     elif config.name.lower().startswith("phi"):
         copy_fn = partial(copy_weights_phi, config)
->>>>>>> 22528bf2
     elif config.mlp_class_name in ("LLaMAMLP", "GemmaMLP", "LLaMAMoE"):
         untie_weights = "Gemma" in config.name
         copy_fn = partial(copy_weights_llama, config, untie_weights=untie_weights)
