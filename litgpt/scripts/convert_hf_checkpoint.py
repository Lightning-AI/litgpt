# Copyright Lightning AI. Licensed under the Apache License 2.0, see LICENSE file.

import gc
import json
import os
import re
import warnings
from collections import defaultdict
from functools import partial
from pathlib import Path
from pprint import pprint
from typing import Dict, List, Optional, Tuple, Union

import torch
from lightning.fabric.utilities.load import _NotYetLoadedTensor as NotYetLoadedTensor
from safetensors.torch import load_file as load_safetensors
from tqdm import tqdm

from litgpt.config import Config
from litgpt.utils import extend_checkpoint_dir, incremental_save, lazy_load, save_config


def copy_weights_gpt_neox(
    config: Config,
    state_dict: Dict[str, torch.Tensor],
    hf_weights: Dict[str, Union[torch.Tensor, NotYetLoadedTensor]],
    saver: Optional[incremental_save] = None,
    dtype: Optional[torch.dtype] = None,
    pbar: Optional[tqdm] = None,
    progress_per_file: Optional[float] = None,
    debug_mode: Optional[bool] = False,
) -> None:
    weight_map = {
        "gpt_neox.embed_in.weight": "transformer.wte.weight",
        "gpt_neox.layers.{}.input_layernorm.bias": "transformer.h.{}.norm_1.bias",
        "gpt_neox.layers.{}.input_layernorm.weight": "transformer.h.{}.norm_1.weight",
        "gpt_neox.layers.{}.attention.query_key_value.bias": "transformer.h.{}.attn.qkv.bias",
        "gpt_neox.layers.{}.attention.query_key_value.weight": "transformer.h.{}.attn.qkv.weight",
        "gpt_neox.layers.{}.attention.dense.bias": "transformer.h.{}.attn.proj.bias",
        "gpt_neox.layers.{}.attention.dense.weight": "transformer.h.{}.attn.proj.weight",
        "gpt_neox.layers.{}.attention.rotary_emb.inv_freq": None,
        "gpt_neox.layers.{}.attention.bias": None,
        "gpt_neox.layers.{}.attention.masked_bias": None,
        "gpt_neox.layers.{}.post_attention_layernorm.bias": "transformer.h.{}.norm_2.bias",
        "gpt_neox.layers.{}.post_attention_layernorm.weight": "transformer.h.{}.norm_2.weight",
        "gpt_neox.layers.{}.mlp.dense_h_to_4h.bias": "transformer.h.{}.mlp.fc.bias",
        "gpt_neox.layers.{}.mlp.dense_h_to_4h.weight": "transformer.h.{}.mlp.fc.weight",
        "gpt_neox.layers.{}.mlp.dense_4h_to_h.bias": "transformer.h.{}.mlp.proj.bias",
        "gpt_neox.layers.{}.mlp.dense_4h_to_h.weight": "transformer.h.{}.mlp.proj.weight",
        "gpt_neox.final_layer_norm.bias": "transformer.ln_f.bias",
        "gpt_neox.final_layer_norm.weight": "transformer.ln_f.weight",
        "embed_out.weight": "lm_head.weight",
    }

    if progress_per_file is not None:
        progress_per_file = progress_per_file / max(1, len(hf_weights))

    for from_name, param in hf_weights.items():
        name_template, layer_idx = layer_template(from_name)
        to_name = weight_map[name_template]
        if to_name is None:
            continue
        to_name = to_name.format(layer_idx)
        param = load_param(param, from_name, dtype, verbose=debug_mode)
        if from_name.endswith((".query_key_value.weight", ".query_key_value.bias")):
            # Reassemble [q, k, v, q, k, v, ...] --> [q, q, ..., k, k, ..., v, v, ...]
            param = qkv_reassemble(param, config)
        if saver is not None:
            param = saver.store_early(param)
        state_dict[to_name] = param

        if progress_per_file is not None:
            pbar.update(progress_per_file)


def copy_weights_falcon(
    config: Config,
    state_dict: Dict[str, torch.Tensor],
    hf_weights: Dict[str, Union[torch.Tensor, NotYetLoadedTensor]],
    saver: Optional[incremental_save] = None,
    dtype: Optional[torch.dtype] = None,
    pbar: Optional[tqdm] = None,
    progress_per_file: Optional[float] = None,
    debug_mode: Optional[bool] = False,
) -> None:
    weight_map = {
        "transformer.word_embeddings.weight": "transformer.wte.weight",
        "transformer.h.{}.self_attention.query_key_value.weight": "transformer.h.{}.attn.qkv.weight",
        "transformer.h.{}.self_attention.dense.weight": "transformer.h.{}.attn.proj.weight",
        "transformer.h.{}.mlp.dense_h_to_4h.weight": "transformer.h.{}.mlp.fc.weight",
        "transformer.h.{}.mlp.dense_4h_to_h.weight": "transformer.h.{}.mlp.proj.weight",
        "transformer.ln_f.bias": "transformer.ln_f.bias",
        "transformer.ln_f.weight": "transformer.ln_f.weight",
        "lm_head.weight": "lm_head.weight",
    }
    # the original model definition is different for each size
    if "7b" in config.name:
        weight_map.update(
            {
                "transformer.h.{}.input_layernorm.bias": "transformer.h.{}.norm_1.bias",
                "transformer.h.{}.input_layernorm.weight": "transformer.h.{}.norm_1.weight",
            }
        )
    elif "40b" in config.name or "180B" in config.name:
        weight_map.update(
            {
                "transformer.h.{}.ln_attn.bias": "transformer.h.{}.norm_1.bias",
                "transformer.h.{}.ln_attn.weight": "transformer.h.{}.norm_1.weight",
                "transformer.h.{}.ln_mlp.bias": "transformer.h.{}.norm_2.bias",
                "transformer.h.{}.ln_mlp.weight": "transformer.h.{}.norm_2.weight",
            }
        )
    else:
        raise NotImplementedError

    if progress_per_file is not None:
        progress_per_file = progress_per_file / max(1, len(hf_weights))

    for from_name, param in hf_weights.items():
        name_template, layer_idx = layer_template(from_name)
        to_name = weight_map[name_template].format(layer_idx)
        param = load_param(param, from_name, dtype, verbose=debug_mode)
        if from_name.endswith((".query_key_value.weight", ".query_key_value.bias")):
            # Reassemble [q, k, v, q, k, v, ...] --> [q, q, ..., k, k, ..., v, v, ...]
            param = qkv_reassemble(param, config)
        if saver is not None:
            param = saver.store_early(param)
        state_dict[to_name] = param

        if progress_per_file is not None:
            pbar.update(progress_per_file)


def copy_weights_hf_llama(
    config: Config,
    qkv_weights: Dict[int, List[Optional[NotYetLoadedTensor]]],
    state_dict: Dict[str, torch.Tensor],
    hf_weights: Dict[str, Union[torch.Tensor, NotYetLoadedTensor]],
    saver: Optional[incremental_save] = None,
    dtype: Optional[torch.dtype] = None,
    pbar: Optional[tqdm] = None,
    progress_per_file: Optional[float] = None,
    debug_mode: Optional[bool] = False,
) -> None:
    weight_map = {
        "model.embed_tokens.weight": "transformer.wte.weight",
        "model.layers.{}.input_layernorm.weight": "transformer.h.{}.norm_1.weight",
        "model.layers.{}.input_layernorm.bias": "transformer.h.{}.norm_1.bias",
        "model.layers.{}.self_attn.q_proj.weight": None,
        "model.layers.{}.self_attn.k_proj.weight": None,
        "model.layers.{}.self_attn.v_proj.weight": None,
        "model.layers.{}.self_attn.o_proj.weight": "transformer.h.{}.attn.proj.weight",
        "model.layers.{}.self_attn.rotary_emb.inv_freq": None,
        "model.layers.{}.post_attention_layernorm.weight": "transformer.h.{}.norm_2.weight",
        "model.layers.{}.post_attention_layernorm.bias": "transformer.h.{}.norm_2.bias",
        "model.norm.weight": "transformer.ln_f.weight",
        "model.norm.bias": "transformer.ln_f.bias",
        "lm_head.weight": "lm_head.weight",
    }
    if config.mlp_class_name == "LLaMAMoE":
        weight_map.update(
            {
                "model.layers.{}.block_sparse_moe.gate.weight": "transformer.h.{}.mlp.gate.weight",
                "model.layers.{}.block_sparse_moe.experts.{}.w1.weight": "transformer.h.{}.mlp.experts.{}.fc_1.weight",
                "model.layers.{}.block_sparse_moe.experts.{}.w3.weight": "transformer.h.{}.mlp.experts.{}.fc_2.weight",
                "model.layers.{}.block_sparse_moe.experts.{}.w2.weight": "transformer.h.{}.mlp.experts.{}.proj.weight",
            }
        )
    elif config.mlp_class_name in ("LLaMAMLP", "GemmaMLP"):
        weight_map.update(
            {
                "model.layers.{}.mlp.gate_proj.weight": "transformer.h.{}.mlp.fc_1.weight",
                "model.layers.{}.mlp.up_proj.weight": "transformer.h.{}.mlp.fc_2.weight",
                "model.layers.{}.mlp.down_proj.weight": "transformer.h.{}.mlp.proj.weight",
            }
        )
    else:
        raise NotImplementedError

    if progress_per_file is not None:
        progress_per_file = progress_per_file / max(1, len(hf_weights) + len(qkv_weights))

    for from_name, param in hf_weights.items():
        name_template, *ids = layer_template(from_name, num_matches=2)
        to_name = weight_map[name_template]
        param = load_param(param, from_name, dtype, verbose=debug_mode)
        if any(w in from_name for w in ("q_proj", "k_proj", "v_proj")):
            qkv = qkv_weights.setdefault(ids[0], defaultdict(dict))
            weight_name, weight_type = from_name.split(".")[-2:]
            qkv[weight_type][weight_name] = param
        if to_name is None:
            continue
        to_name = to_name.format(*ids)
        if saver is not None:
            param = saver.store_early(param)
        state_dict[to_name] = param

        if progress_per_file is not None:
            pbar.update(progress_per_file)

    if "lm_head.weight" not in state_dict:
        state_dict["lm_head.weight"] = state_dict["transformer.wte.weight"]

    for i in list(qkv_weights):
        for weight_type in list(qkv_weights[i]):
            qkv = qkv_weights[i][weight_type]
            if len(qkv) != 3:
                # qkv is split across different .bin files
                continue
            q = load_param(qkv["q_proj"], f"layer {i} q {weight_type}", dtype, verbose=debug_mode)
            k = load_param(qkv["k_proj"], f"layer {i} k {weight_type}", dtype, verbose=debug_mode)
            v = load_param(qkv["v_proj"], f"layer {i} v {weight_type}", dtype, verbose=debug_mode)
            qkv = torch.cat((q, k, v))
            state_dict[f"transformer.h.{i}.attn.qkv.{weight_type}"] = qkv
            del qkv_weights[i][weight_type]

            if progress_per_file is not None:
                pbar.update(progress_per_file)


def copy_weights_gemma_2(
    qkv_weights: Dict[int, List[Optional[NotYetLoadedTensor]]],
    state_dict: Dict[str, torch.Tensor],
    hf_weights: Dict[str, Union[torch.Tensor, NotYetLoadedTensor]],
    saver: Optional[incremental_save] = None,
    dtype: Optional[torch.dtype] = None,
    pbar: Optional[tqdm] = None,
    progress_per_file: Optional[float] = None,
    debug_mode: Optional[bool] = False,
) -> None:
    weight_map = {
        "model.embed_tokens.weight": "transformer.wte.weight",
        "model.layers.{}.self_attn.q_proj.weight": None,
        "model.layers.{}.self_attn.k_proj.weight": None,
        "model.layers.{}.self_attn.v_proj.weight": None,
        "model.layers.{}.self_attn.o_proj.weight": "transformer.h.{}.attn.proj.weight",
        "model.layers.{}.mlp.gate_proj.weight": "transformer.h.{}.mlp.fc_1.weight",
        "model.layers.{}.mlp.up_proj.weight": "transformer.h.{}.mlp.fc_2.weight",
        "model.layers.{}.mlp.down_proj.weight": "transformer.h.{}.mlp.proj.weight",
        "model.layers.{}.input_layernorm.weight": "transformer.h.{}.norm_1.weight",
        "model.layers.{}.post_attention_layernorm.weight": "transformer.h.{}.post_attention_norm.weight",
        "model.layers.{}.pre_feedforward_layernorm.weight": "transformer.h.{}.norm_2.weight",
        "model.layers.{}.post_feedforward_layernorm.weight": "transformer.h.{}.post_mlp_norm.weight",
        "model.norm.weight": "transformer.ln_f.weight",
        "lm_head.weight": "lm_head.weight",
    }

    if progress_per_file is not None:
        progress_per_file = progress_per_file / max(1, len(hf_weights) + len(qkv_weights))

    for from_name, param in hf_weights.items():
        name_template, *ids = layer_template(from_name, num_matches=2)
        to_name = weight_map[name_template]
        param = load_param(param, from_name, dtype, verbose=debug_mode)
        if any(w in from_name for w in ("q_proj", "k_proj", "v_proj")):
            qkv = qkv_weights.setdefault(ids[0], defaultdict(dict))
            weight_name, weight_type = from_name.split(".")[-2:]
            qkv[weight_type][weight_name] = param
        if to_name is None:
            continue
        to_name = to_name.format(*ids)
        if saver is not None:
            param = saver.store_early(param)
        state_dict[to_name] = param

        if progress_per_file is not None:
            pbar.update(progress_per_file)

    if "lm_head.weight" not in state_dict:
        state_dict["lm_head.weight"] = state_dict["transformer.wte.weight"]

    for i in list(qkv_weights):
        for weight_type in list(qkv_weights[i]):
            qkv = qkv_weights[i][weight_type]
            if len(qkv) != 3:
                # qkv is split across different .bin files
                continue
            q = load_param(qkv["q_proj"], f"layer {i} q {weight_type}", dtype, verbose=debug_mode)
            k = load_param(qkv["k_proj"], f"layer {i} k {weight_type}", dtype, verbose=debug_mode)
            v = load_param(qkv["v_proj"], f"layer {i} v {weight_type}", dtype, verbose=debug_mode)
            qkv = torch.cat((q, k, v))
            state_dict[f"transformer.h.{i}.attn.qkv.{weight_type}"] = qkv
            del qkv_weights[i][weight_type]

            if progress_per_file is not None:
                pbar.update(progress_per_file)


def copy_weights_gemma_3(
    qkv_weights: Dict[int, List[Optional[NotYetLoadedTensor]]],
    state_dict: Dict[str, torch.Tensor],
    hf_weights: Dict[str, Union[torch.Tensor, NotYetLoadedTensor]],
    saver: Optional[incremental_save] = None,
    dtype: Optional[torch.dtype] = None,
    pbar: Optional[tqdm] = None,
    progress_per_file: Optional[float] = None,
    debug_mode: Optional[bool] = False,
    config: Optional[Config] = None,
) -> None:
    weight_map = {
        "model.embed_tokens.weight": "transformer.wte.weight",
        "model.layers.{}.self_attn.q_proj.weight": None,
        "model.layers.{}.self_attn.k_proj.weight": None,
        "model.layers.{}.self_attn.v_proj.weight": None,
        "model.layers.{}.self_attn.o_proj.weight": "transformer.h.{}.attn.proj.weight",
        "model.layers.{}.mlp.gate_proj.weight": "transformer.h.{}.mlp.fc_1.weight",
        "model.layers.{}.mlp.up_proj.weight": "transformer.h.{}.mlp.fc_2.weight",
        "model.layers.{}.mlp.down_proj.weight": "transformer.h.{}.mlp.proj.weight",
        "model.layers.{}.input_layernorm.weight": "transformer.h.{}.norm_1.weight",
        "model.layers.{}.post_attention_layernorm.weight": "transformer.h.{}.post_attention_norm.weight",
        "model.layers.{}.pre_feedforward_layernorm.weight": "transformer.h.{}.norm_2.weight",
        "model.layers.{}.post_feedforward_layernorm.weight": "transformer.h.{}.post_mlp_norm.weight",
        "model.norm.weight": "transformer.ln_f.weight",
        "lm_head.weight": "lm_head.weight",
        "model.layers.{}.self_attn.q_norm.weight": "transformer.h.{}.attn.norm_q.weight",
        "model.layers.{}.self_attn.k_norm.weight": "transformer.h.{}.attn.norm_k.weight",
    }

    if progress_per_file is not None:
        progress_per_file = progress_per_file / max(1, len(hf_weights) + len(qkv_weights))
    # gemma3 4b+ are multimodel models, but we are only loading the text weights
    is_multimodal = any(k.startswith("language_model") for k in hf_weights)
    if is_multimodal:
        warnings.warn("For Gemma3 models only the text component is supported.")
        weight_map = {f"language_model.{k}": v for k, v in weight_map.items()}
    for from_name, param in hf_weights.items():
        if from_name.startswith("vision_tower") or from_name.startswith("multi_modal_projector"):
            continue
        name_template, *ids = layer_template(from_name, num_matches=2)
        to_name = weight_map[name_template]
        param = load_param(param, from_name, dtype, verbose=debug_mode)
        # in multimodal models, the text weights are the first part of the weights
        if is_multimodal and to_name == "transformer.wte.weight" and config is not None:
            param = param[: config.vocab_size]
        if any(w in from_name for w in ("q_proj", "k_proj", "v_proj")):
            qkv = qkv_weights.setdefault(ids[0], defaultdict(dict))
            weight_name, weight_type = from_name.split(".")[-2:]
            qkv[weight_type][weight_name] = param

        if to_name is None:
            continue
        to_name = to_name.format(*ids)
        if saver is not None:
            param = saver.store_early(param)
        state_dict[to_name] = param

        if progress_per_file is not None:
            pbar.update(progress_per_file)

    if "lm_head.weight" not in state_dict:
        state_dict["lm_head.weight"] = state_dict["transformer.wte.weight"]

    for i in list(qkv_weights):
        for weight_type in list(qkv_weights[i]):
            qkv = qkv_weights[i][weight_type]
            if len(qkv) != 3:
                # qkv is split across different .bin files
                continue
            q = load_param(qkv["q_proj"], f"layer {i} q {weight_type}", dtype, verbose=debug_mode)
            k = load_param(qkv["k_proj"], f"layer {i} k {weight_type}", dtype, verbose=debug_mode)
            v = load_param(qkv["v_proj"], f"layer {i} v {weight_type}", dtype, verbose=debug_mode)
            qkv = torch.cat((q, k, v))
            state_dict[f"transformer.h.{i}.attn.qkv.{weight_type}"] = qkv
            del qkv_weights[i][weight_type]

            if progress_per_file is not None:
                pbar.update(progress_per_file)


def copy_weights_phi(
    config: Config,
    qkv_weights: dict,
    state_dict: Dict[str, torch.Tensor],
    hf_weights: Dict[str, Union[torch.Tensor, NotYetLoadedTensor]],
    saver: Optional[incremental_save] = None,
    dtype: Optional[torch.dtype] = None,
    pbar: Optional[tqdm] = None,
    progress_per_file: Optional[float] = None,
    debug_mode: Optional[bool] = False,
) -> None:
    if any(layer_name.startswith(("layers.", "transformer.")) for layer_name in hf_weights):
        raise ValueError(
            "You are using an outdated Phi checkpoint. Please reload it as described in 'tutorials/download_phi.md'"
        )

    weight_map = {
        "model.embed_tokens.weight": "transformer.wte.weight",
        "model.layers.{}.input_layernorm.weight": "transformer.h.{}.norm_1.weight",
        "model.layers.{}.input_layernorm.bias": "transformer.h.{}.norm_1.bias",
        "model.layers.{}.self_attn.q_proj.weight": None,
        "model.layers.{}.self_attn.q_proj.bias": None,
        "model.layers.{}.self_attn.k_proj.weight": None,
        "model.layers.{}.self_attn.k_proj.bias": None,
        "model.layers.{}.self_attn.v_proj.weight": None,
        "model.layers.{}.self_attn.v_proj.bias": None,
        "model.layers.{}.self_attn.dense.weight": "transformer.h.{}.attn.proj.weight",
        "model.layers.{}.self_attn.dense.bias": "transformer.h.{}.attn.proj.bias",
        "model.layers.{}.mlp.fc1.weight": "transformer.h.{}.mlp.fc.weight",
        "model.layers.{}.mlp.fc1.bias": "transformer.h.{}.mlp.fc.bias",
        "model.layers.{}.mlp.fc2.weight": "transformer.h.{}.mlp.proj.weight",
        "model.layers.{}.mlp.fc2.bias": "transformer.h.{}.mlp.proj.bias",
        "model.final_layernorm.weight": "transformer.ln_f.weight",
        "model.final_layernorm.bias": "transformer.ln_f.bias",
        "lm_head.weight": "lm_head.weight",
        "lm_head.bias": "lm_head.bias",
    }

    if config.name.startswith(("Phi-3", "phi-4", "Phi-4")):
        weight_map.update(
            {
                "model.layers.{}.self_attn.qkv_proj.weight": "transformer.h.{}.attn.qkv.weight",
                "model.layers.{}.self_attn.o_proj.weight": "transformer.h.{}.attn.proj.weight",
                "model.layers.{}.post_attention_layernorm.weight": "transformer.h.{}.norm_2.weight",
                "model.layers.{}.mlp.down_proj.weight": "transformer.h.{}.mlp.proj.weight",
                "model.norm.weight": "transformer.ln_f.weight",
            }
        )

    if progress_per_file is not None:
        progress_per_file = progress_per_file / max(1, len(hf_weights) + len(qkv_weights))

    for from_name, param in hf_weights.items():
        name_template, layer_idx = layer_template(from_name)
        param = load_param(param, from_name, dtype, verbose=debug_mode)
        if any(w in from_name for w in ("q_proj", "k_proj", "v_proj")):
            qkv = qkv_weights.setdefault(layer_idx, defaultdict(dict))
            weight_name, weight_type = from_name.split(".")[-2:]
            qkv[weight_type][weight_name] = param
        elif from_name.endswith("gate_up_proj.weight"):
            weight = load_param(param, f"layer {layer_idx} gate_up_proj", dtype, verbose=debug_mode)
            fc_1, fc_2 = weight.chunk(2, dim=0)
            state_dict[f"transformer.h.{layer_idx}.mlp.fc_1.weight"] = fc_1
            state_dict[f"transformer.h.{layer_idx}.mlp.fc_2.weight"] = fc_2
            continue
        to_name = weight_map[name_template]
        if to_name is None:
            continue
        to_name = to_name.format(layer_idx)
        if saver is not None:
            param = saver.store_early(param)
        state_dict[to_name] = param

        if progress_per_file is not None:
            pbar.update(progress_per_file)

    if "lm_head.weight" not in state_dict and config.name.startswith("Phi-4"):
        state_dict["lm_head.weight"] = state_dict["transformer.wte.weight"]

    for i in list(qkv_weights):
        for weight_type in list(qkv_weights[i]):
            qkv = qkv_weights[i][weight_type]
            if len(qkv) != 3:
                # qkv is split across different .bin files
                continue
            q = load_param(qkv["q_proj"], f"layer {i} q {weight_type}", dtype, verbose=debug_mode)
            k = load_param(qkv["k_proj"], f"layer {i} k {weight_type}", dtype, verbose=debug_mode)
            v = load_param(qkv["v_proj"], f"layer {i} v {weight_type}", dtype, verbose=debug_mode)
            qkv = torch.cat((q, k, v))
            state_dict[f"transformer.h.{i}.attn.qkv.{weight_type}"] = qkv
            del qkv_weights[i][weight_type]

            if progress_per_file is not None:
                pbar.update(progress_per_file)


def copy_weights_qwen_2_5(
    config: Config,
    qkv_weights: Dict[int, List[Optional[NotYetLoadedTensor]]],
    state_dict: Dict[str, torch.Tensor],
    hf_weights: Dict[str, Union[torch.Tensor, NotYetLoadedTensor]],
    saver: Optional[incremental_save] = None,
    dtype: Optional[torch.dtype] = None,
    pbar: Optional[tqdm] = None,
    progress_per_file: Optional[float] = None,
    debug_mode: Optional[bool] = False,
) -> None:
    weight_map = {
        "model.embed_tokens.weight": "transformer.wte.weight",
        "model.layers.{}.input_layernorm.weight": "transformer.h.{}.norm_1.weight",
        "model.layers.{}.self_attn.q_proj.weight": None,
        "model.layers.{}.self_attn.k_proj.weight": None,
        "model.layers.{}.self_attn.v_proj.weight": None,
        "model.layers.{}.self_attn.q_proj.bias": None,
        "model.layers.{}.self_attn.k_proj.bias": None,
        "model.layers.{}.self_attn.v_proj.bias": None,
        "model.layers.{}.self_attn.o_proj.weight": "transformer.h.{}.attn.proj.weight",
        "model.layers.{}.post_attention_layernorm.weight": "transformer.h.{}.norm_2.weight",
        "model.layers.{}.mlp.gate_proj.weight": "transformer.h.{}.mlp.fc_1.weight",
        "model.layers.{}.mlp.up_proj.weight": "transformer.h.{}.mlp.fc_2.weight",
        "model.layers.{}.mlp.down_proj.weight": "transformer.h.{}.mlp.proj.weight",
        "model.norm.weight": "transformer.ln_f.weight",
        "lm_head.weight": "lm_head.weight",
    }

    if progress_per_file is not None:
        progress_per_file = progress_per_file / max(1, len(hf_weights) + len(qkv_weights))

    for from_name, param in hf_weights.items():
        name_template, *ids = layer_template(from_name, num_matches=2)
        to_name = weight_map[name_template]
        param = load_param(param, from_name, dtype, verbose=debug_mode)
        if any(w in from_name for w in ("q_proj", "k_proj", "v_proj")):
            qkv = qkv_weights.setdefault(ids[0], defaultdict(dict))
            weight_name, weight_type = from_name.split(".")[-2:]
            qkv[weight_type][weight_name] = param
        if to_name is None:
            continue
        to_name = to_name.format(*ids)
        if saver is not None:
            param = saver.store_early(param)
        state_dict[to_name] = param

        if progress_per_file is not None:
            pbar.update(progress_per_file)

    if "lm_head.weight" not in state_dict:
        state_dict["lm_head.weight"] = state_dict["transformer.wte.weight"]

    for i in list(qkv_weights):
        for weight_type in list(qkv_weights[i]):
            qkv = qkv_weights[i][weight_type]
            if len(qkv) != 3:
                # qkv is split across different .bin files
                continue
            q = load_param(qkv["q_proj"], f"layer {i} q {weight_type}", dtype, verbose=debug_mode)
            k = load_param(qkv["k_proj"], f"layer {i} k {weight_type}", dtype, verbose=debug_mode)
            v = load_param(qkv["v_proj"], f"layer {i} v {weight_type}", dtype, verbose=debug_mode)
            qkv = torch.cat((q, k, v))
            state_dict[f"transformer.h.{i}.attn.qkv.{weight_type}"] = qkv
            del qkv_weights[i][weight_type]

            if progress_per_file is not None:
                pbar.update(progress_per_file)


<<<<<<< HEAD
def copy_weights_olmo2(
=======
def copy_weights_qwen_3(
>>>>>>> f99ca4ec
    config: Config,
    qkv_weights: Dict[int, List[Optional[NotYetLoadedTensor]]],
    state_dict: Dict[str, torch.Tensor],
    hf_weights: Dict[str, Union[torch.Tensor, NotYetLoadedTensor]],
    saver: Optional[incremental_save] = None,
    dtype: Optional[torch.dtype] = None,
    pbar: Optional[tqdm] = None,
    progress_per_file: Optional[float] = None,
    debug_mode: Optional[bool] = False,
) -> None:
    weight_map = {
        "model.embed_tokens.weight": "transformer.wte.weight",
<<<<<<< HEAD
        "model.layers.{}.self_attn.q_norm.weight": "transformer.h.{}.attn.q_norm.weight",
        "model.layers.{}.self_attn.q_proj.weight": None,
        "model.layers.{}.self_attn.k_norm.weight": "transformer.h.{}.attn.k_norm.weight",
        "model.layers.{}.self_attn.k_proj.weight": None,
        "model.layers.{}.self_attn.v_proj.weight": None,
        "model.layers.{}.self_attn.o_proj.weight": "transformer.h.{}.attn.proj.weight",
        "model.layers.{}.self_attn.rotary_emb.inv_freq": None,
        "model.layers.{}.post_attention_layernorm.weight": "transformer.h.{}.post_attention_norm.weight",
        "model.layers.{}.post_attention_layernorm.bias": "transformer.h.{}.post_attention_norm.bias",
        "model.layers.{}.post_feedforward_layernorm.weight": "transformer.h.{}.post_mlp_norm.weight",
        "model.norm.weight": "transformer.ln_f.weight",
        "model.norm.bias": "transformer.ln_f.bias",
        "lm_head.weight": "lm_head.weight",
    }
    if config.mlp_class_name in ("LLaMAMLP", "GemmaMLP"):
        weight_map.update(
            {
                "model.layers.{}.mlp.gate_proj.weight": "transformer.h.{}.mlp.fc_1.weight",
                "model.layers.{}.mlp.up_proj.weight": "transformer.h.{}.mlp.fc_2.weight",
                "model.layers.{}.mlp.down_proj.weight": "transformer.h.{}.mlp.proj.weight",
            }
        )
    else:
        raise NotImplementedError
=======
        "model.layers.{}.input_layernorm.weight": "transformer.h.{}.norm_1.weight",
        "model.layers.{}.self_attn.q_proj.weight": None,
        "model.layers.{}.self_attn.k_proj.weight": None,
        "model.layers.{}.self_attn.v_proj.weight": None,
        "model.layers.{}.self_attn.q_norm.weight": "transformer.h.{}.attn.norm_q.weight",
        "model.layers.{}.self_attn.k_norm.weight": "transformer.h.{}.attn.norm_k.weight",
        "model.layers.{}.self_attn.o_proj.weight": "transformer.h.{}.attn.proj.weight",
        "model.layers.{}.post_attention_layernorm.weight": "transformer.h.{}.norm_2.weight",
        "model.layers.{}.mlp.gate_proj.weight": "transformer.h.{}.mlp.fc_1.weight",
        "model.layers.{}.mlp.up_proj.weight": "transformer.h.{}.mlp.fc_2.weight",
        "model.layers.{}.mlp.down_proj.weight": "transformer.h.{}.mlp.proj.weight",
        "model.norm.weight": "transformer.ln_f.weight",
        "lm_head.weight": "lm_head.weight",
    }
>>>>>>> f99ca4ec

    if progress_per_file is not None:
        progress_per_file = progress_per_file / max(1, len(hf_weights) + len(qkv_weights))

    for from_name, param in hf_weights.items():
        name_template, *ids = layer_template(from_name, num_matches=2)
        to_name = weight_map[name_template]
        param = load_param(param, from_name, dtype, verbose=debug_mode)
        if any(w in from_name for w in ("q_proj", "k_proj", "v_proj")):
            qkv = qkv_weights.setdefault(ids[0], defaultdict(dict))
            weight_name, weight_type = from_name.split(".")[-2:]
            qkv[weight_type][weight_name] = param
        if to_name is None:
            continue
        to_name = to_name.format(*ids)
        if saver is not None:
            param = saver.store_early(param)
        state_dict[to_name] = param

        if progress_per_file is not None:
            pbar.update(progress_per_file)

    if "lm_head.weight" not in state_dict:
        state_dict["lm_head.weight"] = state_dict["transformer.wte.weight"]

    for i in list(qkv_weights):
        for weight_type in list(qkv_weights[i]):
            qkv = qkv_weights[i][weight_type]
            if len(qkv) != 3:
                # qkv is split across different .bin files
                continue
            q = load_param(qkv["q_proj"], f"layer {i} q {weight_type}", dtype, verbose=debug_mode)
            k = load_param(qkv["k_proj"], f"layer {i} k {weight_type}", dtype, verbose=debug_mode)
            v = load_param(qkv["v_proj"], f"layer {i} v {weight_type}", dtype, verbose=debug_mode)
            qkv = torch.cat((q, k, v))
            state_dict[f"transformer.h.{i}.attn.qkv.{weight_type}"] = qkv
            del qkv_weights[i][weight_type]

            if progress_per_file is not None:
                pbar.update(progress_per_file)


def qkv_reassemble(
    param: Union[torch.Tensor, NotYetLoadedTensor], config: Config
) -> Tuple[torch.Tensor, torch.Tensor, torch.Tensor]:
    """Reassemble from a normal to an interleaved placement in a QKV matrix.
    [Q, K, V, Q, K, V, ...] --> [Q, Q, ..., K, K, ..., V, V, ...]
    """
    q_per_kv = config.n_head // config.n_query_groups
    qs = []
    ks = []
    vs = []
    for chunk in torch.chunk(param, config.n_query_groups):
        split = torch.split(chunk, [config.head_size * q_per_kv, config.head_size, config.head_size])
        qs.append(split[0])
        ks.append(split[1])
        vs.append(split[2])
    q = torch.cat(qs)
    k = torch.cat(ks)
    v = torch.cat(vs)
    return torch.cat((q, k, v))


def layer_template(layer_name: str, num_matches: int = 1) -> Tuple[str, int]:
    pattern = r"\.(\d+)\."
    if not (search_res := re.findall(pattern, layer_name)):
        return layer_name, -1
    layer_name_template = re.sub(pattern, ".{}.", layer_name, count=num_matches)
    return layer_name_template, *(int(x) for x in search_res[:num_matches])


def load_param(
    param: Union[torch.Tensor, NotYetLoadedTensor], name: str, dtype: Optional[torch.dtype], verbose: bool = False
) -> torch.Tensor:
    if hasattr(param, "_load_tensor"):
        # support tensors loaded via `lazy_load()`
        if verbose:
            print(f"Loading {name!r} into RAM")
        param = param._load_tensor()
    if dtype is not None and type(dtype) is not NotYetLoadedTensor and dtype != param.dtype:
        if verbose:
            print(f"Converting {name!r} from {param.dtype} to {dtype}")
        param = param.to(dtype)
    return param


@torch.inference_mode()
def convert_hf_checkpoint(
    checkpoint_dir: Path,
    *,
    model_name: Optional[str] = None,
    dtype: Optional[str] = None,
    debug_mode: Optional[bool] = False,
) -> None:
    """
    Convert a Hugging Face Transformers checkpoint into a LitGPT compatible checkpoint.

    Arguments:
        checkpoint_dir: Where to save the downloaded files.
        model_name: The existing config name to load. This is useful to download alternative weights of existing
            architectures.
        dtype: The data type to convert the checkpoint files to. If not specified, the weights will remain in the
            dtype they are downloaded in.
        debug_mode: Prints the individual layers being loaded instead of a progress bar, which can be useful when
            developing and adding new models to LitGPT.
    """
    checkpoint_dir = extend_checkpoint_dir(checkpoint_dir)
    pprint(locals())

    if model_name is None:
        model_name = checkpoint_dir.name
    if dtype is not None:
        dtype = getattr(torch, dtype)

    config = Config.from_name(model_name)
    save_config(config, checkpoint_dir)

    if "falcon" in model_name:
        copy_fn = partial(copy_weights_falcon, config)
    elif model_name.lower().startswith("gemma-2"):
        qkv_weights = {}
        copy_fn = partial(copy_weights_gemma_2, qkv_weights)
    elif model_name.lower().startswith("gemma-3"):
        qkv_weights = {}
        copy_fn = partial(copy_weights_gemma_3, qkv_weights, config=config)
    elif model_name.lower().startswith("phi"):
        # holder to reconstitute the split q, k, v
        qkv_weights = {}
        copy_fn = partial(copy_weights_phi, config, qkv_weights)
    elif model_name.lower().startswith(("qwen2.5", "qwq")):
        # holder to reconstitute the split q, k, v
        qkv_weights = {}
        copy_fn = partial(copy_weights_qwen_2_5, config, qkv_weights)
<<<<<<< HEAD
    elif model_name.lower().startswith("olmo-2-"):
        # holder to reconstitute the split q, k, v
        qkv_weights = {}
        copy_fn = partial(copy_weights_olmo2, config, qkv_weights)
=======
    elif model_name.lower().startswith("qwen3"):
        # holder to reconstitute the split q, k, v
        qkv_weights = {}
        copy_fn = partial(copy_weights_qwen_3, config, qkv_weights)
>>>>>>> f99ca4ec
    elif config.mlp_class_name in ("LLaMAMLP", "GemmaMLP", "LLaMAMoE"):
        # holder to reconstitute the split q, k, v
        qkv_weights = {}
        copy_fn = partial(copy_weights_hf_llama, config, qkv_weights)
    else:
        copy_fn = partial(copy_weights_gpt_neox, config)

    # initialize a new empty state dict to hold our new weights
    sd = {}

    # Load the json file containing weight mapping
    pytorch_bin_map_json_path = checkpoint_dir / "pytorch_model.bin.index.json"
    model_safetensor_map_json_path = checkpoint_dir / "model.safetensors.index.json"
    if pytorch_bin_map_json_path.is_file():  # not all checkpoints have this file
        with open(pytorch_bin_map_json_path, encoding="utf-8") as json_map:
            bin_index = json.load(json_map)
        bin_files = {checkpoint_dir / bin for bin in bin_index["weight_map"].values()}
    elif model_safetensor_map_json_path.is_file():
        with open(model_safetensor_map_json_path, encoding="utf-8") as json_map:
            bin_index = json.load(json_map)
        bin_files = {checkpoint_dir / bin for bin in bin_index["weight_map"].values()}
    else:
        bin_files = set(checkpoint_dir.glob("*.bin")) | set(checkpoint_dir.glob("*.safetensors"))
        # some checkpoints serialize the training arguments
        bin_files = {f for f in bin_files if f.name != "training_args.bin"}
    if not bin_files:
        raise ValueError(f"Expected {str(checkpoint_dir)!r} to contain .bin or .safetensors files")

    with incremental_save(checkpoint_dir / "lit_model.pth") as saver:
        # for checkpoints that split the QKV across several files, we need to keep all the bin files
        # open, so we use `ExitStack` to close them all together at the end

        if not debug_mode:
            # Using tqdm progress bar when not in debug mode

            total_size = max(1, sum(os.path.getsize(bin_file) for bin_file in bin_files))
            total_progress = 100

            with tqdm(
                total=total_progress,
                desc="Initializing",
                bar_format="{desc}{percentage:3.0f}%|{bar}| {elapsed}<{remaining}, {rate_fmt}",
            ) as pbar:
                for bin_file in sorted(bin_files):
                    pbar.set_description(f"Loading weights: {bin_file.name}")
                    current_file_size = os.path.getsize(bin_file)
                    progress_per_file = (current_file_size / total_size) * total_progress

                    hf_weights = (
                        load_safetensors(bin_file) if bin_file.suffix == ".safetensors" else lazy_load(bin_file)
                    )
                    copy_fn(
                        sd,
                        hf_weights,
                        saver=saver,
                        dtype=dtype,
                        pbar=pbar,
                        progress_per_file=progress_per_file,
                        debug_mode=debug_mode,
                    )
                gc.collect()

                if pbar.n < total_progress:
                    pbar.update(total_progress - pbar.n)
                pbar.close()
        else:
            # Handling files without progress bar in debug mode
            for bin_file in sorted(bin_files):
                hf_weights = load_safetensors(bin_file) if bin_file.suffix == ".safetensors" else lazy_load(bin_file)
                copy_fn(sd, hf_weights, saver=saver, dtype=dtype, debug_mode=debug_mode)
        print(f"Saving converted checkpoint to {checkpoint_dir}")
        saver.save(sd)<|MERGE_RESOLUTION|>--- conflicted
+++ resolved
@@ -533,11 +533,7 @@
                 pbar.update(progress_per_file)
 
 
-<<<<<<< HEAD
 def copy_weights_olmo2(
-=======
-def copy_weights_qwen_3(
->>>>>>> f99ca4ec
     config: Config,
     qkv_weights: Dict[int, List[Optional[NotYetLoadedTensor]]],
     state_dict: Dict[str, torch.Tensor],
@@ -550,10 +546,9 @@
 ) -> None:
     weight_map = {
         "model.embed_tokens.weight": "transformer.wte.weight",
-<<<<<<< HEAD
-        "model.layers.{}.self_attn.q_norm.weight": "transformer.h.{}.attn.q_norm.weight",
+        "model.layers.{}.self_attn.q_norm.weight": "transformer.h.{}.attn.norm_q.weight",
         "model.layers.{}.self_attn.q_proj.weight": None,
-        "model.layers.{}.self_attn.k_norm.weight": "transformer.h.{}.attn.k_norm.weight",
+        "model.layers.{}.self_attn.k_norm.weight": "transformer.h.{}.attn.norm_k.weight",
         "model.layers.{}.self_attn.k_proj.weight": None,
         "model.layers.{}.self_attn.v_proj.weight": None,
         "model.layers.{}.self_attn.o_proj.weight": "transformer.h.{}.attn.proj.weight",
@@ -575,7 +570,61 @@
         )
     else:
         raise NotImplementedError
-=======
+
+    if progress_per_file is not None:
+        progress_per_file = progress_per_file / max(1, len(hf_weights) + len(qkv_weights))
+
+    for from_name, param in hf_weights.items():
+        name_template, *ids = layer_template(from_name, num_matches=2)
+        to_name = weight_map[name_template]
+        param = load_param(param, from_name, dtype, verbose=debug_mode)
+        if any(w in from_name for w in ("q_proj", "k_proj", "v_proj")):
+            qkv = qkv_weights.setdefault(ids[0], defaultdict(dict))
+            weight_name, weight_type = from_name.split(".")[-2:]
+            qkv[weight_type][weight_name] = param
+        if to_name is None:
+            continue
+        to_name = to_name.format(*ids)
+        if saver is not None:
+            param = saver.store_early(param)
+        state_dict[to_name] = param
+
+        if progress_per_file is not None:
+            pbar.update(progress_per_file)
+
+    if "lm_head.weight" not in state_dict:
+        state_dict["lm_head.weight"] = state_dict["transformer.wte.weight"]
+
+    for i in list(qkv_weights):
+        for weight_type in list(qkv_weights[i]):
+            qkv = qkv_weights[i][weight_type]
+            if len(qkv) != 3:
+                # qkv is split across different .bin files
+                continue
+            q = load_param(qkv["q_proj"], f"layer {i} q {weight_type}", dtype, verbose=debug_mode)
+            k = load_param(qkv["k_proj"], f"layer {i} k {weight_type}", dtype, verbose=debug_mode)
+            v = load_param(qkv["v_proj"], f"layer {i} v {weight_type}", dtype, verbose=debug_mode)
+            qkv = torch.cat((q, k, v))
+            state_dict[f"transformer.h.{i}.attn.qkv.{weight_type}"] = qkv
+            del qkv_weights[i][weight_type]
+
+            if progress_per_file is not None:
+                pbar.update(progress_per_file)
+
+
+def copy_weights_qwen_3(
+    config: Config,
+    qkv_weights: Dict[int, List[Optional[NotYetLoadedTensor]]],
+    state_dict: Dict[str, torch.Tensor],
+    hf_weights: Dict[str, Union[torch.Tensor, NotYetLoadedTensor]],
+    saver: Optional[incremental_save] = None,
+    dtype: Optional[torch.dtype] = None,
+    pbar: Optional[tqdm] = None,
+    progress_per_file: Optional[float] = None,
+    debug_mode: Optional[bool] = False,
+) -> None:
+    weight_map = {
+        "model.embed_tokens.weight": "transformer.wte.weight",
         "model.layers.{}.input_layernorm.weight": "transformer.h.{}.norm_1.weight",
         "model.layers.{}.self_attn.q_proj.weight": None,
         "model.layers.{}.self_attn.k_proj.weight": None,
@@ -590,7 +639,6 @@
         "model.norm.weight": "transformer.ln_f.weight",
         "lm_head.weight": "lm_head.weight",
     }
->>>>>>> f99ca4ec
 
     if progress_per_file is not None:
         progress_per_file = progress_per_file / max(1, len(hf_weights) + len(qkv_weights))
@@ -724,17 +772,14 @@
         # holder to reconstitute the split q, k, v
         qkv_weights = {}
         copy_fn = partial(copy_weights_qwen_2_5, config, qkv_weights)
-<<<<<<< HEAD
     elif model_name.lower().startswith("olmo-2-"):
         # holder to reconstitute the split q, k, v
         qkv_weights = {}
         copy_fn = partial(copy_weights_olmo2, config, qkv_weights)
-=======
     elif model_name.lower().startswith("qwen3"):
         # holder to reconstitute the split q, k, v
         qkv_weights = {}
         copy_fn = partial(copy_weights_qwen_3, config, qkv_weights)
->>>>>>> f99ca4ec
     elif config.mlp_class_name in ("LLaMAMLP", "GemmaMLP", "LLaMAMoE"):
         # holder to reconstitute the split q, k, v
         qkv_weights = {}
