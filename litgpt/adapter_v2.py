--- conflicted
+++ resolved
@@ -164,11 +164,7 @@
         nn.Module.__init__(self)
         shape = (config.n_head + 2 * config.n_query_groups) * config.head_size
         # key, query, value projections for all heads, but in a batch
-<<<<<<< HEAD
-        self.qkv = AdapterV2Linear(in_features=config.n_embd, out_features=shape, bias=config.bias)
-=======
         self.attn = AdapterV2Linear(in_features=config.n_embd, out_features=shape, bias=config.bias or config.attn_bias)
->>>>>>> db308ba1
         # output projection
         # if `head_size` is explicitly specified in the config, `n_emd` might not be equal to `head_size * n_head`
         self.proj = AdapterV2Linear(config.head_size * config.n_head, config.n_embd, bias=config.bias)
