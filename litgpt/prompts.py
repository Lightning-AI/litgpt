# Copyright Lightning AI. Licensed under the Apache License 2.0, see LICENSE file.
import importlib
import re
from abc import abstractmethod
from json import dumps
from pathlib import Path
from typing import TYPE_CHECKING, Dict, List, Optional, Tuple, Type, Union

import yaml

from litgpt.config import Config

if TYPE_CHECKING:
    from litgpt import Tokenizer


class PromptStyle:
    """Base interface for prompt styles."""

    @abstractmethod
    def apply(self, prompt: str, *, sys_prompt: Optional[str] = None, **kwargs: str) -> str:
        return prompt

    def stop_tokens(self, tokenizer: "Tokenizer") -> Tuple[List[int], ...]:
        return ([tokenizer.eos_id],)

    @classmethod
    def from_name(cls, name: str) -> "PromptStyle":
        return prompt_styles[name]()

    @classmethod
    def from_config(cls, config: Config) -> "PromptStyle":
        return model_name_to_prompt_style(config.name)


class Default(PromptStyle):
    def apply(self, prompt: str, *, sys_prompt: Optional[str] = None, **kwargs: str) -> str:
        return prompt

    def stop_tokens(self, tokenizer: "Tokenizer") -> Tuple[List[int], ...]:
        return ([tokenizer.eos_id],)


class Alpaca(PromptStyle):
    def apply(self, prompt: str, *, sys_prompt: Optional[str] = None, **kwargs: str) -> str:
        if kwargs.get("input"):
            sys_prompt = sys_prompt or (
                "Below is an instruction that describes a task, paired with an input that provides further context. "
                "Write a response that appropriately completes the request.\n\n"
            )
            return f"{sys_prompt}### Instruction:\n{prompt}\n\n### Input:\n{kwargs['input']}\n\n### Response:\n"

        sys_prompt = sys_prompt or (
            "Below is an instruction that describes a task. "
            "Write a response that appropriately completes the request.\n\n"
        )
        return f"{sys_prompt}### Instruction:\n{prompt}\n\n### Response:\n"


class FLAN(PromptStyle):
    def apply(self, prompt: str, *, sys_prompt: Optional[str] = None, **kwargs: str) -> str:
        sys_prompt = sys_prompt or (
            "Below is an instruction that describes a task. "
            "Write a response that appropriately completes the request.\n\n"
        )
        return f"{sys_prompt}### Instruction:\n{prompt}\n\n### Response:\n"


class Longform(PromptStyle):
    def apply(self, prompt: str, *, sys_prompt: Optional[str] = None, **kwargs: str) -> str:
        sys_prompt = sys_prompt or (
            "Below is an instruction that describes a task, paired with an input that provides further context. "
            "Write a response that appropriately completes the request.\n\n"
        )
        return f"{sys_prompt}### Instruction:\n{prompt}\n\n### Response:\n"


class StableLMAlpha(PromptStyle):
    def apply(self, prompt: str, *, sys_prompt: Optional[str] = None, **kwargs: str) -> str:
        sys_prompt = sys_prompt or (
            "# StableLM Tuned (Alpha version)\n- StableLM is a helpful and harmless open-source AI language"
            " model developed by StabilityAI.\n- StableLM is excited to be able to help the user, but will refuse to do"
            " anything that could be considered harmful to the user.\n- StableLM is more than just an information"
            " source, StableLM is also able to write poetry, short stories, and make jokes.\n- StableLM will refuse to"
            " participate in anything that could harm a human."
        )
        return f"<|SYSTEM|>{sys_prompt}<|USER|>{prompt}<|ASSISTANT|>"

    def stop_tokens(self, tokenizer: "Tokenizer") -> Tuple[List[int], ...]:
        return (
            [tokenizer.eos_id],
            [tokenizer.token_to_id("<|SYSTEM|>")],
            [tokenizer.token_to_id("<|ASSISTANT|>")],
            [tokenizer.token_to_id("<|USER|>")],
        )


class StableLMZephyr(PromptStyle):
    def apply(self, prompt: str, *, sys_prompt: Optional[str] = None, **kwargs: str) -> str:
        return f"<|user|>\n{prompt}<|endoftext|>\n<|assistant|>\n"


class Falcon(PromptStyle):
    def apply(self, prompt: str, *, sys_prompt: Optional[str] = None, **kwargs: str) -> str:
        return f"{prompt}\nAnswer:"

    def stop_tokens(self, tokenizer: "Tokenizer") -> Tuple[List[int], ...]:
        return (
            [tokenizer.eos_id],
            # the model rarely emits the eos token and instead outputs newlines, but we cannot use them
            # to stop or else things like code generation wouldn't work
            [tokenizer.token_to_id("User"), tokenizer.token_to_id(":")],
            [193, tokenizer.token_to_id("User")],  # 193: '\n'
        )


class Falcon3(PromptStyle):
    def apply(self, prompt: str, *, sys_prompt: Optional[str] = None, **kwargs: str) -> str:
        return f"<|user|>\n{prompt}<|endoftext|>\n<|assistant|>\n"

    def stop_tokens(self, tokenizer: "Tokenizer") -> Tuple[List[int], ...]:
        return (
            [tokenizer.eos_id],
            [tokenizer.token_to_id("<|endoftext|>")],
        )


class Llama2FunctionCalling(PromptStyle):
    def apply(self, prompt: str, *, sys_prompt: Optional[str] = None, **kwargs: str) -> str:
        # Has to be before the llama config
        b_func, e_func = "<FUNCTIONS>", "</FUNCTIONS>\n\n"
        b_inst, e_inst = "[INST]", "[/INST]"
        b_sys, e_sys = "<<SYS>>\n", "\n<</SYS>>\n\n"
        # This is an example for how to format functions for the model
        function_metadata = {
            "function": "search_bing",
            "description": (
                "Search the web for content on Bing. This allows users to search online/the internet/the web for"
                " content."
            ),
            "arguments": [{"name": "query", "type": "string", "description": "The search query string"}],
        }

        system_prompt = sys_prompt or (
            "You are a helpful, respectful and honest assistant. Always answer as helpfully as"
            "possible. Your only response should be JSON formatted functions"
        )
        # replace the curly braces with double curly braces to escape them
        function_list = dumps(function_metadata).replace("{", "{{").replace("}", "}}")
        return (
            f"{b_func}{function_list.strip()}{e_func}{b_inst}{b_sys}{system_prompt.strip()}{e_sys}{prompt}{e_inst}\n\n"
        )


class Llama2(PromptStyle):
    def apply(self, prompt: str, *, sys_prompt: Optional[str] = None, **kwargs: str) -> str:
        b_inst, e_inst = "[INST]", "[/INST]"
        b_sys, e_sys = "<<SYS>>\n", "\n<</SYS>>\n\n"
        sys_prompt = sys_prompt or (
            "You are a helpful, respectful and honest assistant. Always answer as helpfully as"
            " possible, while being safe.  Your answers should not include any harmful, unethical, racist, sexist,"
            " toxic, dangerous, or illegal content. Please ensure that your responses are socially unbiased and"
            " positive in nature.\n\nIf a question does not make any sense, or is not factually coherent, explain why"
            " instead of answering something not correct. If you don't know the answer to a question, please don't"
            " share false information."
        )
        return f"{b_inst} {b_sys}{sys_prompt}{e_sys} {prompt} {e_inst} "


class Llama3(PromptStyle):
    def apply(
        self, prompt: Union[str, List[Dict[str, str]]], *, sys_prompt: Optional[str] = None, **kwargs: str
    ) -> str:
        default_system_prompt = sys_prompt or "You are a helpful assistant."

        # https://github.com/meta-llama/llama3/blob/359887376f0aaf30e433f23e25df858d8c2a9833/llama/tokenizer.py#L202-L229
        if isinstance(prompt, str):
            return (
                "<|begin_of_text|><|start_header_id|>system<|end_header_id|>\n\n"
                f"{default_system_prompt}<|eot_id|>"  # No newline
                "<|start_header_id|>user<|end_header_id|>\n\n"
                f"{prompt}<|eot_id|>"  # No newline
                "<|start_header_id|>assistant<|end_header_id|>\n\n"
            )
        elif isinstance(prompt, list):

            def encode_header(role: str) -> List[str]:
                return [f"<|start_header_id|>{role}<|end_header_id|>\n\n"]

            def encode_message(message: Dict[str, str]) -> List[str]:
                tokens = encode_header(message["role"])
                # NOTE: Meta stripped this. I'm not sure I agree, but who am I to argue?
                tokens.append(message["content"].strip())
                tokens.append("<|eot_id|>")
                return tokens

            def has_system_prompt(messages: List[Dict[str, str]]) -> bool:
                return messages[0].get("role", "") == "system" if len(messages) else False

            tokens = ["<|begin_of_text|>"]
            if not has_system_prompt(prompt):
                tokens.extend(encode_message({"role": "system", "content": default_system_prompt}))
            for i, message in enumerate(prompt):
                if i != 0 and message["role"] == "system":
                    raise ValueError("'system' role is only allowed at the beginning of the conversation list.")
                if message["role"] not in ["assistant", "user", "system"]:
                    raise ValueError(
                        f"Unknown role: '{message['role']}'. Supported roles are 'assistant', 'user', and 'system'."
                    )
                tokens.extend(encode_message(message))
            tokens.extend(encode_header("assistant"))
            return "".join(tokens)
        else:
            raise ValueError(f"Unsupported prompt type: {type(prompt)}")

    def stop_tokens(self, tokenizer: "Tokenizer") -> Tuple[List[int], ...]:
        return (
            [tokenizer.eos_id],
            [tokenizer.token_to_id("<|eot_id|>")],
        )


class R1Base(PromptStyle):
    def apply(
        self, prompt: Union[str, List[Dict[str, str]]], *, sys_prompt: Optional[str] = None, **kwargs: str
    ) -> str:
        default_system_prompt = sys_prompt or ""

        bos_token = "<｜begin▁of▁sentence｜>"
        eos_token = ""

        if isinstance(prompt, str):
            return f"{default_system_prompt}<｜User｜>{prompt}<｜Assistant｜>"  # Prepares for assistant response
        elif isinstance(prompt, list):

            def encode_message(message: Dict[str, str]) -> str:
                role = message["role"]
                content = message["content"].strip()

                if role == "system":
                    return content  # System prompt is prepended at the start
                elif role == "user":
                    return f"<｜User｜>{content}"
                elif role == "assistant":
                    return f"<｜Assistant｜>{content}{eos_token}"
                else:
                    raise ValueError(f"Unknown role: '{role}'. Supported roles are 'assistant', 'user', and 'system'.")

            # Extract system prompt (if any)
            system_prompt = ""
            if prompt[0].get("role") == "system":
                system_prompt = prompt[0]["content"]
                prompt = prompt[1:]  # Remove system message from the list

            # Construct the formatted prompt
            formatted_prompt = system_prompt
            for message in prompt:
                formatted_prompt += encode_message(message)

            formatted_prompt += "<｜Assistant｜>"  # Prepares for assistant response
            return formatted_prompt
        else:
            raise ValueError(f"Unsupported prompt type: {type(prompt)}")

    def stop_tokens(self, tokenizer: "Tokenizer") -> Tuple[List[int], ...]:
        return (
            [tokenizer.eos_id],
            [tokenizer.token_to_id("<｜end▁of▁sentence｜>")],
        )


class FreeWilly2(PromptStyle):
    def apply(self, prompt: str, *, sys_prompt: Optional[str] = None, **kwargs: str) -> str:
        sys_prompt = sys_prompt or "This is a system prompt, please behave and help the user."
        return f"### System:\n{sys_prompt}\n\n### User:\n{prompt}\n\n### Assistant:\n"


class Platypus(PromptStyle):
    def apply(self, prompt: str, *, sys_prompt: Optional[str] = None, **kwargs: str) -> str:
        return f"### Instruction:\n\n{prompt}\n\n### Response:\n"


class StableCode(PromptStyle):
    def apply(self, prompt: str, *, sys_prompt: Optional[str] = None, **kwargs: str) -> str:
        return f"###Instruction\n{prompt}###Response\n"


class CodeLlama(PromptStyle):
    def apply(self, prompt: str, *, sys_prompt: Optional[str] = None, **kwargs: str) -> str:
        # for CodeLLama, we don't set a default system prompt, but it is supported:
        # https://huggingface.co/blog/codellama#conversational-instructions
        # Mistral does not: https://huggingface.co/mistralai/Mistral-7B-Instruct-v0.1#instruction-format
        b_inst, e_inst = "[INST]", "[/INST]"
        if sys_prompt:
            b_sys, e_sys = "<<SYS>>\n", "\n<</SYS>>\n\n"
            return f"{b_inst} {b_sys}{sys_prompt}{e_sys}{prompt} {e_inst}"
        return f"{b_inst} {prompt} {e_inst}"


class Phi1(PromptStyle):
    def apply(self, prompt: str, *, sys_prompt: Optional[str] = None, **kwargs: str) -> str:
        return f"{prompt}\n\nAnswer:"

    def stop_tokens(self, tokenizer: "Tokenizer") -> Tuple[List[int], ...]:
        return (
            [tokenizer.eos_id],
            [tokenizer.token_to_id("Answer"), tokenizer.token_to_id(":")],
            [198, tokenizer.token_to_id("Answer"), tokenizer.token_to_id(":")],
            # the model rarely emits the eos token and instead outputs newlines, but we cannot use them
            # to stop or else things like code generation wouldn't work
            # [198, 198],  # '\n', '\n'
        )


class Phi2(PromptStyle):
    def apply(self, prompt: str, *, sys_prompt: Optional[str] = None, **kwargs: str) -> str:
        return f"Instruct: {prompt}\nOutput:"


class Phi3(PromptStyle):
    def apply(self, prompt: str, *, sys_prompt: Optional[str] = None, **kwargs: str) -> str:
        sys_prompt = sys_prompt or "You are a helpful assistant."
        return f"<|system|>\n{sys_prompt}<|end|>\n<|user|>\n{prompt}<|end|>\n<|assistant|>\n"


class Phi4(PromptStyle):
    def apply(self, prompt: str, *, sys_prompt: Optional[str] = None, **kwargs: str) -> str:
        return f"<|im_start|>user<|im_sep|>{prompt}<|im_end|><|im_start|>assistant<|im_sep|>"


class TinyLlama(PromptStyle):
    def apply(self, prompt: str, *, sys_prompt: Optional[str] = None, **kwargs: str) -> str:
        sys_prompt = sys_prompt or "You are a friendly chatbot who always gives helpful, detailed, and polite answers."
        return f"<|system|>\n{sys_prompt}</s>\n<|user|>\n{prompt}</s>\n<|assistant|>\n"


class Gemma(PromptStyle):
    def apply(self, prompt: str, *, sys_prompt: Optional[str] = None, **kwargs: str) -> str:
        return f"<start_of_turn>user\n{prompt}<end_of_turn>\n<start_of_turn>model\n"


class OLMo(PromptStyle):
    def apply(self, prompt: str, *, sys_prompt: Optional[str] = None, **kwargs: str) -> str:
        return f"<|endoftext|><|user|>\n{prompt}\n<|assistant|>\n"


class ChatML(PromptStyle):
    def __init__(self, system_message: Optional[str] = None):
        self.system_message = system_message

<<<<<<< HEAD
    def apply(self, prompt: str, **kwargs: str) -> str:
        if not self.system_message:
            return f"<|im_start|>user\n{prompt}<|im_end|>\n<|im_start|>assistant\n"
        return f"<|im_start|>system\n{self.system_message}<|im_end|>\n<|im_start|>user\n{prompt}<|im_end|>\n<|im_start|>assistant\n"
=======
    def apply(self, prompt: str, *, sys_prompt: Optional[str] = None, **kwargs: str) -> str:
        sys_prompt = sys_prompt or self.system_message
        return (
            f"<|im_start|>system\n{sys_prompt}<|im_end|>\n<|im_start|>user\n{prompt}<|im_end|>\n<|im_start|>assistant\n"
        )
>>>>>>> 61d179b4


class Qwen2_5(ChatML):
    def __init__(self):
        super().__init__("You are Qwen, created by Alibaba Cloud. You are a helpful assistant.")


class Qwen2_5_Math(ChatML):
    def __init__(self):
        super().__init__("Please reason step by step, and put your final answer within \\boxed{}.")


class QwQ(ChatML):
    def __init__(self):
        super().__init__(
            "You are a helpful and harmless assistant. You are Qwen developed by Alibaba. You should think step-by-step."
        )


class Qwen3(ChatML):
    def __init__(self):
        super().__init__()


class SmolLM2(ChatML):
    def __init__(self):
        super().__init__("You are a helpful AI assistant named SmolLM, trained by Hugging Face")


class Salamandra(ChatML):
    def __init__(self):
        super().__init__(
            "I am Salamandra, an AI language model developed at the Barcelona Supercomputing Centre (BSC) by the Language Technologies Unit. My knowledge base was last updated on August 2023. Today Date: 2024-09-30\nSoy Salamandra, un modelo lingüístico de IA desarrollado en el Barcelona Supercomputing Centre (BSC) por la Language Technologies Unit. Mi base de conocimientos se actualizó por última vez en agosto de 2023.\nSoc Salamandra, un model de llenguatge d'IA desenvolupat al Barcelona Supercomputing Centre (BSC) per la Language Technologies Unit."
        )


# Maps prompt style names to PromptStyle classes
prompt_styles: Dict[str, Type[PromptStyle]] = {
    # Dataset-specific prompt styles
    "alpaca": Alpaca,
    "flan": FLAN,
    "longform": Longform,
    # Model-specific prompt styles
    "stablelm-alpha": StableLMAlpha,
    "stablelm-zephyr": StableLMZephyr,
    "falcon": Falcon,
    "llama2-function-calling": Llama2FunctionCalling,
    "llama2": Llama2,
    "freewilly2": FreeWilly2,
    "platypus": Platypus,
    "stablecode": StableCode,
    "codellama": CodeLlama,
    "phi-1": Phi1,
    "phi-2": Phi2,
    "phi-3": Phi3,
    "phi-4": Phi4,
    "tinyllama": TinyLlama,
    "gemma": Gemma,
    "llama3": Llama3,
    "olmo": OLMo,
    "qwen2.5": Qwen2_5,
    "qwen2.5-math": Qwen2_5_Math,
    "qwq": QwQ,
    "qwen3": Qwen3,
    "smollm2": SmolLM2,
    "salamandra": Salamandra,
}


def model_name_to_prompt_style(model_name: str) -> PromptStyle:
    if re.search(r"stablelm-tuned-alpha", model_name):
        return StableLMAlpha()
    if re.search(r"stablelm-zephyr-3b", model_name):
        return StableLMZephyr()
    if re.search("stablecode-instruct", model_name):
        return StableCode()
    if re.search(r"Falcon3.*-Instruct", model_name):
        return Falcon3()
    if re.search(r"falcon.*-instruct", model_name):
        return Falcon()
    if re.search("Llama-2-7b-chat-hf-function-calling-v2", model_name):
        return Llama2FunctionCalling()
    if re.search("Llama-2.*-chat", model_name):
        return Llama2()
    if re.search("Llama-3.*-Instruct", model_name):
        return Llama3()
    if re.search("Llama-3.*-Instruct-*", model_name):
        return Llama3()
    if re.search("R1", model_name):
        return R1Base()
    if re.search("FreeWilly2", model_name):
        return FreeWilly2()
    if re.search("Platypus", model_name):
        return Platypus()
    if re.search("CodeLlama|Mi[sx]tral.*Instruct", model_name):
        return CodeLlama()
    if re.search("phi-1", model_name):
        return Phi1()
    if re.search("phi-2", model_name):
        return Phi2()
    if re.search("Phi-3", model_name):
        return Phi3()
    if re.search("phi-4", model_name):
        return Phi4()
    if re.search(r"tiny-llama.*chat", model_name):
        return TinyLlama()
    if re.search(r"(Code)?Gemma.*-it", model_name):
        return Gemma()
    if re.search(r"OLMo.*-hf", model_name):
        return OLMo()
    if re.search(r"Qwen2\.5-Math-.*", model_name):
        return Qwen2_5_Math()
    if re.search(r"Qwen2\.5-.*", model_name):
        return Qwen2_5()
    if re.search(r"QwQ-.*", model_name):
        return QwQ()
    if re.search(r"Qwen3-.*", model_name):
        return Qwen3()
    if re.search(r"SmolLM2.*-Instruct", model_name):
        return SmolLM2()
    if re.search(r"salamandra-.*-instruct", model_name):
        return Salamandra()
    return Default()


def save_prompt_style(style: Union[str, PromptStyle], checkpoint_dir: Path) -> None:
    style = PromptStyle.from_name(style) if isinstance(style, str) else style
    cls = type(style)
    # Allow saving the full module path for user-defined prompt classes
    config = {"class_path": f"{cls.__module__}.{cls.__name__}"}
    with open(checkpoint_dir / "prompt_style.yaml", "w", encoding="utf-8") as file:
        yaml.dump(config, file)


def load_prompt_style(checkpoint_dir: Path) -> PromptStyle:
    with open(checkpoint_dir / "prompt_style.yaml", encoding="utf-8") as file:
        config = yaml.safe_load(file)
    # Support loading the full module path for user-defined prompt classes
    full_module_path, cls_name = config["class_path"].rsplit(".", 1)
    module = importlib.import_module(full_module_path)
    cls = getattr(module, cls_name)
    return cls()


def has_prompt_style(checkpoint_dir: Path) -> bool:
    return (checkpoint_dir / "prompt_style.yaml").is_file()<|MERGE_RESOLUTION|>--- conflicted
+++ resolved
@@ -348,18 +348,11 @@
     def __init__(self, system_message: Optional[str] = None):
         self.system_message = system_message
 
-<<<<<<< HEAD
-    def apply(self, prompt: str, **kwargs: str) -> str:
-        if not self.system_message:
-            return f"<|im_start|>user\n{prompt}<|im_end|>\n<|im_start|>assistant\n"
-        return f"<|im_start|>system\n{self.system_message}<|im_end|>\n<|im_start|>user\n{prompt}<|im_end|>\n<|im_start|>assistant\n"
-=======
     def apply(self, prompt: str, *, sys_prompt: Optional[str] = None, **kwargs: str) -> str:
         sys_prompt = sys_prompt or self.system_message
         return (
             f"<|im_start|>system\n{sys_prompt}<|im_end|>\n<|im_start|>user\n{prompt}<|im_end|>\n<|im_start|>assistant\n"
         )
->>>>>>> 61d179b4
 
 
 class Qwen2_5(ChatML):
