--- conflicted
+++ resolved
@@ -421,13 +421,10 @@
         return Llama3()
     if re.search("Llama-3.*-Instruct-*", model_name):
         return Llama3()
-<<<<<<< HEAD
     if re.search("OLMo-2.*-(Instruct|SFT|DPO)", model_name):
         return Llama3()
-=======
     if re.search("R1", model_name):
         return R1Base()
->>>>>>> 4ea2542a
     if re.search("FreeWilly2", model_name):
         return FreeWilly2()
     if re.search("Platypus", model_name):
