--- conflicted
+++ resolved
@@ -593,7 +593,6 @@
     return checkpoint_dir
 
 
-<<<<<<< HEAD
 def has_h100_or_h800():
     if not torch.cuda.is_available():
         return False
@@ -604,7 +603,8 @@
             return True
 
     return False
-=======
+
+  
 def check_nvlink_connectivity(fabric=None):
     if fabric is not None:
         custom_print = fabric.print
@@ -653,5 +653,4 @@
             custom_print(f"An error occurred: {e}")
 
         except Exception as e:
-            custom_print(f"An error occurred: {e}")
->>>>>>> d7d93a53
+            custom_print(f"An error occurred: {e}")