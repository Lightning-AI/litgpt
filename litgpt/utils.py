# Copyright Lightning AI. Licensed under the Apache License 2.0, see LICENSE file.

"""Utility functions for training and inference."""

import inspect
import json
import math
import os
import pickle
import random
import re
import shutil
import subprocess
import sys
import warnings
from dataclasses import asdict, is_dataclass
from io import BytesIO
from pathlib import Path
from typing import TYPE_CHECKING, Any, Dict, Iterable, List, Literal, Mapping, Optional, TypeVar, Union

import lightning as L
import psutil
import torch
import torch.nn as nn
import torch.utils._device
import yaml
from lightning.fabric.loggers import CSVLogger, TensorBoardLogger
from lightning.fabric.strategies import FSDPStrategy
from lightning.fabric.utilities.load import _lazy_load as lazy_load
from lightning.pytorch.cli import instantiate_class
from lightning.pytorch.loggers import MLFlowLogger, WandbLogger
from lightning_utilities.core.imports import module_available
from packaging import version
from torch.serialization import normalize_storage_type
from typing_extensions import Self

if TYPE_CHECKING:
    from litgpt import GPT, Config

_THUNDER_AVAILABLE = module_available("thunder")
_TRITON_AVAILABLE = module_available("triton")


def init_out_dir(out_dir: Path) -> Path:
    if not isinstance(out_dir, Path):
        out_dir = Path(out_dir)
    if not out_dir.is_absolute() and "LIGHTNING_ARTIFACTS_DIR" in os.environ:
        return Path(os.getenv("LIGHTNING_ARTIFACTS_DIR")) / out_dir
    return out_dir


def find_resume_path(resume: Union[bool, Literal["auto"], Path], out_dir: Path) -> Optional[Path]:
    if not resume or isinstance(resume, Path):
        return resume

    resume_path = max(out_dir.rglob("step-*/*.pth"), key=(lambda p: int(p.parent.name.split("-")[1])), default=None)
    if resume == "auto":
        return resume_path
    if resume is True and resume_path is None:
        raise FileNotFoundError(
            f"You passed `--resume=True`, but no checkpoint file was found in `--out_dir={out_dir}`."
        )
    return resume_path


def num_parameters(module: nn.Module, requires_grad: Optional[bool] = None) -> int:
    total = 0
    for p in module.parameters():
        if requires_grad is None or p.requires_grad == requires_grad:
            if hasattr(p, "quant_state"):
                # bitsandbytes 4bit layer support
                total += math.prod(p.quant_state.shape)
            else:
                total += p.numel()
    return total


def reset_parameters(module: nn.Module) -> None:
    """Calls `reset_parameters` on the module and all its submodules."""
    for mod in module.modules():
        if callable(getattr(mod, "reset_parameters", None)):
            mod.reset_parameters()


def check_valid_checkpoint_dir(
    checkpoint_dir: Path,
    model_filename: str = "lit_model.pth",
    verbose: bool = True,
    raise_error: bool = False,
    ignore_tokenizer_files: bool = False,
) -> None:
    files = {
        model_filename: (checkpoint_dir / model_filename).is_file(),
        "model_config.yaml": (checkpoint_dir / "model_config.yaml").is_file(),
    }
    if not ignore_tokenizer_files:
        files.update(
            {
                "tokenizer.json OR tokenizer.model": (checkpoint_dir / "tokenizer.json").is_file()
                or (checkpoint_dir / "tokenizer.model").is_file(),
                "tokenizer_config.json": (checkpoint_dir / "tokenizer_config.json").is_file(),
            }
        )

    if checkpoint_dir.is_dir():
        if all(files.values()):
            # we're good
            return
        problem = f" is missing the files: {[f for f, exists in files.items() if not exists]!r}"
    else:
        problem = " is not a checkpoint directory"

    # list locally available checkpoints
    available = list(Path("checkpoints").glob("*/*"))
    if available:
        options = "\n".join([""] + [repr(str(p.resolve())) for p in available])
        extra = f"\nYou have downloaded locally:{options}\n"
    else:
        extra = ""

    if verbose:
        error_message = (
            f"checkpoint_dir {str(checkpoint_dir.absolute())!r}{problem}."
            "\nFind download instructions at https://github.com/Lightning-AI/litgpt/blob/main/tutorials\n"
            f"{extra}\nSee all download options by running:\n litgpt download"
        )
        print(error_message, file=sys.stderr)

    if raise_error:
        raise FileNotFoundError(f"checkpoint_dir {str(checkpoint_dir.absolute())!r}{problem}.")
    else:
        raise SystemExit(1)


class SavingProxyForStorage:
    def __init__(self, obj, saver, protocol_version=5):
        self.protocol_version = protocol_version
        self.saver = saver
        if not (isinstance(obj, torch.storage.TypedStorage) or torch.is_storage(obj)):
            raise TypeError(f"expected storage, not {type(obj)}")

        # this logic is taken from PyTorch 2.0+ torch/serialization.py
        if isinstance(obj, torch.storage.TypedStorage):
            # PT upstream wants to deprecate this eventually...
            storage = obj._untyped_storage
            storage_type_str = obj._pickle_storage_type()
            storage_type = getattr(torch, storage_type_str)
            storage_numel = obj._size()
        else:
            storage = obj
            storage_type = normalize_storage_type(type(obj))
            storage_numel = storage.nbytes()

        storage_key = saver._write_storage_and_return_key(storage)
        location = torch.serialization.location_tag(storage)

        self.storage_info = ("storage", storage_type, storage_key, location, storage_numel)

    def __reduce_ex__(self, protocol_version):
        assert False, "this should be handled with out of band"


class SavingProxyForTensor:
    def __init__(self, tensor, saver, protocol_version=5):
        self.protocol_version = protocol_version
        self.reduce_ret_fn, reduce_args = tensor.__reduce_ex__(protocol_version)
        if reduce_args[0] == torch._utils._rebuild_tensor_v2:
            # for Tensors with Python attributes
            (a0, a1, (storage, *a2_other), *other_reduce_args) = reduce_args
            assert isinstance(storage, (torch.storage.TypedStorage, torch.storage.UntypedStorage)), (
                "Please check for updates"
            )
            storage_proxy = SavingProxyForStorage(storage, saver, protocol_version=protocol_version)
            self.reduce_args = (a0, a1, (storage_proxy, *a2_other), *other_reduce_args)
        else:
            (storage, *other_reduce_args) = reduce_args
            assert isinstance(storage, (torch.storage.TypedStorage, torch.storage.UntypedStorage)), (
                "Please check for updates"
            )
            storage_proxy = SavingProxyForStorage(storage, saver, protocol_version=protocol_version)
            self.reduce_args = (storage_proxy, *other_reduce_args)

    def __reduce_ex__(self, protocol_version):
        if protocol_version != self.protocol_version:
            raise RuntimeError(f"Unexpected protocol version: expected {self.protocol_version}, got {protocol_version}")
        return self.reduce_ret_fn, self.reduce_args


class IncrementalPyTorchPickler(pickle.Pickler):
    def __init__(self, saver, *args, **kwargs):
        super().__init__(*args, **kwargs)
        self.storage_dtypes = {}
        self.saver = saver
        self.id_map = {}

    # this logic is taken from PyTorch 2.0+ torch/serialization.py
    def persistent_id(self, obj):
        # FIXME: the docs say that persistent_id should only return a string
        # but torch store returns tuples. This works only in the binary protocol
        # see
        # https://docs.python.org/2/library/pickle.html#pickling-and-unpickling-external-objects
        # https://github.com/python/cpython/blob/master/Lib/pickle.py#L527-L537
        if isinstance(obj, SavingProxyForStorage):
            return obj.storage_info

        if isinstance(obj, torch.storage.TypedStorage) or torch.is_storage(obj):
            if isinstance(obj, torch.storage.TypedStorage):
                # TODO: Once we decide to break serialization FC, this case
                # can be deleted
                storage = obj._untyped_storage
                storage_dtype = obj.dtype
                storage_type_str = obj._pickle_storage_type()
                storage_type = getattr(torch, storage_type_str)
                storage_numel = obj._size()

            else:
                storage = obj
                storage_dtype = torch.uint8
                storage_type = normalize_storage_type(type(obj))
                storage_numel = storage.nbytes()

            # If storage is allocated, ensure that any other saved storages
            # pointing to the same data all have the same dtype. If storage is
            # not allocated, don't perform this check
            if storage.data_ptr() != 0:
                if storage.data_ptr() in self.storage_dtypes:
                    if storage_dtype != self.storage_dtypes[storage.data_ptr()]:
                        raise RuntimeError(
                            "Cannot save multiple tensors or storages that view the same data as different types"
                        )
                else:
                    self.storage_dtypes[storage.data_ptr()] = storage_dtype

            storage_key = self.id_map.get(storage._cdata)
            if storage_key is None:
                storage_key = self.saver._write_storage_and_return_key(storage)
                self.id_map[storage._cdata] = storage_key
            location = torch.serialization.location_tag(storage)

            return ("storage", storage_type, storage_key, location, storage_numel)

        return None


class incremental_save:
    def __init__(self, name):
        self.name = name
        self.zipfile = torch._C.PyTorchFileWriter(str(name))
        self.has_saved = False
        self.next_key = 0
        self.protocol_version = 2

    def __enter__(self):
        return self

    def store_early(self, tensor):
        if isinstance(tensor, torch.Tensor):
            return SavingProxyForTensor(tensor, self, protocol_version=self.protocol_version)
        raise TypeError(f"can only store tensors early, not {type(tensor)}")

    def save(self, obj):
        if self.has_saved:
            raise RuntimeError("have already saved")
        # Write the pickle data for `obj`
        data_buf = BytesIO()
        pickler = IncrementalPyTorchPickler(self, data_buf, protocol=self.protocol_version)
        pickler.dump(obj)
        data_value = data_buf.getvalue()
        self.zipfile.write_record("data.pkl", data_value, len(data_value))
        self.has_saved = True

    def _write_storage_and_return_key(self, storage):
        if self.has_saved:
            raise RuntimeError("have already saved")
        key = self.next_key
        self.next_key += 1
        name = f"data/{key}"
        if storage.device.type != "cpu":
            storage = storage.cpu()
        num_bytes = storage.nbytes()

        current_version = version.parse(torch.__version__)
        threshold_version = version.parse("2.2.2")
        if current_version <= threshold_version:
            self.zipfile.write_record(name, storage.data_ptr(), num_bytes)
        else:
            self.zipfile.write_record(name, storage, num_bytes)

        return key

    def __exit__(self, type, value, traceback):
        self.zipfile.write_end_of_file()


T = TypeVar("T")


def chunked_cross_entropy(
    logits: Union[torch.Tensor, List[torch.Tensor]],
    targets: torch.Tensor,
    chunk_size: int = 128,
    ignore_index: int = -100,
) -> torch.Tensor:
    # with large max_sequence_lengths, the beginning of `backward` allocates a large memory chunk which can dominate
    # the memory usage in fine-tuning settings with low number of parameters.
    # as a workaround hack, the cross entropy computation is chunked to force it to deallocate on the go, reducing
    # the memory spike's magnitude

    # lm_head was chunked (we are fine-tuning)
    if isinstance(logits, list):
        # don't want to chunk cross entropy
        if chunk_size == 0:
            logits = torch.cat(logits, dim=1)
            logits = logits.reshape(-1, logits.size(-1))
            targets = targets.reshape(-1)
            return torch.nn.functional.cross_entropy(logits, targets, ignore_index=ignore_index)

        # chunk cross entropy
        logit_chunks = [logit_chunk.reshape(-1, logit_chunk.size(-1)) for logit_chunk in logits]
        target_chunks = [target_chunk.reshape(-1) for target_chunk in targets.split(logits[0].size(1), dim=1)]
        loss_chunks = [
            torch.nn.functional.cross_entropy(logit_chunk, target_chunk, ignore_index=ignore_index, reduction="none")
            for logit_chunk, target_chunk in zip(logit_chunks, target_chunks)
        ]
        non_masked_elems = (targets != ignore_index).sum()
        # See [non_masked_elems div note]
        return torch.cat(loss_chunks).sum() / non_masked_elems.maximum(torch.ones_like(non_masked_elems))

    # no chunking at all
    logits = logits.reshape(-1, logits.size(-1))
    targets = targets.reshape(-1)
    if chunk_size == 0:
        return torch.nn.functional.cross_entropy(logits, targets, ignore_index=ignore_index)

    # lm_head wasn't chunked, chunk cross entropy
    logit_chunks = logits.split(chunk_size)
    target_chunks = targets.split(chunk_size)
    loss_chunks = [
        torch.nn.functional.cross_entropy(logit_chunk, target_chunk, ignore_index=ignore_index, reduction="none")
        for logit_chunk, target_chunk in zip(logit_chunks, target_chunks)
    ]
    non_masked_elems = (targets != ignore_index).sum()
    # [non_masked_elems div note]:
    #   max(1, non_masked_elems) would be more ergonomic to avoid a division by zero. However that
    #   results in a python int which is then passed back to torch division. By using the
    #   `x.maximum(torch.ones_like(x))` pattern we avoid a cudaStreamSynchronize.
    return torch.cat(loss_chunks).sum() / non_masked_elems.maximum(torch.ones_like(non_masked_elems))


def map_old_state_dict_weights(state_dict: Dict, mapping: Mapping, prefix: str) -> Dict:
    for checkpoint_name, attribute_name in mapping.items():
        full_checkpoint_name = prefix + checkpoint_name
        if full_checkpoint_name in state_dict:
            full_attribute_name = prefix + attribute_name
            state_dict[full_attribute_name] = state_dict.pop(full_checkpoint_name)
    return state_dict


def get_default_supported_precision(training: bool) -> str:
    """
    Return the default precision that is supported by the hardware: either `bf16` or `16`.

    Args:
        training: If True, returns '-mixed' version of the precision; if False, returns '-true' version.

    Returns:
        The default precision that is suitable for the task and is supported by the hardware.
    """
    import torch

    if torch.cuda.is_available():
        if torch.cuda.is_bf16_supported():
            return "bf16-mixed" if training else "bf16-true"
        else:
            return "16-mixed" if training else "16-true"
    return "bf16-mixed" if training else "bf16-true"


def load_checkpoint(fabric: L.Fabric, model: nn.Module, checkpoint_path: Path, strict: bool = True) -> None:
    if isinstance(fabric.strategy, FSDPStrategy):
        fabric.load_raw(checkpoint_path, model, strict=strict)
    else:
        state_dict = lazy_load(checkpoint_path)
        state_dict = state_dict.get("model", state_dict)
        model.load_state_dict(state_dict, strict=strict)


def load_checkpoint_update(
    fabric: L.Fabric, adapter_path: Path, model: nn.Module, checkpoint_path: Path, strict: bool = True
) -> None:
    if isinstance(fabric.strategy, FSDPStrategy):
        fabric.load_raw(checkpoint_path, model, strict=strict)
    else:
        state_dict = lazy_load(checkpoint_path)
        state_dict = state_dict.get("model", state_dict)
        adapter_cp = lazy_load(adapter_path)
        state_dict.update(adapter_cp)
        model.load_state_dict(state_dict, strict=strict)


def flops_per_param(max_seq_length: int, n_layer: int, n_embd: int, n_params: int) -> int:
    flops_per_token = 2 * n_params  # each parameter is used for a MAC (2 FLOPS) per network operation
    # this assumes that all samples have a fixed length equal to the block size
    # which is most likely false during finetuning
    flops_per_seq = flops_per_token * max_seq_length
    attn_flops_per_seq = n_layer * 2 * 2 * (n_embd * (max_seq_length**2))
    return flops_per_seq + attn_flops_per_seq


def estimate_flops(model: "GPT", training: bool) -> int:
    """Measures estimated FLOPs for MFU.

    Refs:
        * https://ar5iv.labs.arxiv.org/html/2205.05198#A1
        * https://ar5iv.labs.arxiv.org/html/2204.02311#A2
    """
    # using all parameters for this is a naive over estimation because not all model parameters actually contribute to
    # this FLOP computation (e.g. embedding, norm). For this reason, the result will be higher by a fixed percentage
    # (~10%) compared to the measured FLOPs, making those lower but more realistic.
    # For a proper estimate, this needs a more fine-grained calculation as in Appendix A of the paper.
    n_trainable_params = num_parameters(model, requires_grad=True)
    trainable_flops = flops_per_param(
        model.max_seq_length, model.config.n_layer, model.config.n_embd, n_trainable_params
    )
    # forward + backward + gradients (assumes no gradient accumulation)
    ops_per_step = 3 if training else 1
    n_frozen_params = num_parameters(model, requires_grad=False)
    frozen_flops = flops_per_param(model.max_seq_length, model.config.n_layer, model.config.n_embd, n_frozen_params)
    # forward + backward
    frozen_ops_per_step = 2 if training else 1
    return ops_per_step * trainable_flops + frozen_ops_per_step * frozen_flops


class CycleIterator:
    """An iterator that cycles through an iterable indefinitely.

    Example:
        >>> iterator = CycleIterator([1, 2, 3])
        >>> [next(iterator) for _ in range(5)]
        [1, 2, 3, 1, 2]

    Note:
        Unlike ``itertools.cycle``, this iterator does not cache the values of the iterable.
    """

    def __init__(self, iterable: Iterable) -> None:
        self.iterable = iterable
        self.epoch = 0
        self._iterator = None

    def __next__(self) -> Any:
        if self._iterator is None:
            self._iterator = iter(self.iterable)
        try:
            return next(self._iterator)
        except StopIteration:
            self._iterator = iter(self.iterable)
            self.epoch += 1
            return next(self._iterator)

    def __iter__(self) -> Self:
        return self


def copy_config_files(source_dir: Path, out_dir: Path) -> None:
    """Copies the specified configuration and tokenizer files into the output directory."""

    config_files = ["config.json", "generation_config.json", "model_config.yaml"]
    tokenizer_files = ["tokenizer.json", "tokenizer.model", "tokenizer_config.json"]

    for file_name in config_files + tokenizer_files:
        src_path = source_dir / file_name
        if src_path.exists():
            shutil.copy(src_path, out_dir)


def CLI(*args: Any, **kwargs: Any) -> Any:
    from jsonargparse import CLI, set_config_read_mode, set_docstring_parse_options

    set_docstring_parse_options(attribute_docstrings=True)
    set_config_read_mode(urls_enabled=True)

    return CLI(*args, **kwargs)


def capture_hparams() -> Dict[str, Any]:
    """Captures the local variables ('hyperparameters') from where this function gets called."""
    caller_frame = inspect.currentframe().f_back
    locals_of_caller = caller_frame.f_locals
    hparams = {}
    for name, value in locals_of_caller.items():
        if value is None or isinstance(value, (int, float, str, bool, Path)):
            hparams[name] = value
        elif is_dataclass(value):
            hparams[name] = asdict(value)
        else:
            hparams[name] = str(value)
    return hparams


def save_hyperparameters(function: callable, checkpoint_dir: Path) -> None:
    """Captures the CLI parameters passed to `function` without running `function` and saves them to the checkpoint."""
    from jsonargparse import capture_parser

    # TODO: Make this more robust
    # This hack strips away the subcommands from the top-level CLI
    # to parse the file as if it was called as a script
    known_commands = [
        ("finetune_full",),  # For subcommands, use `("finetune", "full")` etc
        ("finetune_lora",),
        ("finetune_adapter",),
        ("finetune_adapter_v2",),
        ("finetune",),
        ("pretrain",),
    ]
    for known_command in known_commands:
        unwanted = slice(1, 1 + len(known_command))
        if tuple(sys.argv[unwanted]) == known_command:
            sys.argv[unwanted] = []

    parser = capture_parser(lambda: CLI(function))
    config = parser.parse_args()
    parser.save(config, checkpoint_dir / "hyperparameters.yaml", overwrite=True)


def save_config(config: "Config", checkpoint_dir: Path) -> None:
    config_dict = asdict(config)
    with open(checkpoint_dir / "model_config.yaml", "w", encoding="utf-8") as fp:
        yaml.dump(config_dict, fp)


def parse_devices(devices: Union[str, int]) -> int:
    if devices in (-1, "auto"):
        return torch.cuda.device_count() or 1
    if isinstance(devices, int) and devices > 0:
        return devices
    raise ValueError(f"Devices must be 'auto' or a positive integer, got: {devices!r}")


def choose_logger(
    logger_name: Literal["csv", "tensorboard", "wandb", "mlflow"],
    out_dir: Path,
    name: str,
    log_interval: int = 1,
    log_args: Optional[Dict] = None,
    resume: Optional[bool] = None,
    **kwargs: Any,
):
    if logger_name == "csv":
        return CSVLogger(root_dir=(out_dir / "logs"), name="csv", flush_logs_every_n_steps=log_interval, **kwargs)
    if logger_name == "tensorboard":
        return TensorBoardLogger(root_dir=(out_dir / "logs"), name="tensorboard", **kwargs)
    if logger_name == "wandb":
<<<<<<< HEAD
        project = log_args.pop("wandb_project", name)
        run = log_args.pop("wandb_run", os.environ.get("WANDB_RUN_NAME"))
        group = log_args.pop("wandb_group", os.environ.get("WANDB_RUN_GROUP"))
        return WandbLogger(project=project, name=run, group=group, resume=resume, **kwargs)
=======
        return WandbLogger(project=name, resume=resume, **kwargs)
    if logger_name == "mlflow":
        return MLFlowLogger(experiment_name=name, **kwargs)
>>>>>>> 56ae36d5
    raise ValueError(f"`--logger_name={logger_name}` is not a valid option. Choose from 'csv', 'tensorboard', 'wandb'.")

def get_argument_names(cls):
    sig = inspect.signature(cls.__init__)
    return {
        name
        for name, param in sig.parameters.items()
        if param.kind in [inspect.Parameter.POSITIONAL_OR_KEYWORD, inspect.Parameter.KEYWORD_ONLY]
    }


def instantiate_bnb_optimizer(optimizer, model_parameters):
    if (isinstance(optimizer, str) and "AdamW" not in optimizer) or (
        isinstance(optimizer, dict) and "AdamW" not in optimizer.get("class_path", "")
    ):
        raise ValueError("The chosen quantization format only supports the AdamW optimizer.")

    import bitsandbytes as bnb

    if isinstance(optimizer, str):
        optimizer = bnb.optim.PagedAdamW(model_parameters)
    else:
        optim_args = get_argument_names(bnb.optim.PagedAdamW)
        allowed_kwargs = {key: optimizer["init_args"][key] for key in optim_args & optimizer["init_args"].keys()}
        optimizer = bnb.optim.PagedAdamW(model_parameters, **allowed_kwargs)
    return optimizer


def instantiate_torch_optimizer(optimizer, model_parameters, **kwargs):
    # Special care taken where some optimizers do not have some parameters referenced in some of the code, for example "fused" in the pretrain.py script:
    #   bnb.optim.AdamW8bit
    #   grokadamw.GrokAdamW
    #   torch.optim.RMSprop

    if isinstance(optimizer, str):
        if "." in optimizer:
            class_module, class_name = optimizer.rsplit(".", 1)
        else:
            class_module, class_name = "torch.optim", optimizer

        module = __import__(class_module, fromlist=[class_name])
        optimizer_cls = getattr(module, class_name)

        valid_params = set(inspect.signature(optimizer_cls).parameters)
        kwargs = {key: value for key, value in dict(kwargs).items() if key in valid_params}
        optimizer = optimizer_cls(model_parameters, **kwargs)
    elif isinstance(optimizer, dict):
        optimizer = dict(optimizer)
        class_module, class_name = optimizer["class_path"].rsplit(".", 1)
        module = __import__(class_module, fromlist=[class_name])
        optimizer_cls = getattr(module, class_name)

        valid_params = set(inspect.signature(optimizer_cls).parameters)
        kwargs = {key: value for key, value in dict(kwargs).items() if key in valid_params}

        optimizer["init_args"].update(kwargs)
        optimizer = instantiate_class(model_parameters, optimizer)
    else:
        raise ValueError(f'Unrecognized "optimizer" value: {optimizer}')

    return optimizer


def extend_checkpoint_dir(checkpoint_dir: Path) -> Path:
    new_checkpoint_dir = "checkpoints" / checkpoint_dir
    should_return_new_dir = (
        not checkpoint_dir.is_dir()
        and checkpoint_dir.parts[0] != "checkpoints"
        and not checkpoint_dir.is_absolute()
        and new_checkpoint_dir.exists()
    )
    return new_checkpoint_dir if should_return_new_dir else checkpoint_dir


def check_file_size_on_cpu_and_warn(checkpoint_path, device, size_limit=4_509_715_660):
    """
    Checks the file size and raises a warning if it exceeds the size_limit.
    The default size limit is 4.2 GB, the size of TinyLlama 1.1B: 4.2 * 1024 * 1024 * 1024 = 4_509_715_660
    """
    size = 0.0
    if os.path.exists(checkpoint_path):
        size = os.path.getsize(checkpoint_path)
        if size > size_limit and str(device) == "cpu":
            warnings.warn(
                f"The file size of {checkpoint_path} is over {size_limit / 1024 / 1024 / 1024:.1f} GB. Using a model "
                "with more than 1B parameters on a CPU can be slow, it is recommended to switch to a GPU."
            )
    return size


def auto_download_checkpoint(model_name, access_token=None, ignore_tokenizer_files=False):
    from litgpt.scripts.download import download_from_hub  # moved here due to circular import issue

    checkpoint_dir = extend_checkpoint_dir(Path(model_name))
    try:
        check_valid_checkpoint_dir(
            checkpoint_dir, verbose=False, raise_error=True, ignore_tokenizer_files=ignore_tokenizer_files
        )
    except FileNotFoundError as e:
        if access_token is None:
            access_token = os.getenv("HF_TOKEN")

        if checkpoint_dir.parts[0] != "checkpoints" and not checkpoint_dir.is_absolute():
            download_from_hub(repo_id=str(model_name), access_token=access_token)
            checkpoint_dir = Path("checkpoints") / checkpoint_dir
        else:
            raise e

    return checkpoint_dir


def check_nvlink_connectivity(fabric=None):
    """Checks GPU connectivity for both NVIDIA and AMD GPUs.

    This function delegates to vendor-specific implementations based on
    the detected GPU vendor.
    """
    if fabric is not None:
        custom_print = fabric.print
    else:
        custom_print = print

    if os.getenv("RANK", "0") == "0":
        try:
            if torch.cuda.is_available():
                device_properties = torch.cuda.get_device_properties(0)
                gpu_name = device_properties.name.lower()
                if "nvidia" in gpu_name:
                    _check_nvidia_connectivity(custom_print)
                elif "advanced micro devices" in gpu_name or "amd" in gpu_name:
                    _check_amd_connectivity(custom_print)
                else:
                    custom_print(f"Unrecognized GPU vendor: {device_properties.name}")
            else:
                custom_print("No GPUs available")
        except Exception as e:
            custom_print(f"An error occurred while checking GPU connectivity: {e}")


def _check_nvidia_connectivity(custom_print):
    """Checks NVLink connectivity on NVIDIA GPUs."""
    result = subprocess.run(["nvidia-smi", "topo", "-m"], stdout=subprocess.PIPE, text=True)
    if result.returncode != 0:
        custom_print("Failed to run nvidia-smi")
        return

    lines = result.stdout.strip().split("\n")
    start_index = next((i for i, line in enumerate(lines) if "GPU0" in line), None)
    if start_index is None:
        custom_print("Failed to parse nvidia-smi output")
        return

    headers_line = lines[start_index]
    headers = headers_line.split()
    gpu_regex = re.compile(r"^GPU\d+$")
    gpu_count = len([header for header in headers if gpu_regex.match(header)])

    all_nvlink = True
    for line in lines[start_index + 1 : start_index + 1 + gpu_count]:
        columns = line.split()
        connections = columns[1 : 1 + gpu_count]
        if not all("NV" in conn for conn in connections if conn != "X"):
            all_nvlink = False
            break

    if all_nvlink:
        custom_print("All GPUs are fully connected via NVLink.")
    else:
        custom_print(
            "Warning: Not all GPUs are fully connected via NVLink. Some GPUs are connected via slower interfaces. "
            "It is recommended to switch to a different machine with faster GPU connections for optimal multi-GPU training performance."
        )


def _check_amd_connectivity(custom_print):
    """Checks XGMI connectivity on AMD GPUs."""
    result = subprocess.run(["rocm-smi", "--showtopotype"], stdout=subprocess.PIPE, text=True)
    if result.returncode != 0:
        custom_print("Failed to run rocm-smi")
        return

    lines = result.stdout.strip().split("\n")
    gpu_header_index = next((i for i, line in enumerate(lines) if re.match(r"^\s*GPU0", line)), None)
    if gpu_header_index is None or gpu_header_index == 0:
        custom_print("Failed to parse rocm-smi output (no GPU headers found)")
        return

    header_line = lines[gpu_header_index - 1]
    headers = header_line.strip().split()
    gpu_regex = re.compile(r"^GPU\d+$")
    gpu_count = len([header for header in headers if gpu_regex.match(header)])

    gpu_lines = []
    for line in lines[gpu_header_index : gpu_header_index + gpu_count]:
        if re.match(r"^\s*GPU\d+", line):
            gpu_lines.append(line.strip())
    if len(gpu_lines) != gpu_count:
        custom_print("Mismatch in GPU count when parsing rocm-smi output")
        return

    all_xgmi = True
    for line in gpu_lines:
        columns = line.split()
        connections = columns[1 : 1 + gpu_count]
        for conn in connections:
            if conn not in ("XGMI", "0"):
                all_xgmi = False
                break
        if not all_xgmi:
            break

    if all_xgmi:
        custom_print("All GPUs are fully connected via XGMI.")
    else:
        custom_print(
            "Warning: Not all GPUs are fully connected via XGMI. Some GPUs are connected via slower interfaces. "
            "It is recommended to switch to a different machine with faster GPU connections for optimal multi-GPU training performance."
        )


def fix_and_load_json(s):
    # Remove trailing commas before } or ]
    s = re.sub(r",(\s*[}\]])", r"\1", s)

    # Insert missing commas between properties
    # Match positions where a value is followed by a newline and then a quote without a comma
    pattern = r'(?<=[}\]0-9truefalsenull"])\s*(\n\s*)"'
    replacement = r',\1"'
    s = re.sub(pattern, replacement, s)

    # Now try to parse the JSON
    try:
        return json.loads(s)
    except json.JSONDecodeError as e:
        raise ValueError(f"Failed to parse JSON after fixing: {e}")


def create_finetuning_performance_report(training_time, token_counts, device_type):
    tok_sec = token_counts["raw_tokens_plus_prompt_template_and_padding"] / training_time
    output = f"""
| ------------------------------------------------------
| Token Counts
| - Input Tokens              :  {token_counts["raw_tokens"]:>5}
| - Tokens w/ Prompt          :  {token_counts["raw_tokens_plus_prompt_template"]:>5}
| - Total Tokens (w/ Padding) :  {token_counts["raw_tokens_plus_prompt_template_and_padding"]:>5}
| -----------------------------------------------------
| Performance
| - Training Time             :  {training_time:.2f} s
| - Tok/sec                   :  {tok_sec:.2f} tok/s
| -----------------------------------------------------
"""

    if device_type == "cuda":
        memory_used = torch.cuda.max_memory_allocated() / 1e9
        output += "| Memory Usage                                                                 \n"
        output += f"| - Memory Used               :  {memory_used:.02f} GB                                        \n"
    output += "-------------------------------------------------------\n"

    return output


def select_sft_generate_example(eval, data):
    if eval.evaluate_example == "first":
        if len(data.test_dataset.data):
            instruction = data.test_dataset.data[0]["instruction"]
        else:
            instruction = data.train_dataset.data[0]["instruction"]

    elif eval.evaluate_example == "random":
        if len(data.test_dataset.data):
            random_idx = random.randint(0, len(data.test_dataset.data) - 1)
            instruction = data.test_dataset.data[random_idx]["instruction"]
        else:
            random_idx = random.randint(0, len(data.train_dataset.data) - 1)
            instruction = data.train_dataset.data[random_idx]["instruction"]

    elif isinstance(eval.evaluate_example, int):
        index = eval.evaluate_example
        if len(data.test_dataset.data) > index:
            instruction = data.test_dataset.data[index]["instruction"]
        elif len(data.train_dataset.data) > index:
            instruction = data.train_dataset.data[index]["instruction"]
        else:
            raise IndexError(f"Index {index} is out of range for both test and training datasets.")

    else:
        raise ValueError(f"Unknown evaluation example type: {eval.evaluate_example}")
    return instruction


def _RunIf(thunder: bool = False, **kwargs):
    import pytest
    from lightning.fabric.utilities.testing import _runif_reasons

    reasons, marker_kwargs = _runif_reasons(**kwargs)

    if thunder and not module_available("thunder"):
        # if we require Thunder, but it's not available, we should skip
        reasons.append("Thunder")

    return pytest.mark.skipif(condition=len(reasons) > 0, reason=f"Requires: [{' + '.join(reasons)}]", **marker_kwargs)


def kill_process_tree(pid: int):
    """
    Kill a process and all its child processes given the parent PID.
    """
    try:
        parent = psutil.Process(pid)
        children = parent.children(recursive=True)
        for child in children:
            child.kill()
        parent.kill()
    except psutil.NoSuchProcess:
        pass  # Process already exited<|MERGE_RESOLUTION|>--- conflicted
+++ resolved
@@ -551,16 +551,12 @@
     if logger_name == "tensorboard":
         return TensorBoardLogger(root_dir=(out_dir / "logs"), name="tensorboard", **kwargs)
     if logger_name == "wandb":
-<<<<<<< HEAD
         project = log_args.pop("wandb_project", name)
         run = log_args.pop("wandb_run", os.environ.get("WANDB_RUN_NAME"))
         group = log_args.pop("wandb_group", os.environ.get("WANDB_RUN_GROUP"))
         return WandbLogger(project=project, name=run, group=group, resume=resume, **kwargs)
-=======
-        return WandbLogger(project=name, resume=resume, **kwargs)
     if logger_name == "mlflow":
         return MLFlowLogger(experiment_name=name, **kwargs)
->>>>>>> 56ae36d5
     raise ValueError(f"`--logger_name={logger_name}` is not a valid option. Choose from 'csv', 'tensorboard', 'wandb'.")
 
 def get_argument_names(cls):
