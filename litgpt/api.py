# Copyright Lightning AI. Licensed under the Apache License 2.0, see LICENSE file.
#
# This file implements the LitGPT Python API
from pathlib import Path
import sys
from typing import Any, List, Literal, Optional, Union

import torch
import lightning as L
from lightning.fabric.plugins import BitsandbytesPrecision
from lightning.fabric.accelerators import CUDAAccelerator


from litgpt.model import GPT
from litgpt.config import name_to_config, Config
from litgpt.tokenizer import Tokenizer
from litgpt.generate.sequentially import sequential
from litgpt.generate.base import generate as generate_fn
from litgpt.chat.base import generate as stream_generate_fn
from litgpt.prompts import load_prompt_style, has_prompt_style, PromptStyle
from litgpt.utils import (
    auto_download_checkpoint,
    check_file_size_on_cpu_and_warn,
    extend_checkpoint_dir,
    get_default_supported_precision,
    load_checkpoint,
)


class LLM:
    def __init__(
        self,
        model: GPT,
        tokenizer: Tokenizer,
        prompt_style: PromptStyle,
        devices: Union[int, List[int]] = 1,
        checkpoint_dir: Path = None,
        fabric: L.Fabric = None,
        generate_strategy: Optional[Literal["sequential"]] = None
    ) -> None:
        self.model = model
        self.preprocessor = Preprocessor(tokenizer, device=fabric.device)
        self.devices = devices
        self.prompt_style = prompt_style
        self.checkpoint_dir = checkpoint_dir
        self.fabric = fabric
        self.generate_strategy = generate_strategy
        self.kvcache_initialized = False
        self.prev_generated_seq_length = 0

    """
    LLM model class for inference, pretraining, and finetuning.

    Example:
        from litgpt.api import LLM

        llm = LLM.load("microsoft/phi-2", accelerator="cuda", devices=1)
        text = llm.generate("What do Llamas eat?", top_k=1)
        print(text)
    """

    @classmethod
    def load(
        cls,
        model: str,
        accelerator: Literal["cpu", "cuda", "auto"] = "auto",
        devices: Union[int, List[int]] = 1,
        quantize: Optional[Literal["bnb.nf4", "bnb.nf4-dq", "bnb.fp4", "bnb.fp4-dq", "bnb.int8"]] = None,
        precision: Optional[Any] = None,
        init: Optional[Literal["pretrained", "random"]] = "pretrained",
        tokenizer_dir: Optional[Path] = None,
        access_token: Optional[str] = None,
        generate_strategy: Optional[Literal["sequential"]] = None
    ) -> "LLM":
        """
        Loads the LLM from a local directory or model hub.

        Arguments
            model: A local path to a directory containing the model weights or a valid model name.
               You can get a list of valid model names via the `litgpt download list` command line argument.
            accelerator: Which device type to load the model on ("cpu", "gpu", "mps", "cuda", or "auto")
            devices: The number of devices (1, 2, etc.) or device IDs (e.g., [0, 2] to use the first and third GPU).
            quantize: Whether to quantize the model and using which method:
                - bnb.nf4, bnb.nf4-dq, bnb.fp4, bnb.fp4-dq: 4-bit quantization from bitsandbytes
                - bnb.int8: 8-bit quantization from bitsandbytes
                for more details, see https://github.com/Lightning-AI/litgpt/blob/main/tutorials/quantize.md
            precision: Indicates the Fabric precision setting to use.
                For instance, "32-true", "16-mixed", "16-true", "bf16-mixed", "bf16-true".
                For more details, see https://lightning.ai/docs/fabric/stable/api/fabric_args.html#precision
            init: If "pretrained" (default), downloads the model from the HF Hub if a local model can't be found at the `model`
                directory name; otherwise loads the model from the local directory.
                If "random", initializes the `model` with random weights.
            tokenizer_dir: An optional tokenizer directory if `model` is not a checkpoint directory, or if a user
                wants to use a different tokenizer instead.
            access_token:
                Optional API token to access models with restrictions when using `init="pretrained"`.
            generate_strategy: Whether to use a sequential model generation strategy. The "sequential" settings allows running 
                models that wouldn't fit in a single card by partitioning the transformer blocks across
                all devices and running them sequentially.
                This may be slower but allows using larger models.
        """
        allowed_accelerators = {"cpu", "gpu", "cuda", "mps", "auto"}
        if accelerator not in allowed_accelerators:
            raise ValueError(f"Invalid accelerator: {accelerator}. Must be one of {allowed_accelerators}.")

        if accelerator == "auto":
            if torch.cuda.is_available():
                accelerator = "cuda"
            elif torch.backends.mps.is_available():
                accelerator = "mps"
            else:
                accelerator = "cpu"

        num_devices = calculate_number_of_devices(devices)

        if generate_strategy is None and num_devices > 1:
            raise NotImplementedError(
                "Support for multiple devices is currently only implemented for generate_strategy='sequential'."
            )

        allowed_init = {"pretrained", "random"}

        if init == "pretrained":
            checkpoint_dir = auto_download_checkpoint(model_name=model, access_token=access_token)
            config = Config.from_file(checkpoint_dir / "model_config.yaml")

        elif init == "random":
            checkpoint_dir = None
            try:
                config = Config.from_name(model)
            except ValueError:
                print(f"Model name {model} is not supported.\n")
                available_models = "\n".join(sorted(name_to_config))
                print(f"Available values:\n{available_models}")
                quit()

        else:
            raise ValueError(f"Invalid init option: {init}. Must be one of {allowed_init}")

        torch.set_float32_matmul_precision("high")
        precision = precision or get_default_supported_precision(training=False)

        plugins = None
        if quantize is not None and quantize.startswith("bnb."):
            if "mixed" in precision:
                raise ValueError("The combination of quantization and mixed precision is not supported.")
            dtype = {"16-true": torch.float16, "bf16-true": torch.bfloat16, "32-true": torch.float32}[precision]
            plugins = BitsandbytesPrecision(quantize[4:], dtype)
            precision = None

        fabric = L.Fabric(
            accelerator=accelerator,
            devices=1,  # Otherwise sequential wouldn't work, see litgpt/generate/sequentially.py
            #devices=devices,   ### TODO: update this
            precision=precision,
            plugins=plugins
        )

        if tokenizer_dir is not None:
            tokenizer_dir = extend_checkpoint_dir(Path(tokenizer_dir))
            tokenizer = Tokenizer(tokenizer_dir)
        elif checkpoint_dir is not None:
            tokenizer = Tokenizer(checkpoint_dir)
        else:
            raise ValueError("Provide a path to a tokenizer directory via the `tokenizer_dir` setting.")

        if checkpoint_dir is not None:
            prompt_style = (
                load_prompt_style(checkpoint_dir)
                if has_prompt_style(checkpoint_dir)
                else PromptStyle.from_config(config)
            )
        else:
            prompt_style = PromptStyle.from_config(config)

        if checkpoint_dir is not None:
            checkpoint_path = checkpoint_dir / "lit_model.pth"
            check_file_size_on_cpu_and_warn(checkpoint_path, fabric.device)

        if generate_strategy is None:
            with fabric.init_module(empty_init=(num_devices > 1)):
                model = GPT(config)
            model.eval()
            load_checkpoint(fabric, model, checkpoint_path)
            model = fabric.setup_module(model)

        elif generate_strategy == "sequential":
            # cannot use `init_module` because if bitsandbytes is used, the Linear layers will be replaced
            # which means that the weights will get quantized on cuda:0 on checkpoint load. we need to load and then convert
            # still, use init_tensor for the precision
            total_devices = CUDAAccelerator.auto_device_count()
            print(f"Using {total_devices} devices", file=sys.stderr)

            with fabric.init_tensor(), torch.device("meta"):
                model = GPT(config)

            model.eval()
            state_dict = torch.load(str(checkpoint_path), mmap=True, map_location="cpu")
            model.load_state_dict(state_dict, assign=True)
            model = fabric.setup_module(model, move_to_device=False)

            # model = sequential(model, fabric.device, model.max_seq_length, total_devices)
            model = sequential(model, fabric.device, 256, total_devices)
            # TODO: need to find out how to let users best configure max_seq_length

        else:
            raise ValueError(f"Unsupported generate_strategy: {generate_strategy}")

        return cls(
            model=model, tokenizer=tokenizer, devices=devices,
            prompt_style=prompt_style, checkpoint_dir=checkpoint_dir, fabric=fabric,
            generate_strategy=generate_strategy
        )

    @torch.inference_mode()
    def generate(
        self,
        prompt: str,
        max_new_tokens: int = 50,
        max_seq_length: Union[int, Literal["dynamic", "max_model_supported"]] = "dynamic",
        temperature: float = 1.0,
        top_k: Optional[int] = None,
        top_p: float = 1.0,
        return_as_token_ids: bool = False,
        stream: bool = False
    ) -> Union[str, torch.Tensor]:
        """
        Takes a conditioning sequence (prompt) as input and continues to generate as many tokens as requested.

        Arguments:
            model: The model to use.
            prompt: The prompt string to use for generating the samples.
            max_new_tokens: The maximum number of new tokens to return.
            max_seq_length: The size of kvcache to use. If 'dynamic', the kvcache size will be
                sized to the max returned tokens, up to 'max_model_supported'.
            temperature: Scales the predicted logits by 1 / temperature.
            top_k: If specified, only sample among the tokens with the k highest probabilities.
            top_p: If specified, it represents the cumulative probability threshold to consider in the sampling process.
                In top-p sampling, the next token is sampled from the highest probability tokens
                whose cumulative probability exceeds the threshold `top_p`. When specified,
                it must be `0 <= top_p <= 1`. Here, `top_p=0` is equivalent
                to sampling the most probable token, while `top_p=1` samples from the whole distribution.
                It can be used in conjunction with `top_k` and `temperature` with the following order
                of application:

                1. `top_k` sampling
                2. `temperature` scaling
                3. `top_p` sampling

                For more details, see https://arxiv.org/abs/1904.09751
                or https://huyenchip.com/2024/01/16/sampling.html#top_p
            return_as_token_ids: If True, returns the token IDs as a torch.Tensor. Otherwise, returns the decoded text as a string.
            stream: If True, returns a generator that yields tokens as they are generated.
                At the moment, this setting is slower and may use more memory than the non-streaming version.
                We plan to resolve this in the future.
        """
        prompt = self.prompt_style.apply(prompt)
        input_ids = self.preprocessor.tokenizer.encode(prompt, device=self.fabric.device)
        prompt_length = input_ids.size(0)
        max_returned_tokens = prompt_length + max_new_tokens

<<<<<<< HEAD
        if not self.generate_strategy == "sequential":
            # Clear KV cache
            if self.kvcache_initialized:
                if max_seq_length == "dynamic" or max_seq_length != self.prev_generated_seq_length:
                    self.model.clear_kv_cache()
                    self.kvcache_initialized = False
                else:
                    for block in model.transformer.h:
                        block.attn.kv_cache.reset_parameters()
=======
        # Clear KV cache
        if self.kvcache_initialized:
            if max_seq_length == "dynamic" or max_seq_length != self.prev_generated_seq_length:
                self.model.clear_kv_cache()
                self.kvcache_initialized = False
            else:
                for block in self.model.transformer.h:
                    block.attn.kv_cache.reset_parameters()
>>>>>>> dc30eb94

            # Create, clear or grow the kv cache if necessary.
            max_model_supported = self.model.max_seq_length

<<<<<<< HEAD
            if max_returned_tokens > max_model_supported:
                raise ValueError(
                        f"Cannot generate a response with {max_returned_tokens} tokens.\n"
                        f"This model has a maximum context length of {max_model_supported} tokens.\n"
                        f"The prompt contains {prompt_length} tokens, leaving {max_model_supported - prompt_length} for the response, which is not enough."
                    )

            if max_seq_length == "dynamic":
                max_seq_length_setting = max_returned_tokens
=======
        if max_seq_length == "dynamic":
            max_seq_length_setting = max_returned_tokens
>>>>>>> dc30eb94

            elif max_seq_length == "max_model_supported":
                max_seq_length_setting = max_model_supported

            elif isinstance(max_seq_length, int):
                if max_seq_length > max_model_supported:
                    raise ValueError(
                            f"Cannot initialize a kvcache for {max_seq_length} tokens. "
                            "This model has a maximum context length of {max_model_supported} tokens."
                        )
                max_seq_length_setting = max_seq_length
            else:
                raise ValueError(f"Invalid max_seq_length: {max_seq_length}")

<<<<<<< HEAD
            if not self.kvcache_initialized or self.prev_generated_seq_length != max_returned_tokens:
                self.model.set_kv_cache(batch_size=1, max_seq_length=max_seq_length_setting, device=self.fabric.device)
                self.kvcache_initialized = True
=======
        if max_returned_tokens > max_seq_length_setting:
            raise ValueError(
                    f"Cannot generate a response with {max_returned_tokens} tokens.\n"
                    f"This model has a maximum context length of {max_seq_length_setting} tokens.\n"
                    f"The prompt contains {prompt_length} tokens, leaving {max_seq_length_setting - prompt_length} for the response, which is not enough."
                )

        if not self.kvcache_initialized or self.prev_generated_seq_length != max_returned_tokens:
            self.model.set_kv_cache(batch_size=1, max_seq_length=max_seq_length_setting, device=self.fabric.device)
            self.kvcache_initialized = True
>>>>>>> dc30eb94

        self.prev_generated_seq_length = max_returned_tokens

        self.model.eval()

        if calculate_number_of_devices(self.devices) > 1:
            raise NotImplementedError(
                "Support for multiple devices is currently not implemented for `generate`"
            )

        def iterator():
            outputs = stream_generate_fn(
                model=self.model,
                prompt=input_ids.to("cuda:0"), ### TODO: Remove later
                max_returned_tokens=max_returned_tokens,
                temperature=temperature,
                top_k=top_k,
                top_p=top_p,
                stop_tokens=([self.preprocessor.tokenizer.eos_id],),
            )
            if return_as_token_ids:
                yield from outputs
            else:
                for output in outputs:
                    yield self.preprocessor.tokenizer.decode(output)
            return

        if stream:
            outputs = iterator()
        else:
            outputs = generate_fn(
                model=self.model,
                prompt=input_ids,
                max_returned_tokens=max_returned_tokens,
                temperature=temperature,
                top_k=top_k,
                top_p=top_p,
                eos_id=self.preprocessor.tokenizer.eos_id,
                include_prompt=False,
            )

        if self.generate_strategy == "sequential":
            for block in self.model.transformer.h:
                block.attn.kv_cache.reset_parameters()

        if stream:
            return outputs
        elif return_as_token_ids:
            return outputs
        else:
            return self.preprocessor.tokenizer.decode(outputs)


class Preprocessor:
    """
    Preprocesser class for tokenization and de-tokenization.
    """

    def __init__(self, tokenizer: Tokenizer, device: str = "cpu") -> None:
        self.tokenizer = tokenizer
        self.device = device

    def encode(self, text: str) -> torch.Tensor:
        return self.tokenizer.encode(text, device=self.device)

    def decode(self, token_ids: torch.Tensor) -> str:
        return self.tokenizer.decode(token_ids)


def calculate_number_of_devices(devices):
    """
    Utility function to calculate the number of devices.
    """
    num_devices = devices if isinstance(devices, int) else len(devices) if isinstance(devices, list) else 0
    return num_devices<|MERGE_RESOLUTION|>--- conflicted
+++ resolved
@@ -259,7 +259,6 @@
         prompt_length = input_ids.size(0)
         max_returned_tokens = prompt_length + max_new_tokens
 
-<<<<<<< HEAD
         if not self.generate_strategy == "sequential":
             # Clear KV cache
             if self.kvcache_initialized:
@@ -269,34 +268,12 @@
                 else:
                     for block in model.transformer.h:
                         block.attn.kv_cache.reset_parameters()
-=======
-        # Clear KV cache
-        if self.kvcache_initialized:
-            if max_seq_length == "dynamic" or max_seq_length != self.prev_generated_seq_length:
-                self.model.clear_kv_cache()
-                self.kvcache_initialized = False
-            else:
-                for block in self.model.transformer.h:
-                    block.attn.kv_cache.reset_parameters()
->>>>>>> dc30eb94
 
             # Create, clear or grow the kv cache if necessary.
             max_model_supported = self.model.max_seq_length
 
-<<<<<<< HEAD
-            if max_returned_tokens > max_model_supported:
-                raise ValueError(
-                        f"Cannot generate a response with {max_returned_tokens} tokens.\n"
-                        f"This model has a maximum context length of {max_model_supported} tokens.\n"
-                        f"The prompt contains {prompt_length} tokens, leaving {max_model_supported - prompt_length} for the response, which is not enough."
-                    )
-
-            if max_seq_length == "dynamic":
-                max_seq_length_setting = max_returned_tokens
-=======
         if max_seq_length == "dynamic":
             max_seq_length_setting = max_returned_tokens
->>>>>>> dc30eb94
 
             elif max_seq_length == "max_model_supported":
                 max_seq_length_setting = max_model_supported
@@ -311,11 +288,6 @@
             else:
                 raise ValueError(f"Invalid max_seq_length: {max_seq_length}")
 
-<<<<<<< HEAD
-            if not self.kvcache_initialized or self.prev_generated_seq_length != max_returned_tokens:
-                self.model.set_kv_cache(batch_size=1, max_seq_length=max_seq_length_setting, device=self.fabric.device)
-                self.kvcache_initialized = True
-=======
         if max_returned_tokens > max_seq_length_setting:
             raise ValueError(
                     f"Cannot generate a response with {max_returned_tokens} tokens.\n"
@@ -326,7 +298,6 @@
         if not self.kvcache_initialized or self.prev_generated_seq_length != max_returned_tokens:
             self.model.set_kv_cache(batch_size=1, max_seq_length=max_seq_length_setting, device=self.fabric.device)
             self.kvcache_initialized = True
->>>>>>> dc30eb94
 
         self.prev_generated_seq_length = max_returned_tokens
 
