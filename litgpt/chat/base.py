--- conflicted
+++ resolved
@@ -61,65 +61,6 @@
             or https://huyenchip.com/2024/01/16/sampling.html#top_p
         stop_tokens: If specified, stop generating any more token once one of this list is generated.
     """
-<<<<<<< HEAD
-    T = prompt.size(0)
-    assert max_returned_tokens > T
-    if model.max_seq_length < max_returned_tokens - 1:
-        # rolling the kv cache based on the `input_pos` value would be necessary. However, doing so would introduce a
-        # data dependency on the `input_pos` tensor and impact model compilation. Since this setting is uncommon, we do
-        # not support it to avoid negatively impacting the overall speed
-        raise NotImplementedError(f"max_seq_length {model.max_seq_length} needs to be >= {max_returned_tokens - 1}")
-
-    device = prompt.device
-    buffer_length = max((len(tokens) for tokens in stop_tokens), default=1)
-    yield_i = 0
-    input_pos = torch.arange(0, T, device=device)
-    tokens = []
-    token = prompt
-    for t in range(1, max_returned_tokens - T + 1):
-        token = next_token(model, input_pos, token.view(1, -1), temperature=temperature, top_k=top_k, top_p=top_p, use_mask=(t == 1))
-        tokens.append(token)
-        # check the stop condition
-        if any((l := len(st)) <= len(tokens) and all(a == b for a, b in zip(tokens[-l:], st)) for st in stop_tokens):
-            return
-        # if the buffer is full
-        if t - yield_i >= buffer_length:
-            # we know this idx is not part of stop tokens, safe to yield
-            yield from tokens[yield_i:t]
-            yield_i = t
-        input_pos = input_pos[-1:].add_(1)
-
-
-def decode(fabric: L.Fabric, tokenizer: Tokenizer, token_stream: Iterator[torch.Tensor]) -> int:
-    tokens_generated = 0
-    if tokenizer.backend == "huggingface":
-        try:
-            for token in token_stream:
-                fabric.print(tokenizer.decode(token), end="", flush=True)
-                tokens_generated += 1
-        except KeyboardInterrupt:
-            # support stopping generation
-            return tokens_generated
-    elif tokenizer.backend == "sentencepiece":
-        # sentencepiece does not support decoding token-by-token because it adds spaces based on the surrounding tokens
-        # meaning that we need to decode everything each time
-        so_far = torch.tensor([], dtype=torch.long, device=fabric.device)
-        decoded_so_far = ""
-        try:
-            for token in token_stream:
-                so_far = so_far.to(device=token.device)
-                so_far = torch.cat((so_far, token.view(-1)))
-                decoded_new = tokenizer.decode(so_far)
-                fabric.print(decoded_new[len(decoded_so_far) :], end="", flush=True)
-                decoded_so_far = decoded_new
-                tokens_generated += 1
-        except KeyboardInterrupt:
-            # support stopping generation
-            return tokens_generated
-    else:
-        raise NotImplementedError(tokenizer.backend)
-    return tokens_generated
-=======
     from litgpt.generate.base import generate_fn
     return generate_fn(
         include_prompt=False,
@@ -132,7 +73,6 @@
         top_p=top_p,
         stop_tokens=stop_tokens
     )
->>>>>>> ea01fbc5
 
 
 def process_prompt(prompt, model, tokenizer, prompt_style, fabric, temperature, max_new_tokens, top_k, top_p, stop_tokens):
