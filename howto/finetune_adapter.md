--- conflicted
+++ resolved
@@ -51,7 +51,12 @@
 python finetune_adapter.py --out_dir out/adapter/my-model-finetuned
 ```
 
-<<<<<<< HEAD
+or for Adapter V2
+
+```bash
+python finetune_adapter_v2.py --out_dir out/adapter_v2/my-model-finetuned
+```
+
 If your GPU does not support `bfloat16`, you can pass the `--precision 32-true` argument.
 
 For instance, to fine-tune on MPS (the GPU on modern Macs), you can run
@@ -61,12 +66,6 @@
 ```
 
 Note that `mps` will be picked up automatically by the default `device="auto"`, it's spelled out for clarity here.
-=======
-or for Adapter V2
-
-```bash
-python finetune_adapter_v2.py --out_dir out/adapter_v2/my-model-finetuned
->>>>>>> eb479eb3
 
 ## Test the model
 
