# Finetuning with Adapter

Adapter, first introduced for the LLaMA model as [LLaMA-Adapter](https://arxiv.org/abs/2303.16199), is a form of prefix-tuning that prepends a learnable adaption-prompt to the inputs of the attention blocks in an LLM. In total, there are only ~500k parameters to update during finetuning in StableLM 3B, which significantly reduces the memory footprint and speeds up training.

We are able to demonstrate instruction-finetuning Lit-Parrot StableLM 3B on the [Alpaca](https://github.com/tatsu-lab/stanford_alpaca) dataset on a **single GTX 3060 GPU**. If using 8 GPUs, finetuning can be completed in under 1 hour.

If you are new to Adapter and are interested to learn more about how it works before proceeding with the finetuning guide below, you might find our article [Understanding Parameter-Efficient Finetuning of Large Language Models: From Prefix Tuning to LLaMA-Adapters](https://lightning.ai/pages/community/article/understanding-llama-adapters/) helpful.

LLaMA-Adapter v2 extends the original LLaMA-Adapter idea by adding trainable bias and scale parameters to each linear layer in the transformer. Furthermore, LLaMA-Adapter v2 makes the normalization layers trainable. Where the StableLM 3B model has 500k trainable parameters with Parrot v1, Parrot-Adapter v2 adds an additional 1.5 M trainable parameter for the bias and scale parameters and ~300k trainable parameters for the normalization layers. So, adapter v2 has ~2.3 M trainable parameters in total.

## Preparation

The steps here only need to be done once:

1. Follow the instructions in the [README](../README.md) to install the dependencies.
2. Download and convert the weights following our [guide](download_stablelm.md).
3. If you want to utilize more than one GPU, you should `pip install deepspeed`.
4. Download the data and generate the Alpaca instruction tuning dataset:

```bash
python scripts/prepare_alpaca.py --checkpoint_dir checkpoints/stabilityai/stablelm-base-alpha-3b
```

or [prepare your own dataset](#tune-on-your-dataset).

## Running the finetuning

```bash
python finetune_adapter.py --checkpoint_dir checkpoints/stabilityai/stablelm-base-alpha-3b
```

or for Adapter V2

```bash 
python finetune_adapter_v2.py --chceckpoint_dir checkpoints/stabilityai/stablelm-base-alpha-3b
<<<<<<< HEAD
=======
```
>>>>>>> 5944ba31

The finetuning requires at least one GPU with ~12 GB memory.
You can speed up training by setting the `devices` variable in the script to utilize more GPUs if available.
Depending on the available GPU memory, you can also tune the `micro_batch_size` parameter to utilize the GPU efficiently.
To fit Adapter V2 to 12GB memory set micro_batch_size = 2.

For example, the following settings will let you finetune the model in under 1 hour using DeepSpeed Zero-2:
```python
devices = 4
micro_batch_size = 4
```

This script will save checkpoints periodically to the `out_dir` directory. If you are finetuning different models or on your own dataset, you can specify an output directory with your preferred name:

```bash
python finetune_adapter.py --out_dir out/adapter/my-model-finetuned
```

or for Adapter V2

```bash
python finetune_adapter_v2.py --out_dir out/adapter_v2/my-model-finetuned
<<<<<<< HEAD
=======
```
>>>>>>> 5944ba31

## Test the model

You can test the finetuned model with your own instructions by running:

```bash
python generate_adapter.py \
    --prompt "Recommend a movie to watch on the weekend." \
    --checkpoint_dir checkpoints/stabilityai/stablelm-base-alpha-3b
```

or for Adapter V2

```bash 
python generate_adapter_v2.py \
    --prompt "Recomend a movie to watch on the weekend." \
    --checkpoint_dir checkpoints/stabilityai/stablelm-base-alpha-3b
<<<<<<< HEAD
           
=======
```

>>>>>>> 5944ba31
Output:
```
A good movie to watch on the weekend would be The Lion King, since it's a classic family film that everyone can enjoy...
```
If your GPU supports `bfloat16`, the script will automatically use it.

## Tune on your dataset

With only a few modifications, you can prepare and train on your own instruction dataset.

1. Create a json file in which each row holds one instruction-response pair. 
   A row has an entry for 'instruction', 'input', and 'output', where 'input' is optional an can be 
   the empty string if the instruction doesn't require a context. Below is an example json file:

    ```
    [
        {
            "instruction": "Arrange the given numbers in ascending order.",
            "input": "2, 4, 0, 8, 3",
            "output": "0, 2, 3, 4, 8"
        },
        ...
    ]
    ```

2. Make a copy of `scripts/prepare_alpaca.py` and name it what you want:

    ```bash
    cp scripts/prepare_alpaca.py scripts/prepare_mydata.py
    ```

3. Modify `scripts/prepare_mydata.py` to read the json data file.
4. Run the script to generate the preprocessed, tokenized train-val split:

    ```bash
    python scripts/prepare_mydata.py --destination_path data/mydata/
    ```

5. Run `finetune_adapter.py` by passing in the location of your data (and optionally other parameters):
   
    ```bash
    python finetune_adapter.py \
        --data_dir data/mydata/ \
        --checkpoint_dir checkpoints/stabilityai/stablelm-base-alpha-3b \
        --out_dir data/mydata-finetuned
    ```


## Troubleshooting

If you run into a CUDA error "Expected is_sm80 to be true, but got false", uncomment the line
`torch.backends.cuda.enable_flash_sdp(False)` in the finetune script (see https://github.com/Lightning-AI/lit-llama/issues/101).<|MERGE_RESOLUTION|>--- conflicted
+++ resolved
@@ -33,10 +33,8 @@
 
 ```bash 
 python finetune_adapter_v2.py --chceckpoint_dir checkpoints/stabilityai/stablelm-base-alpha-3b
-<<<<<<< HEAD
-=======
 ```
->>>>>>> 5944ba31
+
 
 The finetuning requires at least one GPU with ~12 GB memory.
 You can speed up training by setting the `devices` variable in the script to utilize more GPUs if available.
@@ -59,10 +57,9 @@
 
 ```bash
 python finetune_adapter_v2.py --out_dir out/adapter_v2/my-model-finetuned
-<<<<<<< HEAD
-=======
+
 ```
->>>>>>> 5944ba31
+
 
 ## Test the model
 
@@ -80,12 +77,8 @@
 python generate_adapter_v2.py \
     --prompt "Recomend a movie to watch on the weekend." \
     --checkpoint_dir checkpoints/stabilityai/stablelm-base-alpha-3b
-<<<<<<< HEAD
-           
-=======
 ```
 
->>>>>>> 5944ba31
 Output:
 ```
 A good movie to watch on the weekend would be The Lion King, since it's a classic family film that everyone can enjoy...
