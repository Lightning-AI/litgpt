--- conflicted
+++ resolved
@@ -31,12 +31,9 @@
     get_default_supported_precision,
     load_checkpoint,
     num_parameters,
-<<<<<<< HEAD
-    copy_config_files,
-=======
     CycleIterator,
     parse_devices,
->>>>>>> acb4718d
+    copy_config_files,
 )
 
 
@@ -137,13 +134,9 @@
         fabric.print(f"Memory used: {torch.cuda.max_memory_allocated() / 1e9:.02f} GB")
 
     # Save the final checkpoint at the end of training
-<<<<<<< HEAD
     fabric.save(io.out_dir / "lit_model.pth", {"model": state["model"]})
     # Copy checkpoint files from original checkpoint dir
     copy_config_files(io.checkpoint_dir, io.out_dir)
-=======
-    fabric.save(out_dir / "lit_model_finetuned.pth", {"model": state["model"]})
->>>>>>> acb4718d
 
 
 def fit(
