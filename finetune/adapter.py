--- conflicted
+++ resolved
@@ -260,12 +260,6 @@
         x, y = fabric.to_device((x.pin_memory(), y.pin_memory()))
     return x, y
 
-
-<<<<<<< HEAD
-def save_adapter_checkpoint(fabric, model, file_path: Path):
-    fabric.print(f"Saving adapter weights to {str(file_path)!r}")
-    fabric.save(file_path, {"model": model}, filter={"model": adapter_filter})
-=======
 def get_max_seq_length(data: List[Dict]) -> Tuple[int, Optional[int]]:
     if isinstance(override_max_seq_length, int):
         # support easy override at the top of the file
@@ -277,28 +271,9 @@
     return max_seq_length, longest_seq_ix
 
 
-def save_model_checkpoint(fabric, model, file_path: Path):
-    file_path = Path(file_path)
-
-    if isinstance(fabric.strategy, DeepSpeedStrategy):
-        from deepspeed.utils.zero_to_fp32 import get_fp32_state_dict_from_zero_checkpoint
-
-        tmp_path = file_path.with_suffix(".tmp")
-        fabric.save(tmp_path, {"model": model})
-        fabric.barrier()
-        if fabric.global_rank == 0:
-            # Create a consolidated checkpoint with the same name next to the deepspeed checkpoint
-            # and only keep the adapter weights
-            state_dict = get_fp32_state_dict_from_zero_checkpoint(tmp_path)
-            state_dict = adapter_state_from_state_dict(state_dict)
-            torch.save(state_dict, file_path)
-            shutil.rmtree(tmp_path)
-    else:
-        state_dict = adapter_state_from_state_dict(model.state_dict())
-        if fabric.global_rank == 0:
-            torch.save(state_dict, file_path)
-        fabric.barrier()
->>>>>>> fa5d73e3
+def save_adapter_checkpoint(fabric, model, file_path: Path):
+    fabric.print(f"Saving adapter weights to {str(file_path)!r}")
+    fabric.save(file_path, {"model": model}, filter={"model": adapter_filter})
 
 
 if __name__ == "__main__":
