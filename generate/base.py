import sys
import time
from pathlib import Path
from typing import Any, Literal, Optional

import lightning as L
import torch
import torch._dynamo.config
import torch._inductor.config
from lightning.fabric.plugins import BitsandbytesPrecision
from lightning.fabric.strategies import FSDPStrategy
from lightning.fabric.utilities.imports import _TORCH_GREATER_EQUAL_2_2

# support running without installing as a package
wd = Path(__file__).parent.parent.resolve()
sys.path.append(str(wd))

from lit_gpt import GPT, Config, Tokenizer
from lit_gpt.model import Block
from lit_gpt.utils import (
    check_valid_checkpoint_dir,
    get_default_supported_precision,
    gptq_quantization,
    load_checkpoint,
)


<<<<<<< HEAD
def cudagraph_mark_step() -> None:
    if not torch._dynamo.is_compiling():
        return
    if _TORCH_GREATER_EQUAL_2_2:
        torch.compiler.cudagraph_mark_step_begin()
    else:
        torch._inductor.cudagraph_mark_step_begin()


def multinomial_num_samples_1(probs: torch.Tensor) -> torch.Tensor:
    """Faster version of ``torch.multinomial(probs, num_samples=1)`` that is also CUDAGraph friendly."""
    distribution = torch.empty_like(probs).exponential_(1)
    return torch.argmax(probs / distribution, dim=-1, keepdim=True)


=======
>>>>>>> fbfc7296
def sample(logits: torch.Tensor, temperature: float = 1.0, top_k: Optional[int] = None) -> torch.Tensor:
    logits = logits[0, -1]
    # optionally crop the logits to only the top k options
    if top_k is not None:
<<<<<<< HEAD
        # FIXME: could we reuse indices here?
        v, _ = torch.topk(logits, min(top_k, logits.size(-1)))
        logits = torch.where(logits < v[-1], -float("Inf"), logits)
    # optionally scale the logits and sample from a probability distribution
    if temperature > 0:
        probs = torch.nn.functional.softmax(logits / temperature, dim=-1)
        return multinomial_num_samples_1(probs)
    return torch.argmax(logits, dim=-1)


def next_token(model: GPT, input_pos: torch.Tensor, x: torch.Tensor, **kwargs: Any) -> torch.Tensor:
    logits = model(x, input_pos)
    next = sample(logits, **kwargs)
    return next.type_as(x)
=======
        v, i = torch.topk(logits, min(top_k, logits.size(-1)))
        # do not use `torch.where` as in nanogpt because it will repeat top-k collisions
        logits = torch.full_like(logits, float("-inf")).scatter_(-1, i, v)
    # optionally scale the logits and sample from a probability distribution
    if temperature > 0.0:
        probs = torch.nn.functional.softmax(logits / temperature, dim=-1)
        return torch.multinomial(probs, num_samples=1)
    return torch.argmax(logits, dim=-1, keepdim=True)
>>>>>>> fbfc7296


@torch.inference_mode()
def generate(
    model: GPT,
    prompt: torch.Tensor,
    max_returned_tokens: int,
    *,
    temperature: float = 1.0,
    top_k: Optional[int] = None,
    eos_id: Optional[int] = None,
) -> torch.Tensor:
    """Takes a conditioning sequence (prompt) as input and continues to generate as many tokens as requested.

    The implementation of this function is modified from A. Karpathy's nanoGPT.

    Args:
        model: The model to use.
        prompt: Tensor of shape (T) with indices of the prompt sequence.
        max_returned_tokens: The maximum number of tokens to return (given plus generated).
        temperature: Scales the predicted logits by 1 / temperature.
        top_k: If specified, only sample among the tokens with the k highest probabilities.
        eos_id: If specified, stop generating any more token once the <eos> token is triggered.
    """
    T = prompt.size(0)
    assert max_returned_tokens > T
    if model.max_seq_length < max_returned_tokens - 1:
        # rolling the kv cache based on the `input_pos` value would be necessary. However, doing so would introduce a
        # data dependency on the `input_pos` tensor and impact model compilation. Since this setting is uncommon, we do
        # not support it to avoid negatively impacting the overall speed
        raise NotImplementedError(f"max_seq_length {model.max_seq_length} needs to be >= {max_returned_tokens - 1}")

<<<<<<< HEAD
    device = prompt.device
    tokens = [prompt]
    input_pos = torch.tensor([T], device=device)
    cudagraph_mark_step()
    token = next_token(
        model, torch.arange(0, T, device=device), prompt.view(1, -1), temperature=temperature, top_k=top_k
    )
    tokens.append(token)
    for _ in range(2, max_returned_tokens - T + 1):
        token = next_token(model, input_pos, token.view(1, -1), temperature=temperature, top_k=top_k)
        tokens.append(token)
        if token == eos_id:
            break
        input_pos = input_pos.add_(1)
    return torch.cat(tokens)
=======
    device, dtype = idx.device, idx.dtype
    # create an empty tensor of the expected final shape and fill in the current tokens
    empty = torch.empty(max_returned_tokens, dtype=dtype, device=device)
    empty[:T] = idx
    idx = empty
    input_pos = torch.arange(0, T, device=device)

    # generate up to a fixed number of tokens
    for _ in range(max_returned_tokens - T):
        x = idx.index_select(0, input_pos).view(1, -1)

        # forward
        logits = model(x, input_pos)
        idx_next = sample(logits, temperature, top_k).to(dtype=dtype)

        # advance
        input_pos = input_pos[-1:] + 1

        # concatenate the new generation
        idx = idx.index_copy(0, input_pos, idx_next)

        # if <eos> token is triggered, return the output (stop generation)
        if idx_next == eos_id:
            return idx[:input_pos]  # include the EOS token

    return idx
>>>>>>> fbfc7296


def main(
    prompt: str = "Hello, my name is",
    *,
    num_samples: int = 1,
    max_new_tokens: int = 50,
    top_k: Optional[int] = 200,
    temperature: float = 0.8,
    checkpoint_dir: Path = Path("checkpoints/stabilityai/stablelm-base-alpha-3b"),
    quantize: Optional[Literal["bnb.nf4", "bnb.nf4-dq", "bnb.fp4", "bnb.fp4-dq", "bnb.int8", "gptq.int4"]] = None,
    strategy: str = "auto",
    devices: int = 1,
    precision: Optional[str] = None,
    compile: bool = False,
) -> None:
    """Generates text samples based on a pre-trained model and tokenizer.

    Args:
        prompt: The prompt string to use for generating the samples.
        num_samples: The number of text samples to generate.
        max_new_tokens: The number of generation steps to take.
        top_k: The number of top most probable tokens to consider in the sampling process.
        temperature: A value controlling the randomness of the sampling process. Higher values result in more random
            samples.
        checkpoint_dir: The checkpoint directory to load.
        quantize: Whether to quantize the model and using which method:
            - bnb.nf4, bnb.nf4-dq, bnb.fp4, bnb.fp4-dq: 4-bit quantization from bitsandbytes
            - bnb.int8: 8-bit quantization from bitsandbytes
            - gptq.int4: 4-bit quantization from GPTQ
            for more details, see https://github.com/Lightning-AI/lit-gpt/blob/main/tutorials/quantize.md
        strategy: Indicates the Fabric strategy setting to use.
        devices: How many devices to use.
        precision: Indicates the Fabric precision setting to use.
        compile: Whether to compile the model.
    """
    precision = precision or get_default_supported_precision(training=False)

    plugins = None
    if quantize is not None:
        if devices > 1:
            raise NotImplementedError(
                "Quantization is currently not supported for multi-GPU training. Please set devices=1 when using the"
                " --quantize flag."
            )
        if quantize.startswith("bnb."):
            if "mixed" in precision:
                raise ValueError("Quantization and mixed precision is not supported.")
            dtype = {"16-true": torch.float16, "bf16-true": torch.bfloat16, "32-true": torch.float32}[precision]
            plugins = BitsandbytesPrecision(quantize[4:], dtype)
            precision = None

    if strategy == "fsdp":
        strategy = FSDPStrategy(auto_wrap_policy={Block}, cpu_offload=False)

    fabric = L.Fabric(devices=devices, precision=precision, strategy=strategy, plugins=plugins)
    fabric.launch()

    check_valid_checkpoint_dir(checkpoint_dir)

    config = Config.from_json(checkpoint_dir / "lit_config.json")

    if quantize == "gptq.int4":
        model_file = "lit_model_gptq.4bit.pth"
        if not (checkpoint_dir / model_file).is_file():
            raise ValueError("Please run `python quantize/gptq.py` first")
    else:
        model_file = "lit_model.pth"
    checkpoint_path = checkpoint_dir / model_file

    tokenizer = Tokenizer(checkpoint_dir)
    encoded = tokenizer.encode(prompt, device=fabric.device)
    prompt_length = encoded.size(0)
    max_returned_tokens = prompt_length + max_new_tokens

    fabric.print(f"Loading model {str(checkpoint_path)!r} with {config.__dict__}", file=sys.stderr)
    t0 = time.perf_counter()
    with fabric.init_module(empty_init=True), gptq_quantization(quantize == "gptq.int4"):
        model = GPT(config)
        # set the max_seq_length to limit the memory usage to what we need
        model.max_seq_length = max_returned_tokens
        # enable the kv cache
        model.set_kv_cache(batch_size=1)
    fabric.print(f"Time to instantiate model: {time.perf_counter() - t0:.02f} seconds.", file=sys.stderr)
    model.eval()

    if compile:
        torch._dynamo.config.automatic_dynamic_shapes = True
        torch._inductor.config.triton.unique_kernel_names = True
        torch._inductor.config.coordinate_descent_tuning = True
        global next_token
        next_token = torch.compile(next_token, mode="reduce-overhead")

    model = fabric.setup_module(model)

    t0 = time.perf_counter()
    load_checkpoint(fabric, model, checkpoint_path)
    fabric.print(f"Time to load the model weights: {time.perf_counter() - t0:.02f} seconds.", file=sys.stderr)

    L.seed_everything(1234)
    for i in range(num_samples):
        t0 = time.perf_counter()
        y = generate(model, encoded, max_returned_tokens, temperature=temperature, top_k=top_k)
        t = time.perf_counter() - t0
        for block in model.transformer.h:
            block.attn.kv_cache.reset_parameters()
        fabric.print(tokenizer.decode(y))
        tokens_generated = y.size(0) - prompt_length
        fabric.print(
            f"Time for inference {i + 1}: {t:.02f} sec total, {tokens_generated / t:.02f} tokens/sec", file=sys.stderr
        )
    if fabric.device.type == "cuda":
        fabric.print(f"Memory used: {torch.cuda.max_memory_allocated() / 1e9:.02f} GB", file=sys.stderr)


if __name__ == "__main__":
    from jsonargparse import CLI

    torch.set_float32_matmul_precision("high")
    CLI(main)<|MERGE_RESOLUTION|>--- conflicted
+++ resolved
@@ -25,7 +25,6 @@
 )
 
 
-<<<<<<< HEAD
 def cudagraph_mark_step() -> None:
     if not torch._dynamo.is_compiling():
         return
@@ -36,33 +35,15 @@
 
 
 def multinomial_num_samples_1(probs: torch.Tensor) -> torch.Tensor:
-    """Faster version of ``torch.multinomial(probs, num_samples=1)`` that is also CUDAGraph friendly."""
+    """Faster alternative to ``torch.multinomial(probs, num_samples=1)`` that is also CUDAGraph friendly."""
     distribution = torch.empty_like(probs).exponential_(1)
     return torch.argmax(probs / distribution, dim=-1, keepdim=True)
 
 
-=======
->>>>>>> fbfc7296
 def sample(logits: torch.Tensor, temperature: float = 1.0, top_k: Optional[int] = None) -> torch.Tensor:
     logits = logits[0, -1]
     # optionally crop the logits to only the top k options
     if top_k is not None:
-<<<<<<< HEAD
-        # FIXME: could we reuse indices here?
-        v, _ = torch.topk(logits, min(top_k, logits.size(-1)))
-        logits = torch.where(logits < v[-1], -float("Inf"), logits)
-    # optionally scale the logits and sample from a probability distribution
-    if temperature > 0:
-        probs = torch.nn.functional.softmax(logits / temperature, dim=-1)
-        return multinomial_num_samples_1(probs)
-    return torch.argmax(logits, dim=-1)
-
-
-def next_token(model: GPT, input_pos: torch.Tensor, x: torch.Tensor, **kwargs: Any) -> torch.Tensor:
-    logits = model(x, input_pos)
-    next = sample(logits, **kwargs)
-    return next.type_as(x)
-=======
         v, i = torch.topk(logits, min(top_k, logits.size(-1)))
         # do not use `torch.where` as in nanogpt because it will repeat top-k collisions
         logits = torch.full_like(logits, float("-inf")).scatter_(-1, i, v)
@@ -71,7 +52,12 @@
         probs = torch.nn.functional.softmax(logits / temperature, dim=-1)
         return torch.multinomial(probs, num_samples=1)
     return torch.argmax(logits, dim=-1, keepdim=True)
->>>>>>> fbfc7296
+
+
+def next_token(model: GPT, input_pos: torch.Tensor, x: torch.Tensor, **kwargs: Any) -> torch.Tensor:
+    logits = model(x, input_pos)
+    next = sample(logits, **kwargs)
+    return next.type_as(x)
 
 
 @torch.inference_mode()
@@ -104,7 +90,6 @@
         # not support it to avoid negatively impacting the overall speed
         raise NotImplementedError(f"max_seq_length {model.max_seq_length} needs to be >= {max_returned_tokens - 1}")
 
-<<<<<<< HEAD
     device = prompt.device
     tokens = [prompt]
     input_pos = torch.tensor([T], device=device)
@@ -120,34 +105,6 @@
             break
         input_pos = input_pos.add_(1)
     return torch.cat(tokens)
-=======
-    device, dtype = idx.device, idx.dtype
-    # create an empty tensor of the expected final shape and fill in the current tokens
-    empty = torch.empty(max_returned_tokens, dtype=dtype, device=device)
-    empty[:T] = idx
-    idx = empty
-    input_pos = torch.arange(0, T, device=device)
-
-    # generate up to a fixed number of tokens
-    for _ in range(max_returned_tokens - T):
-        x = idx.index_select(0, input_pos).view(1, -1)
-
-        # forward
-        logits = model(x, input_pos)
-        idx_next = sample(logits, temperature, top_k).to(dtype=dtype)
-
-        # advance
-        input_pos = input_pos[-1:] + 1
-
-        # concatenate the new generation
-        idx = idx.index_copy(0, input_pos, idx_next)
-
-        # if <eos> token is triggered, return the output (stop generation)
-        if idx_next == eos_id:
-            return idx[:input_pos]  # include the EOS token
-
-    return idx
->>>>>>> fbfc7296
 
 
 def main(
