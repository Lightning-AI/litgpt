"""Implementation of the paper:

LLaMA-Adapter: Efficient Fine-tuning of Language Models with Zero-init Attention
https://arxiv.org/abs/2303.16199

Port for Lit-GPT
"""
from dataclasses import dataclass
from typing import Any, List, Optional, Tuple, Union

import torch
import torch.nn as nn
from typing_extensions import Self

from lit_gpt.config import Config as BaseConfig
from lit_gpt.model import GPT as BaseModel
from lit_gpt.model import CausalSelfAttention as BaseCausalSelfAttention
from lit_gpt.model import KVCache, RoPECache, apply_rope


@dataclass
class Config(BaseConfig):
    adapter_prompt_length: int = 10
    adapter_start_layer: int = 2


class GPT(BaseModel):
    """The implementation is identical to `lit_gpt.model.GPT` with the exception that
    the `Block` saves the layer index and passes it down to the attention layer."""

    def __init__(self, config: Config) -> None:
        nn.Module.__init__(self)
        assert config.padded_vocab_size is not None
        self.config = config

        self.lm_head = nn.Linear(config.n_embd, config.padded_vocab_size, bias=False)
        self.transformer = nn.ModuleDict(
            dict(
                wte=nn.Embedding(config.padded_vocab_size, config.n_embd),
                h=nn.ModuleList(Block(config, i) for i in range(config.n_layer)),
                ln_f=config.norm_class(config.n_embd, eps=config.norm_eps),
            )
        )

        self.rope_cache: Optional[RoPECache] = None
        self.mask_cache: Optional[torch.Tensor] = None
        self.kv_caches: List[KVCache] = []
        self.adapter_kv_caches: List[KVCache] = []

    def reset_cache(self) -> None:
        super().reset_cache()
        self.adapter_kv_caches.clear()

    def forward(
        self,
        idx: torch.Tensor,
        max_seq_length: Optional[int] = None,
        input_pos: Optional[torch.Tensor] = None,
        lm_head_chunk_size: int = 0,
    ) -> Union[torch.Tensor, List[torch.Tensor]]:
        B, T = idx.size()
        use_kv_cache = input_pos is not None

        block_size = self.config.block_size
        if max_seq_length is None:
            max_seq_length = block_size
        if use_kv_cache:  # not relevant otherwise
            assert (
                max_seq_length >= T
            ), f"Cannot forward sequence of length {T}, max seq length is only {max_seq_length}"
        assert max_seq_length <= block_size, f"Cannot attend to {max_seq_length}, block size is only {block_size}"
        assert block_size >= T, f"Cannot forward sequence of length {T}, block size is only {block_size}"

        if self.rope_cache is None:
            self.rope_cache = self.build_rope_cache(idx)
        # passing `attn_mask` to SDPA downgrades it to use the inefficient implementation. since we only need the mask
        # for the kv-cache support (only during inference), we only create it in that situation
        # this will be resolved by https://github.com/pytorch/pytorch/issues/96099
        if use_kv_cache and self.mask_cache is None:
            self.mask_cache = self.build_mask_cache(idx)

        cos, sin = self.rope_cache
        if use_kv_cache:
            cos = cos.index_select(0, input_pos)
            sin = sin.index_select(0, input_pos)
            mask = self.mask_cache.index_select(2, input_pos)
            mask = mask[:, :, :, :max_seq_length]
        else:
            cos = cos[:T]
            sin = sin[:T]
            mask = None

        # forward the model itself
        x = self.transformer.wte(idx)  # token embeddings of shape (b, t, n_embd)

        if not use_kv_cache:
            for block in self.transformer.h:
                x, *_ = block(x, (cos, sin), max_seq_length)
        else:
            self.kv_caches = self.kv_caches or self.build_kv_caches(x, max_seq_length, cos.size(-1))
            self.adapter_kv_caches = self.adapter_kv_caches or [None for _ in range(self.config.n_layer)]
            for i, block in enumerate(self.transformer.h):
                x, self.kv_caches[i], self.adapter_kv_caches[i] = block(
                    x, (cos, sin), max_seq_length, mask, input_pos, self.kv_caches[i], self.adapter_kv_caches[i]
                )

        x = self.transformer.ln_f(x)

        if lm_head_chunk_size > 0:
            # chunk the lm head logits to reduce the peak memory used by autograd
            return [self.lm_head(x_i) for x_i in x.split(lm_head_chunk_size, dim=1)]
        return self.lm_head(x)  # (b, t, vocab_size)

    @classmethod
    def from_name(cls, name: str, **kwargs: Any) -> Self:
        return cls(Config.from_name(name, **kwargs))

    def _init_weights(self, module: nn.Module) -> None:
        """Meant to be used with `gpt.apply(gpt._init_weights)`. Unused method left for completeness."""
        super()._init_weights(module)
        if isinstance(module, CausalSelfAttention):
            module.reset_parameters()


class Block(nn.Module):
    """The implementation is identical to `lit_gpt.model.Block` with the exception that
    we replace the attention layer where adaption is implemented."""

    def __init__(self, config: Config, block_idx: int) -> None:
        super().__init__()
        self.norm_1 = config.norm_class(config.n_embd, eps=config.norm_eps)
        self.attn = CausalSelfAttention(config, block_idx)
        if not config.shared_attention_norm:
            self.norm_2 = config.norm_class(config.n_embd, eps=config.norm_eps)
        self.mlp = config.mlp_class(config)

        self.config = config

    def forward(
        self,
        x: torch.Tensor,
        rope: RoPECache,
        max_seq_length: int,
        mask: Optional[torch.Tensor] = None,
        input_pos: Optional[torch.Tensor] = None,
        kv_cache: Optional[KVCache] = None,
        adapter_kv_cache: Optional[KVCache] = None,
    ) -> Tuple[torch.Tensor, Optional[KVCache], Optional[KVCache]]:
        n_1 = self.norm_1(x)
        h, new_kv_cache, new_adapter_kv_cache = self.attn(
            n_1, rope, max_seq_length, mask, input_pos, kv_cache, adapter_kv_cache
        )
        if self.config.parallel_residual:
            n_2 = n_1 if self.config.shared_attention_norm else self.norm_2(x)
            x = x + h + self.mlp(n_2)
        else:
            if self.config.shared_attention_norm:
                raise NotImplementedError(
                    "No checkpoint amongst the ones we support uses this configuration"
                    " (non-parallel residual and shared attention norm)."
                )
            x = x + h
            x = x + self.mlp(self.norm_2(x))
        return x, new_kv_cache, new_adapter_kv_cache


class CausalSelfAttention(BaseCausalSelfAttention):
    """A modification of `lit_gpt.model.CausalSelfAttention` that adds the attention
    over the adaption prompt."""

    def __init__(self, config: Config, block_idx: int) -> None:
        super().__init__(config)
        if block_idx >= config.adapter_start_layer:
            # adapter embedding layer
            self.adapter_wte = nn.Embedding(config.adapter_prompt_length, config.n_embd)
            # gate for adaption
<<<<<<< HEAD
            self.gating_factor = torch.nn.Parameter(torch.zeros(1, 1, config.n_head, 1))
=======
            self.gating_factor = torch.nn.Parameter(torch.zeros(1, config.n_head, 1, 1))
            self.reset_parameters()
>>>>>>> 6c4cd76c
        self.block_idx = block_idx

    def forward(
        self,
        x: torch.Tensor,
        rope: RoPECache,
        max_seq_length: int,
        mask: Optional[torch.Tensor] = None,
        input_pos: Optional[torch.Tensor] = None,
        kv_cache: Optional[KVCache] = None,
        adapter_kv_cache: Optional[KVCache] = None,
    ) -> Tuple[torch.Tensor, Optional[KVCache], Optional[KVCache]]:
        B, T, C = x.size()  # batch size, sequence length, embedding dimensionality (n_embd)

        qkv = self.attn(x)

        # assemble into a number of query groups to support MHA, MQA and GQA together (see `config.n_query_groups`)
        q_per_kv = self.config.n_head // self.config.n_query_groups
        total_qkv = q_per_kv + 2  # each group has 1+ queries, 1 key, and 1 value
        qkv = qkv.view(B, T, self.config.n_query_groups, total_qkv, self.config.head_size)
        qkv = qkv.permute(0, 2, 3, 1, 4)  # (B, n_query_groups, total_qkv, T, hs)

        # split batched computation into three
        q, k, v = qkv.split((q_per_kv, 1, 1), dim=2)

        # repeat k and v if necessary
        if self.config.n_query_groups != 1:  # doing this would require a full kv cache with MQA (inefficient!)
            # for MHA this is a no-op
            k = k.repeat_interleave(q_per_kv, dim=2)
            v = v.repeat_interleave(q_per_kv, dim=2)

        q = q.reshape(B, -1, T, self.config.head_size)  # (B, nh_q, T, hs)
        k = k.view(B, -1, T, self.config.head_size)  # (B, nh_k, T, hs)
        v = v.view(B, -1, T, self.config.head_size)  # (B, nh_v, T, hs)

        n_elem = int(self.config.rotary_percentage * self.config.head_size)

        cos, sin = rope
        q_roped = apply_rope(q[..., :n_elem], cos, sin)
        k_roped = apply_rope(k[..., :n_elem], cos, sin)
        q = torch.cat((q_roped, q[..., n_elem:]), dim=-1)
        k = torch.cat((k_roped, k[..., n_elem:]), dim=-1)

        if kv_cache is not None:
            cache_k, cache_v = kv_cache
            cache_k, cache_v = cache_k.to(dtype=k.dtype), cache_v.to(dtype=v.dtype)
            # check if reached token limit
            if input_pos[-1] >= max_seq_length:
                input_pos = torch.tensor(max_seq_length - 1, device=input_pos.device)
                # shift 1 position to the left
                cache_k = torch.roll(cache_k, -1, dims=2)
                cache_v = torch.roll(cache_v, -1, dims=2)
            k = cache_k.index_copy_(2, input_pos, k)
            v = cache_v.index_copy_(2, input_pos, v)
            kv_cache = k, v

        y = self.scaled_dot_product_attention(q, k, v, mask=mask)

        if self.block_idx >= self.config.adapter_start_layer:
            aT = self.config.adapter_prompt_length
            if adapter_kv_cache is not None:
                ak, av = adapter_kv_cache
            else:
                prefix = self.adapter_wte.weight.reshape(1, aT, C)
                aqkv = self.attn(prefix)
                aqkv = aqkv.view(1, aT, self.config.n_query_groups, q_per_kv + 2, self.config.head_size)
                aqkv = aqkv.permute(0, 2, 3, 1, 4)
                _, ak, av = aqkv.split((q_per_kv, 1, 1), dim=2)
                if self.config.n_query_groups != 1:
                    # for MHA this is a no-op
                    ak = ak.repeat_interleave(q_per_kv, dim=2)
                    av = av.repeat_interleave(q_per_kv, dim=2)
                ak = ak.view(1, -1, aT, self.config.head_size)  # (1, nh_ak, aT, hs)
                av = av.view(1, -1, aT, self.config.head_size)  # (1, nh_av, aT, hs)
                adapter_kv_cache = (ak, av)

            amask = torch.ones(T, aT, dtype=torch.bool, device=x.device)
            ay = self.scaled_dot_product_attention(q, ak, av, amask)
            y = y + self.gating_factor * ay

        y = y.reshape(B, T, C)  # re-assemble all head outputs side by side

        # output projection
        y = self.proj(y)

        return y, kv_cache, adapter_kv_cache

    def reset_parameters(self) -> None:
        torch.nn.init.zeros_(self.gating_factor)


def mark_only_adapter_as_trainable(model: GPT) -> None:
    """Sets `requires_grad=False` for all non-adapter weights."""
    for name, param in model.named_parameters():
        param.requires_grad = adapter_filter(name, param)


def adapter_filter(key: str, value: Any) -> bool:
    return "adapter_wte" in key or "gating_factor" in key<|MERGE_RESOLUTION|>--- conflicted
+++ resolved
@@ -174,12 +174,8 @@
             # adapter embedding layer
             self.adapter_wte = nn.Embedding(config.adapter_prompt_length, config.n_embd)
             # gate for adaption
-<<<<<<< HEAD
             self.gating_factor = torch.nn.Parameter(torch.zeros(1, 1, config.n_head, 1))
-=======
-            self.gating_factor = torch.nn.Parameter(torch.zeros(1, config.n_head, 1, 1))
             self.reset_parameters()
->>>>>>> 6c4cd76c
         self.block_idx = block_idx
 
     def forward(
