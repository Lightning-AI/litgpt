# Derived from https://github.com/microsoft/LoRA
#  ------------------------------------------------------------------------------------------
#  Copyright (c) Microsoft Corporation. All rights reserved.
#  Licensed under the MIT License (MIT). See LICENSE in the repo root for license information.
#  ------------------------------------------------------------------------------------------

r"""
    Low Ranking Adaptation for LLMs scheme.

             ┌───────────────────┐
             ┆         h         ┆
             └───────────────────┘
                       ▲
                       |
                       +
                    /     \
    ┌─────────────────┐    ╭───────────────╮     Matrix initialization:
    ┆                 ┆     \      B      /      B = 0
    ┆   pretrained    ┆      \    r*d    /       A = N(0, sigma^2)
    ┆    weights      ┆       ╰─────────╯
    ┆                 ┆       |    r    |        r - rank
    ┆   W e R^(d*d)   ┆       | ◀─────▶ |
    ┆                 ┆       ╭─────────╮
    └─────────────────┘      /     A     \
              ▲             /     d*r     \
               \           ╰───────────────╯
                \                ▲
                 \              /
                  \            /
             ┌───────────────────┐
             ┆         x         ┆
             └───────────────────┘

With LoRA (Low Ranking Adaptation: https://arxiv.org/abs/2106.09685) instead of learning weights of size d*d,
we can freeze the pretrained weights and instead learn two matrices of size d*r and r*d (they will store weight updates
for the pretrained weights): the number of parameters in this case will be reduced drastically (depending on the rank of
course) yet after multiplication of matrices d*r and r*d we will get a matrix d*d which we can sum with frozen
pretrained weights and thus fine-tune the model.

The goal of this approach is to move weight updates into a separate matrix which is decomposed with
two matrices of a lower rank.
"""

import math
from dataclasses import dataclass
from typing import Optional, Tuple, Any, List, Type, Union

import torch
import torch.nn as nn
from torch.nn import functional as F
from typing_extensions import Self

import lit_gpt
from lit_gpt.config import Config as BaseConfig
from lit_gpt.model import (
    GPT as BaseModel,
    Block as BaseBlock,
    CausalSelfAttention as BaseCausalSelfAttention,
    RoPECache,
    KVCache,
)


class LoRALayer:
    def __init__(self, r: int, lora_alpha: int, lora_dropout: float):
        """Store LoRA specific attributes in a class.

        Args:
            r: rank of the weight update matrices. To make sense of using LoRA the rank should be smaller than the rank of
                the weights of the model.  The rank can be as low as 1: https://arxiv.org/pdf/2106.09685.pdf (section 7.2)
            lora_alpha: alpha is needed for scaling updates as alpha/r
                "This scaling helps to reduce the need to retune hyperparameters when we vary r"
                https://arxiv.org/pdf/2106.09685.pdf (section 4.1)
            lora_dropout: dropout that is applied on the input in the LoRA branch (before multiplying by matrix A)
        """
        self.r = r
        self.lora_alpha = lora_alpha
        # Optional dropout
        if lora_dropout > 0.0:
            self.lora_dropout = nn.Dropout(p=lora_dropout)
        else:
            self.lora_dropout = lambda x: x
        # Mark the weight as unmerged
        self.merged = False


class LoRALinear(nn.Linear, LoRALayer):
    # LoRA implemented in a dense layer
    def __init__(
        self,
        # ↓ this part is for pretrained weights
        in_features: int,
        out_features: int,
        # ↓ the remaining part is for LoRA
        r: int = 0,
        lora_alpha: int = 1,
        lora_dropout: float = 0.0,
        fan_in_fan_out: bool = False,
        **kwargs,
    ):
        """LoRA wrapper around linear class.

        This class has three weight matrices:
            1. Pretrained weights are stored as `self.weight` (because of the nn.Linear inheritance)
            2. LoRA A matrix as `self.lora_A`
            3. LoRA B matrix as `self.lora_B`
        Only LoRA's A and B matrices are updated, pretrained weights stay frozen.

        Args:
            in_features: number of input features of the pretrained weights
            out_features: number of output features of the pretrained weights
            r: rank of the weight update matrices. To make sense of using LoRA the rank should be smaller than the rank of
                the weights of the model.  The rank can be as low as 1: https://arxiv.org/pdf/2106.09685.pdf (section 7.2)
            lora_alpha: alpha is needed for scaling updates as alpha/r
                "This scaling helps to reduce the need to retune hyperparameters when we vary r"
                https://arxiv.org/pdf/2106.09685.pdf (section 4.1)
            lora_dropout: dropout that is applied on the input in the LoRA branch (before multiplying by matrix A)
            fan_in_fan_out: set this to True if the layer to replace stores weight like (fan_in, fan_out).  For example, gpt-2 uses
                `Conv1D` which stores weights like (fan_in, fan_out) and hence this should be set to `True`
                https://github.com/huggingface/peft/blob/main/src/peft/tuners/lora.py#LL53C9-L53C112
        """
        super().__init__(in_features, out_features, **kwargs)
        LoRALayer.__init__(self, r=r, lora_alpha=lora_alpha, lora_dropout=lora_dropout)

        self.fan_in_fan_out = fan_in_fan_out
        # Actual trainable parameters
        if r > 0:
            self.lora_A = nn.Parameter(self.weight.new_zeros((r, in_features)))
            self.lora_B = nn.Parameter(self.weight.new_zeros((out_features, r)))
            self.scaling = self.lora_alpha / self.r
            # Freezing the pre-trained weight matrix
            self.weight.requires_grad = False
        self.reset_parameters()
        if fan_in_fan_out:
            self.weight.data = self.weight.data.transpose(0, 1)

    def reset_parameters(self):
        """Reset all the weights, even including pretrained ones."""
        super().reset_parameters()
        if hasattr(self, "lora_A"):
            # initialize A the same way as the default for nn.Linear and B to zero
            # Wondering why 'a' is equal to math.sqrt(5)?: https://github.com/pytorch/pytorch/issues/15314
            nn.init.kaiming_uniform_(self.lora_A, a=math.sqrt(5))
            nn.init.zeros_(self.lora_B)

<<<<<<< HEAD
    def merge(self, verbose: bool = True):
        """Merges the LoRA weights into the full-rank weights (W = W + delta_W).

        Args:
            verbose: notify if something is preventing from merging the weights
        """
        def T(w):
            return w.transpose(0, 1) if self.fan_in_fan_out else w

        if self.r > 0 and not self.merged:
            self.weight.data += T(self.lora_B @ self.lora_A) * self.scaling
=======
    def T(self, x: torch.Tensor) -> torch.Tensor:
        """Transpose input tensor if weights are stored in format (fan_in, fan_out)"""
        return x.transpose(0, 1) if self.fan_in_fan_out else x

    def merge(self):
        """Merges the LoRA weights into the full-rank weights (W = W + delta_W)."""

        if not self.merged:
            # Merge the weights and mark it
            if self.r > 0:
                self.weight.data += self.T(self.lora_B @ self.lora_A) * self.scaling
>>>>>>> 649b9fe5
            self.merged = True
        elif self.r <= 0 and verbose:
            print("LoRA weights are disabled and thus cannot be merged.")

    def forward(self, x: torch.Tensor):
        # if weights are merged or rank is less or equal to zero (LoRA is disabled) - it's only a regular nn.Linear forward pass;
        # otherwise in addition do the forward pass with LoRA weights and add it's output to the output from pretrained weights
        result = F.linear(x, self.T(self.weight), bias=self.bias)
        if self.r > 0 and not self.merged:
            result += (
                self.lora_dropout(x) @ self.lora_A.transpose(0, 1) @ self.lora_B.transpose(0, 1)
            ) * self.scaling
        return result


class LoRAQKVLinear(LoRALinear):
    # LoRA implemented in a dense layer
    def __init__(
        self,
        # ↓ this part is for pretrained weights
        in_features: int,
        out_features: int,
        # ↓ the remaining part is for LoRA
        n_head: int,
        n_query_groups: int,
        r: int = 0,
        lora_alpha: int = 1,
        lora_dropout: float = 0.0,
        enable_lora: Union[bool, Tuple[bool, bool, bool]] = False,
        fan_in_fan_out: bool = False,
        **kwargs,
    ):
        """LoRA wrapper around linear class that is used for calculation of q, k and v matrices.

        This class has three weight matrices:
            1. Pretrained weights are stored as `self.weight` (because of the nn.Linear inheritance)
            2. LoRA A matrix as `self.lora_A`
            3. LoRA B matrix as `self.lora_B`
        Only LoRA's A and B matrices are updated, pretrained weights stay frozen.

        Args:
            in_features: number of input features of the pretrained weights
            out_features: number of output features of the pretrained weights
            n_head: number of attention heads
            n_query_groups: number of query groups (see diagram in `lit_gpt/config.py`)
            r: rank of the weight update matrices. To make sense of using LoRA the rank should be smaller than the rank of
                the weights of the model.  The rank can be as low as 1: https://arxiv.org/pdf/2106.09685.pdf (section 7.2)
            lora_alpha: alpha is needed for scaling updates as alpha/r
                "This scaling helps to reduce the need to retune hyperparameters when we vary r"
                https://arxiv.org/pdf/2106.09685.pdf (section 4.1)
            lora_dropout: dropout that is applied on the input in the LoRA branch (before multiplying by matrix A)
            enable_lora: MergeLinear class is for attention mechanism where qkv are calculated with a single weight matrix. If we
                don't want to apply LoRA we can set it as False. For example if we want to apply LoRA only to `query`
                and `value` but keep `key` without weight updates we should pass `[True, False, True]`
            fan_in_fan_out: set this to True if the layer to replace stores weight like (fan_in, fan_out).  For example, gpt-2 uses
                `Conv1D` which stores weights like (fan_in, fan_out) and hence this should be set to `True`
                https://github.com/huggingface/peft/blob/main/src/peft/tuners/lora.py#LL53C9-L53C112
        """
        super().__init__(in_features, out_features, **kwargs)
        LoRALayer.__init__(self, r=r, lora_alpha=lora_alpha, lora_dropout=lora_dropout)
        if isinstance(enable_lora, bool):
            enable_lora = [enable_lora] * 3
        assert len(enable_lora) == 3
        self.enable_lora = enable_lora
        self.fan_in_fan_out = fan_in_fan_out

        # Actual trainable parameters
        # To better understand initialization let's imagine that we have such parameters:
        # ⚬ in_features: 128 (embeddings_size)
        # ⚬ out_features: 384 (3 * embedding_size)
        # ⚬ r: 2
        # ⚬ enable_lora: [True, False, True]
        if r > 0 and any(enable_lora):
            self.lora_A = nn.Parameter(self.weight.new_zeros((r * sum(enable_lora), in_features)))  # (4, 128)
            enable_q, enable_k, enable_v = enable_lora
            self.kv_embd_size = self.in_features // (n_head // n_query_groups)
            shape = self.in_features * enable_q + self.kv_embd_size * enable_k + self.kv_embd_size * enable_v
            self.lora_B = nn.Parameter(self.weight.new_zeros(shape, r))  # (256, 2))
            # Notes about shapes above
            # - self.lora_A has shape (4, 128): 4 because rank is 2 and LoRA is applied only to two matrices;
            # 128 is the input size of the x (embedding size). (4, 128) and not (128, 4) because later on in
            # F.linear function weights are automatically transposed. In addition conv1d requires channels to
            # be before seq length
            # - self.lora_B has shape (256, 2): 256 because LoRA is applied only to two matrices, so the output is
            # 128*2; 2 tells to have two channels per group for group convolution

            # Scaling:
            # This balances the pretrained model`s knowledge and the new task-specific adaptation
            # https://lightning.ai/pages/community/tutorial/lora-llm/
            # So, set alpha to 1.0 to fully add LoRA. If the LoRA seems to have too much effect (i.e., overfitted), set
            # alpha to lower value. If the LoRA seems to have too little effect, set alpha to higher than 1.0. You can
            # tune these values to your needs. This value can be even slightly greater than 1.0!
            # https://github.com/cloneofsimo/lora
            self.scaling = self.lora_alpha / self.r

            # Freezing the pre-trained weight matrix
            self.weight.requires_grad = False  # (384, 128)

            # Compute the indices
            # Indices are needed to properly pad weight updates with zeros. If we want to fine-tune queries and values,
            # but not keys, then the weights update should be:
            #
            # [[ΔW,ΔW,ΔW, ..., 0,0,0, ..., ΔW,ΔW,ΔW,],
            #  [....................................],
            #  [ΔW,ΔW,ΔW, ..., 0,0,0, ..., ΔW,ΔW,ΔW,]]
            #      ↑              ↑            ↑
            # ________________________________________
            # | query         | key       | value    |
            # ----------------------------------------
            lora_ind = []
            if enable_q:
                lora_ind.append(torch.arange(0, self.in_features, device=self.weight.device))
            if enable_k:
                lora_ind.append(
                    torch.arange(self.in_features, self.in_features + self.kv_embd_size, device=self.weight.device)
                )
            if enable_v:
                lora_ind.append(
                    torch.arange(self.in_features + self.kv_embd_size, self.out_features, device=self.weight.device)
                )
            self.register_buffer("lora_ind", torch.cat(lora_ind), persistent=False)
        self.reset_parameters()
        if fan_in_fan_out:
            self.weight.data = self.weight.data.T

    def zero_pad(self, x: torch.Tensor) -> torch.Tensor:
        """Properly pad weight updates with zeros.

        If, based on `self.enable_lora`, we want to fine-tune queries and values, but not keys,
        then the weights update should be:

        [[ΔW,ΔW,ΔW, ..., 0,0,0, ..., ΔW,ΔW,ΔW,],
         [....................................],
         [ΔW,ΔW,ΔW, ..., 0,0,0, ..., ΔW,ΔW,ΔW,]]
            ↑              ↑            ↑
        ________________________________________
        | query         | key       | value    |
        ----------------------------------------

        Args:
            x: tensor with weights update that will be padded with zeros if necessary

        Returns:
            A tensor with weight updates and zeros for deselected q, k or v
        """
        # we need to do zero padding only if LoRA is disabled for one of QKV matrices
        if all(self.enable_lora):
            return x

        # Let's image that:
        # ⚬ input x has shape (64, 64, 256): (batch_size, sequence_length, embeddings_size)
        # ⚬ embeddings_size: 128
        # ⚬ self.out_features: 384 (3 * embeddings_size)
        # ⚬ enable_lora: [True, False, True]
        # Then x has embeddings_size of 256 (2 * 128 as enable_lora only for query and value, not keys) and expected
        # embeddings_size is 384 (self.out_features), so that means that we need to pad from 256 to 384 with zeros, but
        # only for key updates (this is where self.lora_ind comes in handy)
        # Note: double transpose (in the beginning and in the end) is basically a guard for two-dimensional tensors
        # for example when we want to merge/unmerge LoRA weights and pretrained weights
        x = x.transpose(0, 1)
        result = x.new_zeros((*x.shape[:-1], self.out_features))  # (64, 64, 384)
        result = result.view(-1, self.out_features)  # (4096, 384)
        enable_q, enable_k, enable_v = self.enable_lora
        shape = self.in_features * enable_q + self.kv_embd_size * enable_k + self.kv_embd_size * enable_v
        result = result.index_copy(1, self.lora_ind, x.reshape(-1, shape))  # (4096, 256)
        return result.view((*x.shape[:-1], self.out_features)).transpose(0, 1)  # (64, 64, 384)

    def merge(self, verbose: bool = True):
        """Merges the LoRA weights into the full-rank weights (W = W + delta_W).

        Args:
            verbose: notify if something is preventing from merging the weights
        """

        # Let's assume that:
        # ⚬ self.weight.data: (384, 128) or (3 * embedding_size, embedding_size)
        # ⚬ self.lora_A.data: (4, 128)
        # ⚬ self.lora_B.data: (256, 2)
<<<<<<< HEAD
        if all((self.r > 0, any(self.enable_lora), not self.merged)):
            delta_w = F.conv1d(
                self.lora_A.data.unsqueeze(0),  # (4, 128) -> (1, 4, 128)
                self.lora_B.data.unsqueeze(-1),  # (256, 2) -> (256, 2, 1)
                groups=sum(self.enable_lora),
            ).squeeze(0)  # (1, 4, 128) @ (256, 2, 1) -> (1, 256, 128) -> (256, 128)
            # W = W + delta_W (merge)
            self.weight.data += self.zero_pad(
                T(delta_w * self.scaling)
            )  # (256, 128) after zero_pad (384, 128)
=======
        if not self.merged:
            if self.r > 0 and any(self.enable_lora):
                delta_w = F.conv1d(
                    self.lora_A.data.unsqueeze(0),  # (4, 128) -> (1, 4, 128)
                    self.lora_B.data.unsqueeze(-1),  # (256, 2) -> (256, 2, 1)
                    groups=sum(self.enable_lora),
                ).squeeze(
                    0
                )  # (1, 4, 128) @ (256, 2, 1) -> (1, 256, 128) -> (256, 128)
                # W = W + delta_W (merge)
                self.weight.data += self.zero_pad(
                    self.T(delta_w * self.scaling)
                )  # (256, 128) after zero_pad (384, 128)
>>>>>>> 649b9fe5
            self.merged = True
        elif self.r <= 0 and verbose:
            print("LoRA weights are disabled and thus cannot be merged.")
        elif not any(self.enable_lora) and verbose:
            print("LoRA weights are disabled for query, key and value matrices and thus cannot be merged.")

    def forward(self, x: torch.Tensor) -> torch.Tensor:
        """Do the forward pass.

        If LoRA's weights are merged with pretrained ones then it's a simple matrix multiplication.
        If not, then multiply pretrained weights with input, apply LoRA on input and do summation.

        Args:
            x: input tensor of shape (batch_size, context_length, embedding_size)

        Returns:
            Output tensor of shape (batch_size, context_length, 3 * embedding_size)
        """

        # Let's assume that:
        # ⚬ x: (64, 64, 128) or (batch_size, context_length, embedding_size)
        # ⚬ self.weight: (384, 128) or (3 * embedding_size, embedding_size)
        # ⚬ self.lora_A.data: (4, 128)
        # ⚬ self.lora_B.data: (256, 2)

        # if weights are merged or LoRA is disabled (r <= 0 or all `enable_lora` are False) - it's only a regular nn.Linear forward pass;
        # otherwise in addition do the forward pass with LoRA weights and add it's output to the output from pretrained weights
        result = F.linear(x, self.T(self.weight), bias=self.bias)
        if self.r > 0 and any(self.enable_lora) and not self.merged:
            after_A = F.linear(self.lora_dropout(x), self.lora_A)  # (64, 64, 128) @ (4, 128) -> (64, 64, 4)
            # For F.conv1d:
            # ⚬ input: input tensor of shape (mini-batch, in_channels, iW)
            # ⚬ weight: filters of shape (out_channels, in_channels/groups, kW)
            # ⚬ groups: split input into groups, in_channels should be divisible by the number of groups. Default: 1
            # presumably iW - sequence width/length, kW - kernel width
            after_B = F.conv1d(
                after_A.transpose(-2, -1),  # (64, 64, 4) -> (64, 4, 64)
                self.lora_B.unsqueeze(-1),  # (256, 2) -> (256, 2, 1)
                groups=sum(self.enable_lora),
            ).transpose(-2, -1)  # (64, 4, 64) @ (256, 2, 1) -> (64, 256, 64) -> (64, 64, 256)
            result += self.zero_pad(after_B) * self.scaling  # (64, 64, 256) after zero_pad (64, 64, 384)
        return result


def mark_only_lora_as_trainable(model: nn.Module, bias: str = "none") -> None:
    """Freeze all modules except LoRA's and depending on 'bias' value unfreezes bias weights.

    Args:
        model: model with LoRA layers
        bias:
            ``"none"``: all bias weights will be frozen,
            ``"lora_only"``: only bias weight for LoRA layers will be unfrozen,
            ``"all"``: all bias weights will be unfrozen.

    Raises:
        NotImplementedError: if `bias` not in ["none", "lora_only", "all"]
    """
    # freeze all layers except LoRA's
    for n, p in model.named_parameters():
        if "lora_" not in n:
            p.requires_grad = False

    # depending on the `bias` value unfreeze bias weights
    if bias == "none":
        return
    if bias == "all":
        for n, p in model.named_parameters():
            if "bias" in n:
                p.requires_grad = True
    elif bias == "lora_only":
        for m in model.modules():
            if isinstance(m, LoRALayer) and hasattr(m, "bias") and m.bias is not None:
                m.bias.requires_grad = True
    else:
        raise NotImplementedError


def lora_filter(key: str, value: Any) -> bool:
    return "lora_" in key


@dataclass
class Config(BaseConfig):
    """
    Args:
        r: rank of the weight update matrices. To make sense of using LoRA the rank should be smaller than the rank of
            the weights of the model.  The rank can be as low as 1: https://arxiv.org/pdf/2106.09685.pdf (section 7.2)
        alpha: alpha is needed for scaling updates as alpha/r
            "This scaling helps to reduce the need to retune hyperparameters when we vary r"
            https://arxiv.org/pdf/2106.09685.pdf (section 4.1)
        dropout: dropout that is applied on the input in the LoRA branch (before multiplying by matrix A)
        to_*: either apply LoRA to the specified weights or not
    """

    r: int = 0.0
    alpha: int = 1.0
    dropout: float = 0.0
    to_query: bool = False
    to_key: bool = False
    to_value: bool = False
    to_projection: bool = False
    to_mlp: bool = False
    to_head: bool = False

    @property
    def mlp_class(self) -> Type:
        # `self._mlp_class` cannot be the type to keep the config json serializable
        obj = lit_gpt.lora if self.to_mlp else lit_gpt.model
        return getattr(obj, self._mlp_class)


class GPT(BaseModel):
    def __init__(self, config: Config) -> None:
        nn.Module.__init__(self)
        assert config.padded_vocab_size is not None
        self.config = config

        if config.to_head:
            self.lm_head = LoRALinear(
                config.n_embd,
                config.padded_vocab_size,
                bias=False,
                r=config.r,
                lora_alpha=config.alpha,
                lora_dropout=config.dropout,
            )
        else:
            self.lm_head = nn.Linear(config.n_embd, config.padded_vocab_size, bias=False)

        self.transformer = nn.ModuleDict(
            dict(
                wte=nn.Embedding(config.padded_vocab_size, config.n_embd),
                h=nn.ModuleList(Block(config) for i in range(config.n_layer)),
                ln_f=config.norm_class(config.n_embd, eps=config.norm_eps),
            )
        )

        self.rope_cache: Optional[RoPECache] = None
        self.mask_cache: Optional[torch.Tensor] = None
        self.kv_caches: List[KVCache] = []

    def forward(
        self,
        idx: torch.Tensor,
        max_seq_length: Optional[int] = None,
        input_pos: Optional[torch.Tensor] = None,
        lm_head_chunk_size: int = 0,
    ) -> Union[torch.Tensor, List[torch.Tensor]]:
        B, T = idx.size()
        use_kv_cache = input_pos is not None

        block_size = self.config.block_size
        if max_seq_length is None:
            max_seq_length = block_size
        if use_kv_cache:  # not relevant otherwise
            assert (
                max_seq_length >= T
            ), f"Cannot forward sequence of length {T}, max seq length is only {max_seq_length}"
        assert max_seq_length <= block_size, f"Cannot attend to {max_seq_length}, block size is only {block_size}"
        assert block_size >= T, f"Cannot forward sequence of length {T}, block size is only {block_size}"

        if self.rope_cache is None:
            self.rope_cache = self.build_rope_cache(idx)
        # passing `attn_mask` to SDPA downgrades it to use the inefficient implementation. since we only need the mask
        # for the kv-cache support (only during inference), we only create it in that situation
        # this will be resolved by https://github.com/pytorch/pytorch/issues/96099
        if use_kv_cache and self.mask_cache is None:
            self.mask_cache = self.build_mask_cache(idx)

        cos, sin = self.rope_cache
        if use_kv_cache:
            cos = cos.index_select(0, input_pos)
            sin = sin.index_select(0, input_pos)
            mask = self.mask_cache.index_select(2, input_pos)
            mask = mask[:, :, :, :max_seq_length]
        else:
            cos = cos[:T]
            sin = sin[:T]
            mask = None

        # forward the model itself
        x = self.transformer.wte(idx)  # token embeddings of shape (b, t, n_embd)

        if not use_kv_cache:
            for block in self.transformer.h:
                x, *_ = block(x, (cos, sin), max_seq_length)
        else:
            self.kv_caches = self.kv_caches or self.build_kv_caches(x, max_seq_length, cos.size(-1))
            for i, block in enumerate(self.transformer.h):
                x, self.kv_caches[i] = block(x, (cos, sin), max_seq_length, mask, input_pos, self.kv_caches[i])

        x = self.transformer.ln_f(x)

        if lm_head_chunk_size > 0:
            # chunk the lm head logits to reduce the peak memory used by autograd
            return [self.lm_head(x_i) for x_i in x.split(lm_head_chunk_size, dim=1)]
        return self.lm_head(x)  # (b, t, vocab_size)

    @classmethod
    def from_name(cls, name: str, **kwargs: Any) -> Self:
        return cls(Config.from_name(name, **kwargs))


class Block(BaseBlock):
    def __init__(self, config: Config) -> None:
        nn.Module.__init__(self)
        self.norm_1 = config.norm_class(config.n_embd, eps=config.norm_eps)
        self.attn = CausalSelfAttention(config)
        if not config.shared_attention_norm:
            self.norm_2 = config.norm_class(config.n_embd, eps=config.norm_eps)
        self.mlp = config.mlp_class(config)

        self.config = config


class CausalSelfAttention(BaseCausalSelfAttention):
    def __init__(self, config: Config) -> None:
        """Causal self-attention with calculating qkv matrices with a single matrix* and Low Ranking Adaptation for
        parameter-efficient fine-tuning.

        *Instead of creating multiple heads and concatenating the result (in addition to creating separate matrices for
        query, key and value for each head) we can do this in a single pass with a single weight matrix.
        """
        # Skip the parent class __init__ altogether and replace it to avoid
        # useless allocations
        nn.Module.__init__(self)
        shape = (config.n_head + 2 * config.n_query_groups) * config.head_size
        # key, query, value projections for all heads, but in a batch
        self.attn = LoRAQKVLinear(
            in_features=config.n_embd,
            out_features=shape,
            r=config.r,
            lora_alpha=config.alpha,
            lora_dropout=config.dropout,
            enable_lora=(config.to_query, config.to_key, config.to_value),
            fan_in_fan_out=False,
            bias=config.bias,
            # for MQA/GQA support
            n_head=config.n_head,
            n_query_groups=config.n_query_groups,
        )
        # output projection
        if config.to_projection:
            self.proj = LoRALinear(
                config.n_embd,
                config.n_embd,
                bias=config.bias,
                r=config.r,
                lora_alpha=config.alpha,
                lora_dropout=config.dropout,
            )
        else:
            self.proj = nn.Linear(config.n_embd, config.n_embd, bias=config.bias)

        self.config = config


class GptNeoxMLP(lit_gpt.model.GptNeoxMLP):
    def __init__(self, config: Config) -> None:
        nn.Module.__init__(self)
        self.fc = LoRALinear(
            config.n_embd,
            config.intermediate_size,
            bias=config.bias,
            r=config.r,
            lora_alpha=config.alpha,
            lora_dropout=config.dropout,
        )
        self.proj = LoRALinear(
            config.intermediate_size,
            config.n_embd,
            bias=config.bias,
            r=config.r,
            lora_alpha=config.alpha,
            lora_dropout=config.dropout,
        )


class LLaMAMLP(lit_gpt.model.LLaMAMLP):
    def __init__(self, config: Config) -> None:
        nn.Module.__init__(self)
        self.fc_1 = LoRALinear(
            config.n_embd,
            config.intermediate_size,
            bias=config.bias,
            r=config.r,
            lora_alpha=config.alpha,
            lora_dropout=config.dropout,
        )
        self.fc_2 = LoRALinear(
            config.n_embd,
            config.intermediate_size,
            bias=config.bias,
            r=config.r,
            lora_alpha=config.alpha,
            lora_dropout=config.dropout,
        )
        self.proj = LoRALinear(
            config.intermediate_size,
            config.n_embd,
            bias=config.bias,
            r=config.r,
            lora_alpha=config.alpha,
            lora_dropout=config.dropout,
        )


def merge_lora_weights(model: GPT) -> None:
    """Merge LoRA weights into the full-rank weights to speed up inference."""
    for module in model.modules():
        if isinstance(module, LoRALinear):
            module.merge(verbose=False)<|MERGE_RESOLUTION|>--- conflicted
+++ resolved
@@ -143,19 +143,6 @@
             nn.init.kaiming_uniform_(self.lora_A, a=math.sqrt(5))
             nn.init.zeros_(self.lora_B)
 
-<<<<<<< HEAD
-    def merge(self, verbose: bool = True):
-        """Merges the LoRA weights into the full-rank weights (W = W + delta_W).
-
-        Args:
-            verbose: notify if something is preventing from merging the weights
-        """
-        def T(w):
-            return w.transpose(0, 1) if self.fan_in_fan_out else w
-
-        if self.r > 0 and not self.merged:
-            self.weight.data += T(self.lora_B @ self.lora_A) * self.scaling
-=======
     def T(self, x: torch.Tensor) -> torch.Tensor:
         """Transpose input tensor if weights are stored in format (fan_in, fan_out)"""
         return x.transpose(0, 1) if self.fan_in_fan_out else x
@@ -163,14 +150,10 @@
     def merge(self):
         """Merges the LoRA weights into the full-rank weights (W = W + delta_W)."""
 
-        if not self.merged:
+        if self.r > 0 and not self.merged:
             # Merge the weights and mark it
-            if self.r > 0:
-                self.weight.data += self.T(self.lora_B @ self.lora_A) * self.scaling
->>>>>>> 649b9fe5
+            self.weight.data += self.T(self.lora_B @ self.lora_A) * self.scaling
             self.merged = True
-        elif self.r <= 0 and verbose:
-            print("LoRA weights are disabled and thus cannot be merged.")
 
     def forward(self, x: torch.Tensor):
         # if weights are merged or rank is less or equal to zero (LoRA is disabled) - it's only a regular nn.Linear forward pass;
@@ -335,19 +318,14 @@
         result = result.index_copy(1, self.lora_ind, x.reshape(-1, shape))  # (4096, 256)
         return result.view((*x.shape[:-1], self.out_features)).transpose(0, 1)  # (64, 64, 384)
 
-    def merge(self, verbose: bool = True):
-        """Merges the LoRA weights into the full-rank weights (W = W + delta_W).
-
-        Args:
-            verbose: notify if something is preventing from merging the weights
-        """
+    def merge(self):
+        """Merges the LoRA weights into the full-rank weights (W = W + delta_W)."""
 
         # Let's assume that:
         # ⚬ self.weight.data: (384, 128) or (3 * embedding_size, embedding_size)
         # ⚬ self.lora_A.data: (4, 128)
         # ⚬ self.lora_B.data: (256, 2)
-<<<<<<< HEAD
-        if all((self.r > 0, any(self.enable_lora), not self.merged)):
+        if self.r > 0 and any(self.enable_lora) and not self.merged:
             delta_w = F.conv1d(
                 self.lora_A.data.unsqueeze(0),  # (4, 128) -> (1, 4, 128)
                 self.lora_B.data.unsqueeze(-1),  # (256, 2) -> (256, 2, 1)
@@ -355,28 +333,9 @@
             ).squeeze(0)  # (1, 4, 128) @ (256, 2, 1) -> (1, 256, 128) -> (256, 128)
             # W = W + delta_W (merge)
             self.weight.data += self.zero_pad(
-                T(delta_w * self.scaling)
+                self.T(delta_w * self.scaling)
             )  # (256, 128) after zero_pad (384, 128)
-=======
-        if not self.merged:
-            if self.r > 0 and any(self.enable_lora):
-                delta_w = F.conv1d(
-                    self.lora_A.data.unsqueeze(0),  # (4, 128) -> (1, 4, 128)
-                    self.lora_B.data.unsqueeze(-1),  # (256, 2) -> (256, 2, 1)
-                    groups=sum(self.enable_lora),
-                ).squeeze(
-                    0
-                )  # (1, 4, 128) @ (256, 2, 1) -> (1, 256, 128) -> (256, 128)
-                # W = W + delta_W (merge)
-                self.weight.data += self.zero_pad(
-                    self.T(delta_w * self.scaling)
-                )  # (256, 128) after zero_pad (384, 128)
->>>>>>> 649b9fe5
             self.merged = True
-        elif self.r <= 0 and verbose:
-            print("LoRA weights are disabled and thus cannot be merged.")
-        elif not any(self.enable_lora) and verbose:
-            print("LoRA weights are disabled for query, key and value matrices and thus cannot be merged.")
 
     def forward(self, x: torch.Tensor) -> torch.Tensor:
         """Do the forward pass.
@@ -683,4 +642,4 @@
     """Merge LoRA weights into the full-rank weights to speed up inference."""
     for module in model.modules():
         if isinstance(module, LoRALinear):
-            module.merge(verbose=False)+            module.merge()