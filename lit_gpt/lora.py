# Derived from https://github.com/microsoft/LoRA
#  ------------------------------------------------------------------------------------------
#  Copyright (c) Microsoft Corporation. All rights reserved.
#  Licensed under the MIT License (MIT). See LICENSE in the repo root for license information.
#  ------------------------------------------------------------------------------------------

r"""
    Low Ranking Adaptation for LLMs scheme.

             ┌───────────────────┐
             ┆         h         ┆
             └───────────────────┘
                       ▲
                       |
                       +
                    /     \
    ┌─────────────────┐    ╭───────────────╮     Matrix initialization:
    ┆                 ┆     \      B      /      B = 0
    ┆   pretrained    ┆      \    r*d    /       A = N(0, sigma^2)
    ┆    weights      ┆       ╰─────────╯
    ┆                 ┆       |    r    |        r - rank
    ┆   W e R^(d*d)   ┆       | ◀─────▶ |
    ┆                 ┆       ╭─────────╮
    └─────────────────┘      /     A     \
              ▲             /     d*r     \
               \           ╰───────────────╯
                \                ▲
                 \              /
                  \            /
             ┌───────────────────┐
             ┆         x         ┆
             └───────────────────┘

With LoRA (Low Ranking Adaptation: https://arxiv.org/abs/2106.09685) instead of learning weights of size d*d,
we can freeze the pretrained weights and instead learn two matrices of size d*r and r*d (they will store weight updates
for the pretrained weights): the number of parameters in this case will be reduced drastically (depending on the rank of
course) yet after multiplication of matrices d*r and r*d we will get a matrix d*d which we can sum with frozen
pretrained weights and thus fine-tune the model.

The goal of this approach is to move weight updates into a separate matrix which is decomposed with
two matrices of a lower rank.
"""

import math
from dataclasses import dataclass
from typing import Optional, Tuple, Any, List, Type, Union

import torch
import torch.nn as nn
from torch.nn import functional as F
from typing_extensions import Self

import lit_gpt
from lit_gpt.config import Config as BaseConfig
from lit_gpt.model import (
    GPT as BaseModel,
    Block as BaseBlock,
    CausalSelfAttention as BaseCausalSelfAttention,
    RoPECache,
    KVCache,
)


class LoRALayer:
    def __init__(self, r: int, lora_alpha: int, lora_dropout: float):
        """Store LoRA specific attributes in a class.

        Args:
            r: rank of the weight update matrices. To make sense of using LoRA the rank should be smaller than the rank of
                the weights of the model.  The rank can be as low as 1: https://arxiv.org/pdf/2106.09685.pdf (section 7.2)
            lora_alpha: alpha is needed for scaling updates as alpha/r
                "This scaling helps to reduce the need to retune hyperparameters when we vary r"
                https://arxiv.org/pdf/2106.09685.pdf (section 4.1)
            lora_dropout: dropout that is applied on the input in the LoRA branch (before multiplying by matrix A)
        """
        self.r = r
        self.lora_alpha = lora_alpha
        # Optional dropout
        if lora_dropout > 0.0:
            self.lora_dropout = nn.Dropout(p=lora_dropout)
        else:
            self.lora_dropout = lambda x: x
        # Mark the weight as unmerged
        self.merged = False


class LoRALinear(nn.Linear, LoRALayer):
    # LoRA implemented in a dense layer
    def __init__(
        self,
        # ↓ this part is for pretrained weights
        in_features: int,
        out_features: int,
        # ↓ the remaining part is for LoRA
        r: int = 0,
        lora_alpha: int = 1,
        lora_dropout: float = 0.0,
        fan_in_fan_out: bool = False,
        **kwargs,
    ):
        """LoRA wrapper around linear class.

        This class has three weight matrices:
            1. Pretrained weights are stored as `self.weight` (because of the nn.Linear inheritance)
            2. LoRA A matrix as `self.lora_A`
            3. LoRA B matrix as `self.lora_B`
        Only LoRA's A and B matrices are updated, pretrained weights stay frozen.

        Args:
            in_features: number of input features of the pretrained weights
            out_features: number of output features of the pretrained weights
            r: rank of the weight update matrices. To make sense of using LoRA the rank should be smaller than the rank of
                the weights of the model.  The rank can be as low as 1: https://arxiv.org/pdf/2106.09685.pdf (section 7.2)
            lora_alpha: alpha is needed for scaling updates as alpha/r
                "This scaling helps to reduce the need to retune hyperparameters when we vary r"
                https://arxiv.org/pdf/2106.09685.pdf (section 4.1)
            lora_dropout: dropout that is applied on the input in the LoRA branch (before multiplying by matrix A)
            fan_in_fan_out: set this to True if the layer to replace stores weight like (fan_in, fan_out).  For example, gpt-2 uses
                `Conv1D` which stores weights like (fan_in, fan_out) and hence this should be set to `True`
                https://github.com/huggingface/peft/blob/main/src/peft/tuners/lora.py#LL53C9-L53C112
        """
        super().__init__(in_features, out_features, **kwargs)
        LoRALayer.__init__(self, r=r, lora_alpha=lora_alpha, lora_dropout=lora_dropout)

        self.fan_in_fan_out = fan_in_fan_out
        # Actual trainable parameters
        if r > 0:
            self.lora_A = nn.Parameter(self.weight.new_zeros((r, in_features)))
            self.lora_B = nn.Parameter(self.weight.new_zeros((out_features, r)))
            self.scaling = self.lora_alpha / self.r
            # Freezing the pre-trained weight matrix
            self.weight.requires_grad = False
        self.reset_parameters()
        if fan_in_fan_out:
            self.weight.data = self.weight.data.transpose(0, 1)

    def reset_parameters(self):
        """Reset all the weights, even including pretrained ones."""
        super().reset_parameters()
        if hasattr(self, "lora_A"):
            # initialize A the same way as the default for nn.Linear and B to zero
            # Wondering why 'a' is equal to math.sqrt(5)?: https://github.com/pytorch/pytorch/issues/15314
            nn.init.kaiming_uniform_(self.lora_A, a=math.sqrt(5))
            nn.init.zeros_(self.lora_B)

    def T(self, x: torch.Tensor) -> torch.Tensor:
        """Transpose input tensor if weights are stored in format (fan_in, fan_out)"""
        return x.transpose(0, 1) if self.fan_in_fan_out else x

    def merge(self):
        """Merges the LoRA weights into the full-rank weights (W = W + delta_W)."""

<<<<<<< HEAD
        if self.merge_weights and not self.merged:
=======
        def T(w):
            return w.transpose(0, 1) if self.fan_in_fan_out else w

        if not self.merged:
>>>>>>> d0f082f1
            # Merge the weights and mark it
            if self.r > 0:
                self.weight.data += self.T(self.lora_B @ self.lora_A) * self.scaling
            self.merged = True

    def forward(self, x: torch.Tensor):
        # if weights are merged or rank is less or equal to zero (LoRA is disabled) - it's only a regular nn.Linear forward pass;
        # otherwise in addition do the forward pass with LoRA weights and add it's output to the output from pretrained weights
        result = F.linear(x, self.T(self.weight), bias=self.bias)
        if self.r > 0 and not self.merged:
            result += (
                self.lora_dropout(x) @ self.lora_A.transpose(0, 1) @ self.lora_B.transpose(0, 1)
            ) * self.scaling
        return result


class LoRAQKVLinear(LoRALinear):
    # LoRA implemented in a dense layer
    def __init__(
        self,
        # ↓ this part is for pretrained weights
        in_features: int,
        out_features: int,
        # ↓ the remaining part is for LoRA
        n_head: int,
        n_query_groups: int,
        r: int = 0,
        lora_alpha: int = 1,
        lora_dropout: float = 0.0,
        enable_lora: Union[bool, Tuple[bool, bool, bool]] = False,
        fan_in_fan_out: bool = False,
        **kwargs,
    ):
        """LoRA wrapper around linear class that is used for calculation of q, k and v matrices.

        This class has three weight matrices:
            1. Pretrained weights are stored as `self.weight` (because of the nn.Linear inheritance)
            2. LoRA A matrix as `self.lora_A`
            3. LoRA B matrix as `self.lora_B`
        Only LoRA's A and B matrices are updated, pretrained weights stay frozen.

        Args:
            in_features: number of input features of the pretrained weights
            out_features: number of output features of the pretrained weights
            n_head: number of attention heads
            n_query_groups: number of query groups (see diagram in `lit_gpt/config.py`)
            r: rank of the weight update matrices. To make sense of using LoRA the rank should be smaller than the rank of
                the weights of the model.  The rank can be as low as 1: https://arxiv.org/pdf/2106.09685.pdf (section 7.2)
            lora_alpha: alpha is needed for scaling updates as alpha/r
                "This scaling helps to reduce the need to retune hyperparameters when we vary r"
                https://arxiv.org/pdf/2106.09685.pdf (section 4.1)
            lora_dropout: dropout that is applied on the input in the LoRA branch (before multiplying by matrix A)
            enable_lora: MergeLinear class is for attention mechanism where qkv are calculated with a single weight matrix. If we
                don't want to apply LoRA we can set it as False. For example if we want to apply LoRA only to `query`
                and `value` but keep `key` without weight updates we should pass `[True, False, True]`
            fan_in_fan_out: set this to True if the layer to replace stores weight like (fan_in, fan_out).  For example, gpt-2 uses
                `Conv1D` which stores weights like (fan_in, fan_out) and hence this should be set to `True`
                https://github.com/huggingface/peft/blob/main/src/peft/tuners/lora.py#LL53C9-L53C112
        """
        super().__init__(in_features, out_features, **kwargs)
        LoRALayer.__init__(self, r=r, lora_alpha=lora_alpha, lora_dropout=lora_dropout)
        if isinstance(enable_lora, bool):
            enable_lora = [enable_lora] * 3
        assert len(enable_lora) == 3
        self.enable_lora = enable_lora
        self.fan_in_fan_out = fan_in_fan_out

        # Actual trainable parameters
        # To better understand initialization let's imagine that we have such parameters:
        # ⚬ in_features: 128 (embeddings_size)
        # ⚬ out_features: 384 (3 * embedding_size)
        # ⚬ r: 2
        # ⚬ enable_lora: [True, False, True]
        if r > 0 and any(enable_lora):
            self.lora_A = nn.Parameter(self.weight.new_zeros((r * sum(enable_lora), in_features)))  # (4, 128)
            enable_q, enable_k, enable_v = enable_lora
            self.kv_embd_size = self.in_features // (n_head // n_query_groups)
            shape = self.in_features * enable_q + self.kv_embd_size * enable_k + self.kv_embd_size * enable_v
            self.lora_B = nn.Parameter(self.weight.new_zeros(shape, r))  # (256, 2))
            # Notes about shapes above
            # - self.lora_A has shape (4, 128): 4 because rank is 2 and LoRA is applied only to two matrices;
            # 128 is the input size of the x (embedding size). (4, 128) and not (128, 4) because later on in
            # F.linear function weights are automatically transposed. In addition conv1d requires channels to
            # be before seq length
            # - self.lora_B has shape (256, 2): 256 because LoRA is applied only to two matrices, so the output is
            # 128*2; 2 tells to have two channels per group for group convolution

            # Scaling:
            # This balances the pretrained model`s knowledge and the new task-specific adaptation
            # https://lightning.ai/pages/community/tutorial/lora-llm/
            # So, set alpha to 1.0 to fully add LoRA. If the LoRA seems to have too much effect (i.e., overfitted), set
            # alpha to lower value. If the LoRA seems to have too little effect, set alpha to higher than 1.0. You can
            # tune these values to your needs. This value can be even slightly greater than 1.0!
            # https://github.com/cloneofsimo/lora
            self.scaling = self.lora_alpha / self.r

            # Freezing the pre-trained weight matrix
            self.weight.requires_grad = False  # (384, 128)

            # Compute the indices
            # Indices are needed to properly pad weight updates with zeros. If we want to fine-tune queries and values,
            # but not keys, then the weights update should be:
            #
            # [[ΔW,ΔW,ΔW, ..., 0,0,0, ..., ΔW,ΔW,ΔW,],
            #  [....................................],
            #  [ΔW,ΔW,ΔW, ..., 0,0,0, ..., ΔW,ΔW,ΔW,]]
            #      ↑              ↑            ↑
            # ________________________________________
            # | query         | key       | value    |
            # ----------------------------------------
            lora_ind = []
            if enable_q:
                lora_ind.append(torch.arange(0, self.in_features, device=self.weight.device))
            if enable_k:
                lora_ind.append(
                    torch.arange(self.in_features, self.in_features + self.kv_embd_size, device=self.weight.device)
                )
            if enable_v:
                lora_ind.append(
                    torch.arange(self.in_features + self.kv_embd_size, self.out_features, device=self.weight.device)
                )
            self.register_buffer("lora_ind", torch.cat(lora_ind), persistent=False)
        self.reset_parameters()
        if fan_in_fan_out:
            self.weight.data = self.weight.data.T

    def zero_pad(self, x: torch.Tensor) -> torch.Tensor:
        """Properly pad weight updates with zeros.

        If, based on `self.enable_lora`, we want to fine-tune queries and values, but not keys,
        then the weights update should be:

        [[ΔW,ΔW,ΔW, ..., 0,0,0, ..., ΔW,ΔW,ΔW,],
         [....................................],
         [ΔW,ΔW,ΔW, ..., 0,0,0, ..., ΔW,ΔW,ΔW,]]
            ↑              ↑            ↑
        ________________________________________
        | query         | key       | value    |
        ----------------------------------------

        Args:
            x: tensor with weights update that will be padded with zeros if necessary

        Returns:
            A tensor with weight updates and zeros for deselected q, k or v
        """
        # we need to do zero padding only if LoRA is disabled for one of QKV matrices
        if all(self.enable_lora):
            return x

        # Let's image that:
        # ⚬ input x has shape (64, 64, 256): (batch_size, sequence_length, embeddings_size)
        # ⚬ embeddings_size: 128
        # ⚬ self.out_features: 384 (3 * embeddings_size)
        # ⚬ enable_lora: [True, False, True]
        # Then x has embeddings_size of 256 (2 * 128 as enable_lora only for query and value, not keys) and expected
        # embeddings_size is 384 (self.out_features), so that means that we need to pad from 256 to 384 with zeros, but
        # only for key updates (this is where self.lora_ind comes in handy)
        # Note: double transpose (in the beginning and in the end) is basically a guard for two-dimensional tensors
        # for example when we want to merge/unmerge LoRA weights and pretrained weights
        x = x.transpose(0, 1)
        result = x.new_zeros((*x.shape[:-1], self.out_features))  # (64, 64, 384)
        result = result.view(-1, self.out_features)  # (4096, 384)
        enable_q, enable_k, enable_v = self.enable_lora
        shape = self.in_features * enable_q + self.kv_embd_size * enable_k + self.kv_embd_size * enable_v
        result = result.index_copy(1, self.lora_ind, x.reshape(-1, shape))  # (4096, 256)
        return result.view((*x.shape[:-1], self.out_features)).transpose(0, 1)  # (64, 64, 384)

    def merge(self):
        """Merges the LoRA weights into the full-rank weights (W = W + delta_W)."""

        # Let's assume that:
        # ⚬ self.weight.data: (384, 128) or (3 * embedding_size, embedding_size)
        # ⚬ self.lora_A.data: (4, 128)
        # ⚬ self.lora_B.data: (256, 2)
        if not self.merged:
            if self.r > 0 and any(self.enable_lora):
                delta_w = F.conv1d(
                    self.lora_A.data.unsqueeze(0),  # (4, 128) -> (1, 4, 128)
                    self.lora_B.data.unsqueeze(-1),  # (256, 2) -> (256, 2, 1)
                    groups=sum(self.enable_lora),
                ).squeeze(
                    0
                )  # (1, 4, 128) @ (256, 2, 1) -> (1, 256, 128) -> (256, 128)
                # W = W + delta_W (merge)
                self.weight.data += self.zero_pad(
                    self.T(delta_w * self.scaling)
                )  # (256, 128) after zero_pad (384, 128)
            self.merged = True

    def forward(self, x: torch.Tensor) -> torch.Tensor:
        """Do the forward pass.

        If LoRA's weights are merged with pretrained ones then it's a simple matrix multiplication.
        If not, then multiply pretrained weights with input, apply LoRA on input and do summation.

        Args:
            x: input tensor of shape (batch_size, context_length, embedding_size)

        Returns:
            Output tensor of shape (batch_size, context_length, 3 * embedding_size)
        """

        # Let's assume that:
        # ⚬ x: (64, 64, 128) or (batch_size, context_length, embedding_size)
        # ⚬ self.weight: (384, 128) or (3 * embedding_size, embedding_size)
        # ⚬ self.lora_A.data: (4, 128)
        # ⚬ self.lora_B.data: (256, 2)

        # if weights are merged or LoRA is disabled (r <= 0 or all `enable_lora` are False) - it's only a regular nn.Linear forward pass;
        # otherwise in addition do the forward pass with LoRA weights and add it's output to the output from pretrained weights
        result = F.linear(x, self.T(self.weight), bias=self.bias)
        if all((self.r > 0, any(self.enable_lora), not self.merged)):
            after_A = F.linear(self.lora_dropout(x), self.lora_A)  # (64, 64, 128) @ (4, 128) -> (64, 64, 4)
            # For F.conv1d:
            # ⚬ input: input tensor of shape (mini-batch, in_channels, iW)
            # ⚬ weight: filters of shape (out_channels, in_channels/groups, kW)
            # ⚬ groups: split input into groups, in_channels should be divisible by the number of groups. Default: 1
            # presumably iW - sequence width/length, kW - kernel width
            after_B = F.conv1d(
                after_A.transpose(-2, -1),  # (64, 64, 4) -> (64, 4, 64)
                self.lora_B.unsqueeze(-1),  # (256, 2) -> (256, 2, 1)
                groups=sum(self.enable_lora),
            ).transpose(-2, -1)  # (64, 4, 64) @ (256, 2, 1) -> (64, 256, 64) -> (64, 64, 256)
            result += self.zero_pad(after_B) * self.scaling  # (64, 64, 256) after zero_pad (64, 64, 384)
        return result


def mark_only_lora_as_trainable(model: nn.Module, bias: str = "none") -> None:
    """Freeze all modules except LoRA's and depending on 'bias' value unfreezes bias weights.

    Args:
        model: model with LoRA layers
        bias:
            ``"none"``: all bias weights will be frozen,
            ``"lora_only"``: only bias weight for LoRA layers will be unfrozen,
            ``"all"``: all bias weights will be unfrozen.

    Raises:
        NotImplementedError: if `bias` not in ["none", "lora_only", "all"]
    """
    # freeze all layers except LoRA's
    for n, p in model.named_parameters():
        if "lora_" not in n:
            p.requires_grad = False

    # depending on the `bias` value unfreeze bias weights
    if bias == "none":
        return
    if bias == "all":
        for n, p in model.named_parameters():
            if "bias" in n:
                p.requires_grad = True
    elif bias == "lora_only":
        for m in model.modules():
            if isinstance(m, LoRALayer) and hasattr(m, "bias") and m.bias is not None:
                m.bias.requires_grad = True
    else:
        raise NotImplementedError


def lora_filter(key: str, value: Any) -> bool:
    return "lora_" in key


@dataclass
class Config(BaseConfig):
    """
    Args:
        r: rank of the weight update matrices. To make sense of using LoRA the rank should be smaller than the rank of
            the weights of the model.  The rank can be as low as 1: https://arxiv.org/pdf/2106.09685.pdf (section 7.2)
        alpha: alpha is needed for scaling updates as alpha/r
            "This scaling helps to reduce the need to retune hyperparameters when we vary r"
            https://arxiv.org/pdf/2106.09685.pdf (section 4.1)
        dropout: dropout that is applied on the input in the LoRA branch (before multiplying by matrix A)
        to_*: either apply LoRA to the specified weights or not
    """

    r: int = 0.0
    alpha: int = 1.0
    dropout: float = 0.0
    to_query: bool = False
    to_key: bool = False
    to_value: bool = False
    to_projection: bool = False
    to_mlp: bool = False
    to_head: bool = False

    @property
    def mlp_class(self) -> Type:
        # `self._mlp_class` cannot be the type to keep the config json serializable
        obj = lit_gpt.lora if self.to_mlp else lit_gpt.model
        return getattr(obj, self._mlp_class)


class GPT(BaseModel):
    def __init__(self, config: Config) -> None:
        nn.Module.__init__(self)
        assert config.padded_vocab_size is not None
        self.config = config

        if config.to_head:
            self.lm_head = LoRALinear(
                config.n_embd,
                config.padded_vocab_size,
                bias=False,
                r=config.r,
                lora_alpha=config.alpha,
                lora_dropout=config.dropout,
            )
        else:
            self.lm_head = nn.Linear(config.n_embd, config.padded_vocab_size, bias=False)

        self.transformer = nn.ModuleDict(
            dict(
                wte=nn.Embedding(config.padded_vocab_size, config.n_embd),
                h=nn.ModuleList(Block(config) for i in range(config.n_layer)),
                ln_f=config.norm_class(config.n_embd, eps=config.norm_eps),
            )
        )

        self.rope_cache: Optional[RoPECache] = None
        self.mask_cache: Optional[torch.Tensor] = None
        self.kv_caches: List[KVCache] = []

    def forward(
        self,
        idx: torch.Tensor,
        max_seq_length: Optional[int] = None,
        input_pos: Optional[torch.Tensor] = None,
        lm_head_chunk_size: int = 0,
    ) -> Union[torch.Tensor, List[torch.Tensor]]:
        B, T = idx.size()
        use_kv_cache = input_pos is not None

        block_size = self.config.block_size
        if max_seq_length is None:
            max_seq_length = block_size
        if use_kv_cache:  # not relevant otherwise
            assert (
                max_seq_length >= T
            ), f"Cannot forward sequence of length {T}, max seq length is only {max_seq_length}"
        assert max_seq_length <= block_size, f"Cannot attend to {max_seq_length}, block size is only {block_size}"
        assert block_size >= T, f"Cannot forward sequence of length {T}, block size is only {block_size}"

        if self.rope_cache is None:
            self.rope_cache = self.build_rope_cache(idx)
        # passing `attn_mask` to SDPA downgrades it to use the inefficient implementation. since we only need the mask
        # for the kv-cache support (only during inference), we only create it in that situation
        # this will be resolved by https://github.com/pytorch/pytorch/issues/96099
        if use_kv_cache and self.mask_cache is None:
            self.mask_cache = self.build_mask_cache(idx)

        cos, sin = self.rope_cache
        if use_kv_cache:
            cos = cos.index_select(0, input_pos)
            sin = sin.index_select(0, input_pos)
            mask = self.mask_cache.index_select(2, input_pos)
            mask = mask[:, :, :, :max_seq_length]
        else:
            cos = cos[:T]
            sin = sin[:T]
            mask = None

        # forward the model itself
        x = self.transformer.wte(idx)  # token embeddings of shape (b, t, n_embd)

        if not use_kv_cache:
            for block in self.transformer.h:
                x, *_ = block(x, (cos, sin), max_seq_length)
        else:
            self.kv_caches = self.kv_caches or self.build_kv_caches(x, max_seq_length, cos.size(-1))
            for i, block in enumerate(self.transformer.h):
                x, self.kv_caches[i] = block(x, (cos, sin), max_seq_length, mask, input_pos, self.kv_caches[i])

        x = self.transformer.ln_f(x)

        if lm_head_chunk_size > 0:
            # chunk the lm head logits to reduce the peak memory used by autograd
            return [self.lm_head(x_i) for x_i in x.split(lm_head_chunk_size, dim=1)]
        return self.lm_head(x)  # (b, t, vocab_size)

    @classmethod
    def from_name(cls, name: str, **kwargs: Any) -> Self:
        return cls(Config.from_name(name, **kwargs))


class Block(BaseBlock):
    def __init__(self, config: Config) -> None:
        nn.Module.__init__(self)
        self.norm_1 = config.norm_class(config.n_embd, eps=config.norm_eps)
        self.attn = CausalSelfAttention(config)
        if not config.shared_attention_norm:
            self.norm_2 = config.norm_class(config.n_embd, eps=config.norm_eps)
        self.mlp = config.mlp_class(config)

        self.config = config


class CausalSelfAttention(BaseCausalSelfAttention):
    def __init__(self, config: Config) -> None:
        """Causal self-attention with calculating qkv matrices with a single matrix* and Low Ranking Adaptation for
        parameter-efficient fine-tuning.

        *Instead of creating multiple heads and concatenating the result (in addition to creating separate matrices for
        query, key and value for each head) we can do this in a single pass with a single weight matrix.
        """
        # Skip the parent class __init__ altogether and replace it to avoid
        # useless allocations
        nn.Module.__init__(self)
        shape = (config.n_head + 2 * config.n_query_groups) * config.head_size
        # key, query, value projections for all heads, but in a batch
        self.attn = LoRAQKVLinear(
            in_features=config.n_embd,
            out_features=shape,
            r=config.r,
            lora_alpha=config.alpha,
            lora_dropout=config.dropout,
            enable_lora=(config.to_query, config.to_key, config.to_value),
            fan_in_fan_out=False,
            bias=config.bias,
            # for MQA/GQA support
            n_head=config.n_head,
            n_query_groups=config.n_query_groups,
        )
        # output projection
        if config.to_projection:
            self.proj = LoRALinear(
                config.n_embd,
                config.n_embd,
                bias=config.bias,
                r=config.r,
                lora_alpha=config.alpha,
                lora_dropout=config.dropout,
            )
        else:
            self.proj = nn.Linear(config.n_embd, config.n_embd, bias=config.bias)

        self.config = config


class GptNeoxMLP(lit_gpt.model.GptNeoxMLP):
    def __init__(self, config: Config) -> None:
        nn.Module.__init__(self)
        self.fc = LoRALinear(
            config.n_embd,
            config.intermediate_size,
            bias=config.bias,
            r=config.r,
            lora_alpha=config.alpha,
            lora_dropout=config.dropout,
        )
        self.proj = LoRALinear(
            config.intermediate_size,
            config.n_embd,
            bias=config.bias,
            r=config.r,
            lora_alpha=config.alpha,
            lora_dropout=config.dropout,
        )


class LLaMAMLP(lit_gpt.model.LLaMAMLP):
    def __init__(self, config: Config) -> None:
        nn.Module.__init__(self)
        self.fc_1 = LoRALinear(
            config.n_embd,
            config.intermediate_size,
            bias=config.bias,
            r=config.r,
            lora_alpha=config.alpha,
            lora_dropout=config.dropout,
        )
        self.fc_2 = LoRALinear(
            config.n_embd,
            config.intermediate_size,
            bias=config.bias,
            r=config.r,
            lora_alpha=config.alpha,
            lora_dropout=config.dropout,
        )
        self.proj = LoRALinear(
            config.intermediate_size,
            config.n_embd,
            bias=config.bias,
            r=config.r,
            lora_alpha=config.alpha,
            lora_dropout=config.dropout,
        )


def merge_lora_weights(model: GPT) -> None:
    """Merge LoRA weights into the full-rank weights to speed up inference."""
    for module in model.modules():
        if isinstance(module, LoRALinear):
            module.merge()<|MERGE_RESOLUTION|>--- conflicted
+++ resolved
@@ -150,14 +150,7 @@
     def merge(self):
         """Merges the LoRA weights into the full-rank weights (W = W + delta_W)."""
 
-<<<<<<< HEAD
-        if self.merge_weights and not self.merged:
-=======
-        def T(w):
-            return w.transpose(0, 1) if self.fan_in_fan_out else w
-
         if not self.merged:
->>>>>>> d0f082f1
             # Merge the weights and mark it
             if self.r > 0:
                 self.weight.data += self.T(self.lora_B @ self.lora_A) * self.scaling
