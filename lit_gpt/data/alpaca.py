# Copyright Lightning AI. Licensed under the Apache License 2.0, see LICENSE file.
"""Implementation derived from https://github.com/tloen/alpaca-lora"""

import json
from dataclasses import dataclass, field
from pathlib import Path
from typing import Optional, Union

import torch
from torch.utils.data import random_split, DataLoader
from lightning_utilities.core.imports import RequirementCache
from lit_gpt.data import SFTDataset, get_sft_collate_fn, LitDataModule
from lit_gpt.prompts import PromptStyle
from lit_gpt.tokenizer import Tokenizer

_URL = "https://raw.githubusercontent.com/tloen/alpaca-lora/main/alpaca_data_cleaned_archive.json"


@dataclass
class Alpaca(LitDataModule):
    """Alpaca data module for supervised finetuning."""

    mask_prompt: bool = False
    """Whether to mask the prompt section from the label (with ``ignore_index``)."""
    test_split_fraction: float = 0.03865  # to get exactly 2000 test samples,
    """The fraction of the dataset to use for the test/validation dataset. The rest is used for training."""
    prompt_style: Union[str, PromptStyle] = "alpaca"
    """The style to apply to instruction prompts. See `lit_gpt.prompts` for a list of available styles."""
    ignore_index: int = -1
    """The index to use for elements to be ignored in the label."""
    seed: int = 42
    """The random seed for creating the train/val splits and shuffling the dataset."""
    num_workers: int = 4
    """How many DataLoader processes to use for loading."""
    download_dir: Path = Path("./data/alpaca")
    """The directory in which the downloaded dataset gets saved."""
    file_url: str = field(repr=False, default=_URL)
    """The URL from where to download the dataset."""
    file_name: str = field(repr=False, default="alpaca_data_cleaned_archive.json")
    """The name of the dataset file to download."""

    tokenizer: Optional[Tokenizer] = field(default=None, init=False, repr=False)
    batch_size: int = field(default=1, init=False, repr=False)
    max_seq_length: int = field(default=-1, init=False, repr=False)
    train_dataset: Optional[SFTDataset] = field(default=None, init=False, repr=False)
    test_dataset: Optional[SFTDataset] = field(default=None, init=False, repr=False)

    def __post_init__(self) -> None:
        if isinstance(self.prompt_style, str):
            self.prompt_style = PromptStyle.from_name(self.prompt_style)

    def connect(
        self,
        tokenizer: Optional[Tokenizer] = None,
        batch_size: int = 1,
        max_seq_length: Optional[int] = None
    ) -> None:
        self.tokenizer = tokenizer
        self.batch_size = batch_size
        self.max_seq_length = -1 if max_seq_length is None else max_seq_length

    def prepare_data(self) -> None:
        self.download_dir.mkdir(parents=True, exist_ok=True)
        download_if_missing(self.download_dir / self.file_name, self.file_url)

    def setup(self, stage: str = "") -> None:
        with open(self.download_dir / self.file_name, "r", encoding="utf-8") as file:
            data = json.load(file)

        # Partition the dataset into train and test
        train_data, test_data = random_split(
            data,
            [1.0 - self.test_split_fraction, self.test_split_fraction],
            generator=torch.Generator().manual_seed(self.seed)
        )
        train_data, test_data = list(train_data), list(test_data)

        self.train_dataset = SFTDataset(
            data=train_data,
            tokenizer=self.tokenizer,
            prompt_style=self.prompt_style,
            max_seq_length=self.max_seq_length,
            mask_prompt=self.mask_prompt,
            ignore_index=self.ignore_index,
        )
        self.test_dataset = SFTDataset(
            data=test_data,
            tokenizer=self.tokenizer,
            prompt_style=self.prompt_style,
            max_seq_length=self.max_seq_length,
            mask_prompt=self.mask_prompt,
            ignore_index=self.ignore_index,
        )

    def train_dataloader(self) -> DataLoader:
        return DataLoader(
            self.train_dataset,
            batch_size=self.batch_size,
            shuffle=True,
            generator=torch.Generator().manual_seed(self.seed),
            num_workers=self.num_workers,
            collate_fn=get_sft_collate_fn(max_seq_length=self.max_seq_length, ignore_index=self.ignore_index)
        )

    def val_dataloader(self) -> DataLoader:
        return DataLoader(
            self.test_dataset,
            batch_size=self.batch_size,
            shuffle=False,
            num_workers=self.num_workers,
            collate_fn=get_sft_collate_fn(max_seq_length=self.max_seq_length, ignore_index=self.ignore_index)
        )


def download_if_missing(file_path: Path, file_url: str, mode: str = "w", stream: bool = False) -> None:
    """Downloads the raw json data file and saves it in the given destination."""
    if file_path.exists() and file_path.stat().st_size > 0:
        return
    requests_available = RequirementCache("requests")
    if not requests_available:
        raise ModuleNotFoundError(str(requests_available))
    import requests

<<<<<<< HEAD
    with open(file_path, "w", encoding="utf-8") as f:
        f.write(requests.get(file_url).text)
=======
    response = requests.get(file_url, stream=stream)
    with open(file_path, mode, encoding=None if mode == "wb" else "utf-8") as f:
        if stream:
            # credit: https://github.com/karpathy/llama2.c/blob/b3c4b6/tinystories.py#L25-L38
            from tqdm import tqdm

            pbar = tqdm(
                desc=str(file_path),
                total=int(response.headers.get("content-length", 0)),
                unit="iB",
                unit_scale=True,
                unit_divisor=1024,
            )
            for data in response.iter_content(chunk_size=1024):
                size = f.write(data)
                pbar.update(size)
            pbar.close()
        else:
            f.write(response.text)
>>>>>>> a2fa3c0d
<|MERGE_RESOLUTION|>--- conflicted
+++ resolved
@@ -121,10 +121,6 @@
         raise ModuleNotFoundError(str(requests_available))
     import requests
 
-<<<<<<< HEAD
-    with open(file_path, "w", encoding="utf-8") as f:
-        f.write(requests.get(file_url).text)
-=======
     response = requests.get(file_url, stream=stream)
     with open(file_path, mode, encoding=None if mode == "wb" else "utf-8") as f:
         if stream:
@@ -143,5 +139,4 @@
                 pbar.update(size)
             pbar.close()
         else:
-            f.write(response.text)
->>>>>>> a2fa3c0d
+            f.write(response.text)