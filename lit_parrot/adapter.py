--- conflicted
+++ resolved
@@ -32,131 +32,6 @@
     adapter_start_layer: int = 2
 
 
-<<<<<<< HEAD
-class CausalSelfAttention(nn.Module):
-    """A modification of `lit_parrot.model.CausalSelfAttention` that adds the attention
-    over the adaption prompt."""
-
-    def __init__(self, config: Config, block_idx: int) -> None:
-        super().__init__()
-        assert config.n_embd % config.n_head == 0
-
-        # key, query, value projections for all heads, but in a batch
-        self.attn = nn.Linear(config.n_embd, 3 * config.n_embd, bias=True)
-        # output projection
-        self.proj = nn.Linear(config.n_embd, config.n_embd, bias=True)
-
-        if block_idx >= config.adapter_start_layer:
-            # adapter embedding layer
-            self.adapter_wte = nn.Embedding(config.adapter_prompt_length, config.n_embd)
-            # gate for adaption
-            self.gating_factor = torch.nn.Parameter(torch.zeros(1, config.n_head, 1, 1))
-
-        self.n_head = config.n_head
-        self.n_embd = config.n_embd
-        self.block_size = config.block_size
-        self.rotary_percentage = config.rotary_percentage
-        self.block_idx = block_idx
-        self.adapter_prompt_length = config.adapter_prompt_length
-        self.adapter_start_layer = config.adapter_start_layer
-
-    def forward(
-        self,
-        x: torch.Tensor,
-        rope: RoPECache,
-        mask: torch.Tensor,
-        max_seq_length: int,
-        input_pos: Optional[torch.Tensor] = None,
-        kv_cache: Optional[KVCache] = None,
-        adapter_kv_cache: Optional[KVCache] = None,
-    ) -> Tuple[torch.Tensor, Optional[KVCache], Optional[KVCache]]:
-        B, T, C = x.size()  # batch size, sequence length, embedding dimensionality (n_embd)
-
-        qkv = self.attn(x)
-        head_size = C // self.n_head
-        qkv = qkv.view(B, T, self.n_head, 3 * head_size).transpose(1, 2)
-        q, k, v = qkv.split(head_size, dim=-1)  # (B, nh, T, hs)
-
-        n_elem = int(self.rotary_percentage * head_size)
-
-        cos, sin = rope
-        q_roped = apply_rope(q[..., :n_elem], cos, sin)
-        k_roped = apply_rope(k[..., :n_elem], cos, sin)
-        q = torch.cat((q_roped, q[..., n_elem:]), dim=-1)
-        k = torch.cat((k_roped, k[..., n_elem:]), dim=-1)
-
-        if kv_cache is not None:
-            cache_k, cache_v = kv_cache
-            # check if reached token limit
-            if input_pos[-1] >= max_seq_length:
-                input_pos = torch.tensor(max_seq_length - 1, device=input_pos.device)
-                # shift 1 position to the left
-                cache_k = torch.roll(cache_k, -1, dims=2)
-                cache_v = torch.roll(cache_v, -1, dims=2)
-            k = cache_k.index_copy(2, input_pos, k)
-            v = cache_v.index_copy(2, input_pos, v)
-            kv_cache = k, v
-
-        # efficient attention using Flash Attention CUDA kernels
-        y = F.scaled_dot_product_attention(q, k, v, attn_mask=mask, dropout_p=0.0, scale=1.0 / math.sqrt(head_size))
-
-        if self.block_idx >= self.adapter_start_layer:
-            if adapter_kv_cache is not None:
-                ak, av = adapter_kv_cache
-            else:
-                prefix = self.adapter_wte.weight.reshape(1, self.adapter_prompt_length, self.n_embd)
-                aT = prefix.size(1)
-                _, ak, av = self.attn(prefix).split(self.n_embd, dim=2)  # mayby dim=2
-                ak = ak.view(1, aT, self.n_head, head_size).repeat(B, 1, 1, 1).transpose(1, 2)
-                av = av.view(1, aT, self.n_head, head_size).repeat(B, 1, 1, 1).transpose(1, 2)
-                adapter_kv_cache = (ak, av)
-
-            amask = torch.ones(q.shape[-2], ak.shape[-2], dtype=torch.bool, device=x.device)
-            ay = F.scaled_dot_product_attention(q, ak, av, attn_mask=amask, dropout_p=0.0, is_causal=False)
-            y = y + self.gating_factor * ay
-
-        y = y.transpose(1, 2).contiguous().view(B, T, C)  # re-assemble all head outputs side by side
-
-        # output projection
-        y = self.proj(y)
-
-        return y, kv_cache, adapter_kv_cache
-
-
-class Block(nn.Module):
-    """The implementation is identical to `lit_parrot.model.Block` with the exception that
-    we replace the attention layer where adaption is implemented."""
-
-    def __init__(self, config: Config, block_idx: int) -> None:
-        super().__init__()
-        self.norm_1 = nn.LayerNorm(config.n_embd)
-        self.attn = CausalSelfAttention(config, block_idx)
-        self.norm_2 = nn.LayerNorm(config.n_embd)
-        self.mlp = MLP(config)
-
-        self.parallel_residual = config.parallel_residual
-
-    def forward(
-        self,
-        x: torch.Tensor,
-        rope: RoPECache,
-        mask: torch.Tensor,
-        max_seq_length: int,
-        input_pos: Optional[torch.Tensor] = None,
-        kv_cache: Optional[KVCache] = None,
-        adapter_kv_cache: Optional[KVCache] = None,
-    ) -> Tuple[torch.Tensor, Optional[KVCache], Optional[KVCache]]:
-        h, new_kv_cache, new_adapter_kv_cache = self.attn(self.norm_1(x), rope, mask, max_seq_length, input_pos, kv_cache, adapter_kv_cache)
-        if self.parallel_residual:
-            x = x + h + self.mlp(self.norm_2(x))
-        else:
-            x = x + h
-            x = x + self.mlp(self.norm_2(x))
-        return x, new_kv_cache, new_adapter_kv_cache
-
-
-=======
->>>>>>> 58ef0f2b
 class Parrot(BaseModel):
     """The implementation is identical to `lit_parrot.model.Parrot` with the exception that
     the `Block` saves the layer index and passes it down to the attention layer."""
@@ -297,7 +172,7 @@
             # adapter embedding layer
             self.adapter_wte = nn.Embedding(config.adapter_prompt_length, config.n_embd)
             # gate for adaption
-            self.gating_factor = torch.nn.Parameter(torch.zeros(1))
+            self.gating_factor = torch.nn.Parameter(torch.zeros(1, config.n_head, 1, 1))
         self.block_idx = block_idx
         self.adapter_prompt_length = config.adapter_prompt_length
         self.adapter_start_layer = config.adapter_start_layer
