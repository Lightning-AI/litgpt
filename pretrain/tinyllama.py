--- conflicted
+++ resolved
@@ -150,25 +150,7 @@
     initial_iter = state["iter_num"]
     train_iterator = CycleIterator(train_dataloader)
 
-<<<<<<< HEAD
-    running_loss = RunningMean(window=gradient_accumulation_steps, sync_on_compute=False).to(fabric.device)
-=======
-    # resume data loader state by fast-forwarding through all seen batches
-    # drop this once streaming dataset supports proper resuming
-    if resume:
-        resume_t0 = time.perf_counter()
-        for resume_iter in range(initial_iter):
-            next(train_iterator)
-            if resume_iter % 1000 == 0:
-                fabric.print(f"Resuming dataset: {resume_iter} / {initial_iter}")
-        fabric.barrier()
-        fabric.print(
-            f"Resuming data loader finished. Took {time.perf_counter() - resume_t0:.1f} seconds to reach iteration"
-            f" {initial_iter}, epoch {train_iterator.epoch}."
-        )
-
     running_loss = RunningMean(window=gradient_accumulation_iters, sync_on_compute=False).to(fabric.device)
->>>>>>> 38708765
     fabric.barrier()
     total_t0 = time.perf_counter()
 
