--- conflicted
+++ resolved
@@ -89,11 +89,7 @@
     if logger_name in ("tensorboard", "wandb"):
         fabric.logger.log_hyperparams(hparams)
 
-<<<<<<< HEAD
-    main(fabric, devices, seed, resume, config, data, out_dir, tokenizer, train, eval)
-=======
-    fabric.launch(main, devices, seed, resume, config, data, out_dir, tokenizer_dir, tokenizer, train, eval)
->>>>>>> 18b74bcd
+    main(fabric, devices, seed, resume, config, data, out_dir, tokenizer_dir, tokenizer, train, eval)
 
 
 def main(
